--- conflicted
+++ resolved
@@ -565,7 +565,6 @@
         /* keep track of time for next check */
         last_seconds = current_seconds;
     }
-<<<<<<< HEAD
 
 #if defined(BACDL_BSC)
     free(Ca_Certificate);
@@ -573,8 +572,6 @@
     free(Key);
 #endif
 
-=======
->>>>>>> 196ac2b0
     if (Error_Detected) {
         return 1;
     }
