cmake_minimum_required(VERSION 3.5 FATAL_ERROR)

project(
  bacnet-stack
  VERSION 1.3.8
  LANGUAGES C)

#
# options
#

option(
  BACNET_STACK_BUILD_APPS
  "build apps"
  ON)

option(
  BAC_ROUTING
  "enable bac routing"
  ON)

option(
  BACNET_PROPERTY_LISTS
  "enable property lists"
  ON)

option(
  BACNET_PROPERTY_ARRAY_LISTS
  "enable property array lists"
  ON)

option(
  BACNET_BUILD_PIFACE_APP
  "compile the piface app"
  OFF)

option(
  BACNET_BUILD_BACPOLL_APP
  "compile the bacpoll app"
  ON)

option(
  BACNET_BUILD_BACDISCOVER_APP
  "compile the bacdiscover app"
  ON)

option(
  BACDL_ETHERNET
  "compile with ethernet datalink support"
  OFF)

option(
  BACDL_MSTP
  "compile with mstp datalink support"
  OFF)

option(
  BACDL_ARCNET
  "compile with arcnet datalink support"
  OFF)

option(
  BACDL_BIP
  "compile with ip datalink support"
  ON)

option(
  BACDL_BIP6
  "compile with ipv6 datalink support"
  OFF)

if(NOT (BACDL_ETHERNET OR
        BACDL_MSTP OR
        BACDL_ARCNET OR
        BACDL_BIP OR
        BACDL_BIP6 OR
        BACDL_CUSTOM))
  add_definitions(-DBACDL_NONE)
endif()

option(
  UCI
  "build with uci"
  OFF)

set(BACNET_PROTOCOL_REVISION 19)

if(NOT CMAKE_BUILD_TYPE)
  set(CMAKE_BUILD_TYPE Release)
endif()

# Build types
if ("${CMAKE_BUILD_TYPE}" STREQUAL "Release")
    message(STATUS "Maximum optimization for speed")
elseif ("${CMAKE_BUILD_TYPE}" STREQUAL "RelWithDebInfo")
    message(STATUS "Maximum optimization for speed, debug info included")
elseif ("${CMAKE_BUILD_TYPE}" STREQUAL "MinSizeRel")
    message(STATUS "Maximum optimization for size")
else ()
    message(STATUS "Minimal optimization, debug info included")
    add_compile_definitions(DEBUG_ENABLED=1)
endif ()

option(
  BACNET_STACK_DEPRECATED_DISABLE
  "Disable deprecation compile warnings"
  ON)

if(BACNET_STACK_DEPRECATED_DISABLE)
  add_definitions(-DBACNET_STACK_DEPRECATED_DISABLE)
endif()

set(CMAKE_C_STANDARD 90)

if (CMAKE_C_COMPILER_ID MATCHES "Clang" OR CMAKE_C_COMPILER_ID MATCHES "AppleClang" OR CMAKE_C_COMPILER_ID MATCHES "GNU")
  add_compile_options(-Wall -Wextra -pedantic)
  # Add more warnings
  add_compile_options(-Wfloat-equal -Wconversion)
  add_compile_options(-Wfloat-conversion -Wdouble-promotion)
  add_compile_options(-Wredundant-decls -Wmissing-declarations)
  add_compile_options(-Wswitch-default)
  add_compile_options(-Wunused-variable)
  add_compile_options(-Wcast-qual)
  add_compile_options(-Wwrite-strings)

  # Don't warn about conversion, sign, compares since they are common in
  # embedded
  add_compile_options(-Wno-sign-conversion -Wno-conversion)
  add_compile_options(-Wno-sign-compare)

  if (CMAKE_C_COMPILER_ID MATCHES "Clang" OR CMAKE_C_COMPILER_ID MATCHES "AppleClang")
    # Just noise from clang
    add_compile_options(-Wno-gnu-zero-variadic-macro-arguments)

    # Clang does not like _Bool which is not C90. We could fix this at some
    # point.
    add_compile_options(-Wno-c99-extensions)
  endif()

  if (APPLE)
    # Apple defines UINT64_MAX with ULL suffix. This is not C90 compliant.
    add_compile_options(-Wno-long-long)
  endif()

  # Should be fixed in a future.
  add_compile_options(-Wno-cast-qual)
  add_compile_options(-Wno-double-promotion)
  add_compile_options(-Wno-float-conversion)
  add_compile_options(-Wno-missing-declarations)
  add_compile_options(-Wno-unused-but-set-variable)
  add_compile_options(-Wno-write-strings)
elseif(MSVC)
  add_compile_options(/Wall)

  # Potentially uninitialized local variable. Definetly fix these. There might
  # be false positives but it is better to fix them also.
  add_compile_options(/wd4701)

  # Function is unsafe (strtok, sscanf, fopen, strerror).
  add_compile_options(/wd4996)

  # Handle all enums values in switch.
  add_compile_options(/wd4061)

  # Possible loss of data.
  add_compile_options(/wd4242 /wd4244 /wd4267)

  # Signed/unsigned mismatch.
  add_compile_options(/wd4018 /wd4388 /wd4389)

  # Not defined as a preprocessor macro.
  add_compile_options(/wd4668)

  # Function not inlined.
  add_compile_options(/wd4710)

  # Compiler adds padding to structures.
  add_compile_options(/wd4820)

  # Might be slower if builded with /Qspectre
  add_compile_options(/wd5045)
endif()

if (CMAKE_CXX_COMPILER_ID MATCHES "Clang" OR CMAKE_CXX_COMPILER_ID MATCHES "AppleClang" OR CMAKE_CXX_COMPILER_ID MATCHES "GNU")
  add_compile_options(-Wall -Wextra -pedantic -g -O3)
endif()

#
# library
#

find_package(Threads)

if(UCI)
  FIND_PATH(uci_include_dir uci.h)
  FIND_LIBRARY(uci_lib NAMES uci)
  if (uci_include_dir AND uci_lib)
    message(STATUS "BACNET: BAC_UCI Include:................\"${uci_include_dir}\"")
    message(STATUS "BACNET: BAC_UCI Lib:....................\"${uci_lib}\"")
    include_directories(${uci_include_dir})
    link_libraries(${uci_lib})
    add_compile_definitions(BAC_UCI)
  else()
    message(WARNING "BACNET: BAC_UCI Lib:....................\"not found\"")
    set(UCI OFF)
  endif()
endif()

add_library(${PROJECT_NAME}
  src/bacnet/abort.c
  src/bacnet/abort.h
  src/bacnet/access_rule.c
  src/bacnet/access_rule.h
  src/bacnet/alarm_ack.c
  src/bacnet/alarm_ack.h
  src/bacnet/apdu.h
  src/bacnet/arf.c
  src/bacnet/arf.h
  src/bacnet/assigned_access_rights.c
  src/bacnet/assigned_access_rights.h
  src/bacnet/authentication_factor.c
  src/bacnet/authentication_factor_format.c
  src/bacnet/authentication_factor_format.h
  src/bacnet/authentication_factor.h
  src/bacnet/awf.c
  src/bacnet/awf.h
  src/bacnet/bacaddr.c
  src/bacnet/bacaddr.h
  src/bacnet/bacaction.c
  src/bacnet/bacaction.h
  src/bacnet/bacapp.c
  src/bacnet/bacapp.h
  src/bacnet/bacdcode.c
  src/bacnet/bacdcode.h
  src/bacnet/bacdef.h
  src/bacnet/bacdest.c
  src/bacnet/bacdest.h
  src/bacnet/bacdevobjpropref.c
  src/bacnet/bacdevobjpropref.h
  src/bacnet/bacenum.h
  src/bacnet/bacerror.c
  src/bacnet/bacerror.h
  src/bacnet/bacint.c
  src/bacnet/bacint.h
  src/bacnet/bacprop.c
  src/bacnet/bacprop.h
  src/bacnet/bacpropstates.c
  src/bacnet/bacpropstates.h
  src/bacnet/bacreal.c
  src/bacnet/bacreal.h
  src/bacnet/bacstr.c
  src/bacnet/bacstr.h
  src/bacnet/bactext.c
  src/bacnet/bactext.h
  src/bacnet/bactimevalue.c
  src/bacnet/bactimevalue.h
  src/bacnet/dailyschedule.c
  src/bacnet/dailyschedule.h
  src/bacnet/weeklyschedule.c
  src/bacnet/weeklyschedule.h
  src/bacnet/special_event.c
  src/bacnet/special_event.h
  $<$<BOOL:${BACDL_BIP}>:src/bacnet/basic/bbmd/h_bbmd.c>
  $<$<BOOL:${BACDL_BIP}>:src/bacnet/basic/bbmd/h_bbmd.h>
  $<$<BOOL:${BACDL_BIP6}>:src/bacnet/basic/bbmd6/h_bbmd6.c>
  $<$<BOOL:${BACDL_BIP6}>:src/bacnet/basic/bbmd6/h_bbmd6.h>
  $<$<BOOL:${BACDL_BIP6}>:src/bacnet/basic/bbmd6/vmac.c>
  $<$<BOOL:${BACDL_BIP6}>:src/bacnet/basic/bbmd6/vmac.h>
  src/bacnet/basic/binding/address.c
  src/bacnet/basic/binding/address.h
  src/bacnet/basic/npdu/h_npdu.c
  src/bacnet/basic/npdu/h_npdu.h
  $<$<BOOL:${BAC_ROUTING}>:src/bacnet/basic/npdu/h_routed_npdu.c>
  $<$<BOOL:${BAC_ROUTING}>:src/bacnet/basic/npdu/h_routed_npdu.h>
  src/bacnet/basic/npdu/s_router.c
  src/bacnet/basic/npdu/s_router.h
  src/bacnet/basic/object/access_credential.c
  src/bacnet/basic/object/access_credential.h
  src/bacnet/basic/object/access_door.c
  src/bacnet/basic/object/access_door.h
  src/bacnet/basic/object/access_point.c
  src/bacnet/basic/object/access_point.h
  src/bacnet/basic/object/access_rights.c
  src/bacnet/basic/object/access_rights.h
  src/bacnet/basic/object/access_user.c
  src/bacnet/basic/object/access_user.h
  src/bacnet/basic/object/access_zone.c
  src/bacnet/basic/object/access_zone.h
  src/bacnet/basic/object/acc.c
  src/bacnet/basic/object/ai.c
  src/bacnet/basic/object/ai.h
  src/bacnet/basic/object/ao.c
  src/bacnet/basic/object/ao.h
  src/bacnet/basic/object/av.c
  src/bacnet/basic/object/av.h
  src/bacnet/basic/object/bacfile.c
  src/bacnet/basic/object/bacfile.h
  src/bacnet/basic/object/bi.c
  src/bacnet/basic/object/bi.h
  src/bacnet/basic/object/bitstring_value.c
  src/bacnet/basic/object/bitstring_value.h
  src/bacnet/basic/object/blo.c
  src/bacnet/basic/object/blo.h
  src/bacnet/basic/object/bo.c
  src/bacnet/basic/object/bo.h
  src/bacnet/basic/object/bv.c
  src/bacnet/basic/object/bv.h
  src/bacnet/basic/object/channel.c
  src/bacnet/basic/object/channel.h
  src/bacnet/basic/object/calendar.c
  src/bacnet/basic/object/calendar.h
  src/bacnet/basic/object/color_object.c
  src/bacnet/basic/object/color_object.h
  src/bacnet/basic/object/color_temperature.c
  src/bacnet/basic/object/color_temperature.h
  # src/bacnet/basic/object/client/device-client.c
  src/bacnet/basic/object/command.c
  src/bacnet/basic/object/command.h
  src/bacnet/basic/object/credential_data_input.c
  src/bacnet/basic/object/credential_data_input.h
  src/bacnet/basic/object/csv.c
  src/bacnet/basic/object/csv.h
  src/bacnet/basic/object/device.c
  src/bacnet/basic/object/device.h
  $<$<BOOL:${BAC_ROUTING}>:src/bacnet/basic/object/gateway/gw_device.c>
  src/bacnet/basic/object/iv.c
  src/bacnet/basic/object/iv.h
  src/bacnet/basic/object/lc.c
  src/bacnet/basic/object/lc.h
  src/bacnet/basic/object/lo.c
  src/bacnet/basic/object/lo.h
  src/bacnet/basic/object/lsp.c
  src/bacnet/basic/object/lsp.h
  src/bacnet/basic/object/lsz.c
  src/bacnet/basic/object/lsz.h
  src/bacnet/basic/object/ms-input.c
  src/bacnet/basic/object/ms-input.h
  src/bacnet/basic/object/mso.c
  src/bacnet/basic/object/mso.h
  src/bacnet/basic/object/msv.c
  src/bacnet/basic/object/msv.h
  src/bacnet/basic/object/nc.c
  src/bacnet/basic/object/nc.h
  src/bacnet/basic/object/netport.c
  src/bacnet/basic/object/netport.h
  src/bacnet/basic/object/objects.c
  src/bacnet/basic/object/objects.h
  src/bacnet/basic/object/osv.c
  src/bacnet/basic/object/osv.h
  src/bacnet/basic/object/piv.c
  src/bacnet/basic/object/piv.h
  src/bacnet/basic/object/schedule.c
  src/bacnet/basic/object/schedule.h
  src/bacnet/basic/object/structured_view.c
  src/bacnet/basic/object/structured_view.h
  src/bacnet/basic/object/time_value.c
  src/bacnet/basic/object/time_value.h
  src/bacnet/basic/object/trendlog.c
  src/bacnet/basic/object/trendlog.h
  src/bacnet/basic/service/h_alarm_ack.c
  src/bacnet/basic/service/h_alarm_ack.h
  src/bacnet/basic/service/h_apdu.c
  src/bacnet/basic/service/h_apdu.h
  src/bacnet/basic/service/h_arf_a.c
  src/bacnet/basic/service/h_arf_a.h
  src/bacnet/basic/service/h_arf.c
  src/bacnet/basic/service/h_arf.h
  src/bacnet/basic/service/h_awf.c
  src/bacnet/basic/service/h_awf.h
  src/bacnet/basic/service/h_ccov.c
  src/bacnet/basic/service/h_ccov.h
  src/bacnet/basic/service/h_create_object.c
  src/bacnet/basic/service/h_create_object.h
  src/bacnet/basic/service/h_cov.c
  src/bacnet/basic/service/h_cov.h
  src/bacnet/basic/service/h_dcc.c
  src/bacnet/basic/service/h_dcc.h
  src/bacnet/basic/service/h_delete_object.c
  src/bacnet/basic/service/h_delete_object.h
  src/bacnet/basic/service/h_gas_a.c
  src/bacnet/basic/service/h_gas_a.h
  src/bacnet/basic/service/h_get_alarm_sum.c
  src/bacnet/basic/service/h_get_alarm_sum.h
  src/bacnet/basic/service/h_getevent_a.c
  src/bacnet/basic/service/h_getevent_a.h
  src/bacnet/basic/service/h_getevent.c
  src/bacnet/basic/service/h_getevent.h
  src/bacnet/basic/service/h_iam.c
  src/bacnet/basic/service/h_iam.h
  src/bacnet/basic/service/h_ihave.c
  src/bacnet/basic/service/h_ihave.h
  src/bacnet/basic/service/h_lso.c
  src/bacnet/basic/service/h_lso.h
  src/bacnet/basic/service/h_list_element.c
  src/bacnet/basic/service/h_list_element.h
  src/bacnet/basic/service/h_noserv.c
  src/bacnet/basic/service/h_noserv.h
  src/bacnet/basic/service/h_rd.c
  src/bacnet/basic/service/h_rd.h
  src/bacnet/basic/service/h_rp_a.c
  src/bacnet/basic/service/h_rp_a.h
  src/bacnet/basic/service/h_rp.c
  src/bacnet/basic/service/h_rp.h
  src/bacnet/basic/service/h_rpm_a.c
  src/bacnet/basic/service/h_rpm_a.h
  src/bacnet/basic/service/h_rpm.c
  src/bacnet/basic/service/h_rpm.h
  src/bacnet/basic/service/h_rr_a.c
  src/bacnet/basic/service/h_rr_a.h
  src/bacnet/basic/service/h_rr.c
  src/bacnet/basic/service/h_rr.h
  src/bacnet/basic/service/h_ts.c
  src/bacnet/basic/service/h_ts.h
  src/bacnet/basic/service/h_ucov.c
  src/bacnet/basic/service/h_ucov.h
  src/bacnet/basic/service/h_upt.c
  src/bacnet/basic/service/h_upt.h
  src/bacnet/basic/service/h_whohas.c
  src/bacnet/basic/service/h_whohas.h
  src/bacnet/basic/service/h_whois.c
  src/bacnet/basic/service/h_whois.h
  src/bacnet/basic/service/h_wp.c
  src/bacnet/basic/service/h_wp.h
  src/bacnet/basic/service/h_wpm.c
  src/bacnet/basic/service/h_wpm.h
  src/bacnet/basic/service/s_abort.c
  src/bacnet/basic/service/s_abort.h
  src/bacnet/basic/service/s_ack_alarm.c
  src/bacnet/basic/service/s_ack_alarm.h
  src/bacnet/basic/service/s_arfs.c
  src/bacnet/basic/service/s_arfs.h
  src/bacnet/basic/service/s_awfs.c
  src/bacnet/basic/service/s_awfs.h
  src/bacnet/basic/service/s_cevent.c
  src/bacnet/basic/service/s_cevent.h
  src/bacnet/basic/service/s_create_object.c
  src/bacnet/basic/service/s_create_object.h
  src/bacnet/basic/service/s_cov.c
  src/bacnet/basic/service/s_cov.h
  src/bacnet/basic/service/s_dcc.c
  src/bacnet/basic/service/s_dcc.h
  src/bacnet/basic/service/s_delete_object.c
  src/bacnet/basic/service/s_delete_object.h
  src/bacnet/basic/service/s_error.c
  src/bacnet/basic/service/s_error.h
  src/bacnet/basic/service/s_get_alarm_sum.c
  src/bacnet/basic/service/s_get_alarm_sum.h
  src/bacnet/basic/service/s_get_event.c
  src/bacnet/basic/service/s_getevent.c
  src/bacnet/basic/service/s_get_event.h
  src/bacnet/basic/service/s_getevent.h
  src/bacnet/basic/service/s_iam.c
  src/bacnet/basic/service/s_iam.h
  src/bacnet/basic/service/s_ihave.c
  src/bacnet/basic/service/s_ihave.h
  src/bacnet/basic/service/s_list_element.c
  src/bacnet/basic/service/s_list_element.h
  src/bacnet/basic/service/s_lso.c
  src/bacnet/basic/service/s_lso.h
  src/bacnet/basic/service/s_rd.c
  src/bacnet/basic/service/s_rd.h
  src/bacnet/basic/service/s_readrange.c
  src/bacnet/basic/service/s_readrange.h
  src/bacnet/basic/service/s_rp.c
  src/bacnet/basic/service/s_rp.h
  src/bacnet/basic/service/s_rpm.c
  src/bacnet/basic/service/s_rpm.h
  src/bacnet/basic/service/s_ts.c
  src/bacnet/basic/service/s_ts.h
  src/bacnet/basic/service/s_uevent.c
  src/bacnet/basic/service/s_uevent.h
  src/bacnet/basic/service/s_upt.c
  src/bacnet/basic/service/s_upt.h
  src/bacnet/basic/service/s_whohas.c
  src/bacnet/basic/service/s_whohas.h
  src/bacnet/basic/service/s_whois.c
  src/bacnet/basic/service/s_whois.h
  src/bacnet/basic/service/s_wp.c
  src/bacnet/basic/service/s_wp.h
  src/bacnet/basic/service/s_wpm.c
  src/bacnet/basic/service/s_wpm.h
  src/bacnet/basic/services.h
  src/bacnet/basic/sys/bigend.c
  src/bacnet/basic/sys/bigend.h
  src/bacnet/basic/sys/color_rgb.c
  src/bacnet/basic/sys/color_rgb.h
  src/bacnet/basic/sys/days.c
  src/bacnet/basic/sys/days.h
  src/bacnet/basic/sys/debug.c
  src/bacnet/basic/sys/debug.h
  src/bacnet/basic/sys/fifo.c
  src/bacnet/basic/sys/fifo.h
  src/bacnet/basic/sys/filename.c
  src/bacnet/basic/sys/filename.h
  src/bacnet/basic/sys/key.h
  src/bacnet/basic/sys/keylist.c
  src/bacnet/basic/sys/keylist.h
  src/bacnet/basic/sys/linear.c
  src/bacnet/basic/sys/linear.h
  src/bacnet/basic/sys/mstimer.c
  src/bacnet/basic/sys/mstimer.h
  src/bacnet/basic/sys/ringbuf.c
  src/bacnet/basic/sys/ringbuf.h
  src/bacnet/basic/sys/sbuf.c
  src/bacnet/basic/sys/sbuf.h
  src/bacnet/basic/tsm/tsm.c
  src/bacnet/basic/tsm/tsm.h
  src/bacnet/basic/sys/bits.h
  src/bacnet/basic/sys/bytes.h
  src/bacnet/config.h
  src/bacnet/calendar_entry.c
  src/bacnet/calendar_entry.h
  src/bacnet/cov.c
  src/bacnet/cov.h
  src/bacnet/create_object.c
  src/bacnet/create_object.h
  src/bacnet/credential_authentication_factor.c
  src/bacnet/credential_authentication_factor.h
  src/bacnet/datalink/arcnet.h
  src/bacnet/datalink/bacsec.c
  src/bacnet/datalink/bacsec.h
  src/bacnet/datalink/bip6.h
  $<$<BOOL:${BACDL_BIP}>:src/bacnet/datalink/bip.h>
  $<$<BOOL:${BACDL_BIP6}>:src/bacnet/datalink/bvlc6.c>
  $<$<BOOL:${BACDL_BIP6}>:src/bacnet/datalink/bvlc6.h>
  $<$<BOOL:${BACDL_BIP}>:src/bacnet/datalink/bvlc.h>
  $<$<BOOL:${BACDL_BIP}>:src/bacnet/datalink/bvlc.c>
  $<$<BOOL:${BACDL_MSTP}>:src/bacnet/datalink/crc.h>
  $<$<BOOL:${BACDL_MSTP}>:src/bacnet/datalink/crc.c>
  $<$<BOOL:${BACDL_MSTP}>:src/bacnet/datalink/cobs.h>
  $<$<BOOL:${BACDL_MSTP}>:src/bacnet/datalink/cobs.c>
  src/bacnet/datalink/datalink.c
  src/bacnet/datalink/datalink.h
  src/bacnet/datalink/dlenv.c
  src/bacnet/datalink/dlenv.h
  src/bacnet/datalink/dlmstp.h
  src/bacnet/datalink/ethernet.h
  $<$<BOOL:${BACDL_MSTP}>:src/bacnet/datalink/mstp.c>
  src/bacnet/datalink/mstpdef.h
  src/bacnet/datalink/mstp.h
  src/bacnet/datalink/mstptext.c
  src/bacnet/datalink/mstptext.h
  src/bacnet/datetime.c
  src/bacnet/datetime.h
  src/bacnet/dcc.c
  src/bacnet/dcc.h
  src/bacnet/delete_object.c
  src/bacnet/delete_object.h
  src/bacnet/event.c
  src/bacnet/event.h
  src/bacnet/get_alarm_sum.c
  src/bacnet/get_alarm_sum.h
  src/bacnet/getevent.c
  src/bacnet/getevent.h
  src/bacnet/hostnport.c
  src/bacnet/hostnport.h
  src/bacnet/iam.c
  src/bacnet/iam.h
  src/bacnet/ihave.c
  src/bacnet/ihave.h
  src/bacnet/indtext.c
  src/bacnet/indtext.h
  src/bacnet/lighting.c
  src/bacnet/lighting.h
  src/bacnet/list_element.c
  src/bacnet/list_element.h
  src/bacnet/lso.c
  src/bacnet/lso.h
  src/bacnet/memcopy.c
  src/bacnet/memcopy.h
  src/bacnet/npdu.c
  src/bacnet/npdu.h
  src/bacnet/property.c
  src/bacnet/property.h
  src/bacnet/proplist.c
  src/bacnet/proplist.h
  src/bacnet/ptransfer.c
  src/bacnet/ptransfer.h
  src/bacnet/rd.c
  src/bacnet/rd.h
  src/bacnet/readrange.c
  src/bacnet/readrange.h
  src/bacnet/reject.c
  src/bacnet/reject.h
  src/bacnet/rp.c
  src/bacnet/rp.h
  src/bacnet/rpm.c
  src/bacnet/rpm.h
  src/bacnet/timestamp.c
  src/bacnet/timestamp.h
  src/bacnet/timesync.c
  src/bacnet/timesync.h
  src/bacnet/version.h
  src/bacnet/whohas.c
  src/bacnet/whohas.h
  src/bacnet/whois.c
  src/bacnet/whois.h
  src/bacnet/wp.c
  src/bacnet/wp.h
  src/bacnet/wpm.c
  src/bacnet/wpm.h
  $<$<BOOL:${UCI}>:src/bacnet/basic/ucix/ucix.c>
  $<$<BOOL:${UCI}>:src/bacnet/basic/ucix/ucix.h>)
target_sources(
  ${PROJECT_NAME}
  PRIVATE
  ${BACNETSTACK_SRCS})
target_include_directories(
  ${PROJECT_NAME}
  PUBLIC $<BUILD_INTERFACE:${CMAKE_CURRENT_LIST_DIR}/src/>
         $<INSTALL_INTERFACE:include/bacnet/>)
if(BUILD_SHARED_LIBS)
  set_target_properties(
    ${PROJECT_NAME}
    PROPERTIES
      C_VISIBILITY_PRESET hidden)
endif()
target_compile_definitions(
  ${PROJECT_NAME}
  PUBLIC
  BACNET_PROTOCOL_REVISION=${BACNET_PROTOCOL_REVISION}
  $<$<BOOL:${BACDL_BIP}>:BACDL_BIP>
  $<$<BOOL:${BACDL_BIP6}>:BACDL_BIP6>
  $<$<BOOL:${BACDL_ARCNET}>:BACDL_ARCNET>
  $<$<BOOL:${BACDL_MSTP}>:BACDL_MSTP>
  $<$<BOOL:${BACDL_ETHERNET}>:BACDL_ETHERNET>
  $<$<BOOL:${BACDL_NONE}>:BACDL_NONE>
  $<$<BOOL:${BACNET_PROPERTY_LISTS}>:BACNET_PROPERTY_LISTS=1>
  $<$<BOOL:${BACNET_PROPERTY_ARRAY_LISTS}>:BACNET_PROPERTY_ARRAY_LISTS=1>
  $<$<BOOL:${BAC_ROUTING}>:BAC_ROUTING>
  $<$<NOT:$<BOOL:${BUILD_SHARED_LIBS}>>:BACNET_STACK_STATIC_DEFINE>
  PRIVATE
  PRINT_ENABLED=1)
target_link_libraries(${PROJECT_NAME} PUBLIC Threads::Threads)

add_library(
  ${PROJECT_NAME}::${PROJECT_NAME}
  ALIAS
  ${PROJECT_NAME})

#
# add ports
#

set(BACNET_PORT_DIRECTORY_PATH "")

if(ZEPHYR_BASE)
  message(FATAL_ERROR "ZEPHYR_BASE env variable defined. Use zephyr/CMakeLists.txt for Zephyr build")
elseif(${CMAKE_SYSTEM_NAME} STREQUAL "Linux")
  message(STATUS "BACNET: building for linux")
  set(BACNET_PORT_DIRECTORY_PATH ${CMAKE_CURRENT_LIST_DIR}/ports/linux)
  target_link_libraries(${PROJECT_NAME} PUBLIC m)

  target_sources(${PROJECT_NAME} PRIVATE
    ports/linux/bacport.h
    ports/linux/datetime-init.c
    $<$<BOOL:${BACDL_BIP}>:ports/linux/bip-init.c>
    $<$<BOOL:${BACDL_BIP6}>:ports/linux/bip6.c>
    $<$<BOOL:${BACDL_ARCNET}>:ports/linux/arcnet.c>
    $<$<BOOL:${BACDL_MSTP}>:ports/linux/rs485.c>
    $<$<BOOL:${BACDL_MSTP}>:ports/linux/rs485.h>
    $<$<BOOL:${BACDL_MSTP}>:ports/linux/dlmstp.c>
    $<$<BOOL:${BACDL_MSTP}>:ports/linux/dlmstp_linux.c>
    $<$<BOOL:${BACDL_MSTP}>:ports/linux/dlmstp_linux.h>
    $<$<BOOL:${BACDL_ETHERNET}>:ports/linux/ethernet.c>
    ports/linux/mstimer-init.c)

elseif(WIN32)
  message(STATUS "BACNET: building for win32")
  set(BACNET_PORT_DIRECTORY_PATH ${CMAKE_CURRENT_LIST_DIR}/ports/win32)

  target_link_libraries(${PROJECT_NAME} PUBLIC wsock32)

  target_link_libraries(${PROJECT_NAME} PRIVATE
    winmm
    $<$<BOOL:${BACDL_BIP} OR BOOL:${BACDL_BIP6}>:ws2_32>
    $<$<BOOL:${BACDL_BIP} OR BOOL:${BACDL_BIP6}>:iphlpapi>)

  target_sources(${PROJECT_NAME} PRIVATE
    ports/win32/bacport.h
    $<$<BOOL:${BACDL_BIP6}>:ports/win32/bip6.c>
    $<$<BOOL:${BACDL_BIP}>:ports/win32/bip-init.c>
    ports/win32/datetime-init.c
    $<$<BOOL:${BACDL_MSTP}>:ports/win32/dlmstp.c>
    #  ports/win32/dlmstp-mm.c
    ports/win32/mstimer-init.c
    $<$<BOOL:${BACDL_MSTP}>:ports/win32/rs485.c>
    $<$<BOOL:${BACDL_MSTP}>:ports/win32/rs485.h>)

  if(BACDL_ETHERNET)
    include(ExternalProject)
    set(PCAP_LIB_DIR ${CMAKE_CURRENT_BINARY_DIR}/npcap/Lib/x64)
    set(PCAP_LIB_WPCAP ${PCAP_LIB_DIR}/wpcap.lib)
    set(PCAP_LIB_PACKET ${PCAP_LIB_DIR}/Packet.lib)
    set(PCAP_INCLUDE ${CMAKE_CURRENT_BINARY_DIR}/npcap/Include)
    message(STATUS "BACNET: npcap Include:..................\"${PCAP_INCLUDE}\"")
    message(STATUS "BACNET: npcap Lib wpcap:................\"${PCAP_LIB_WPCAP}\"")
    message(STATUS "BACNET: npcap Lib Packet:...............\"${PCAP_LIB_PACKET}\"")
    ExternalProject_Add(npcap
      URL https://npcap.com/dist/npcap-sdk-1.13.zip
      URL_HASH SHA1=8d5bb6f3adb813374402344a8d2a12b9cb725197
      DOWNLOAD_EXTRACT_TIMESTAMP true
      SOURCE_DIR ${CMAKE_CURRENT_BINARY_DIR}/npcap
      BINARY_DIR ${CMAKE_CURRENT_BINARY_DIR}/npcap/Lib/x64
      UPDATE_COMMAND    ""
      CONFIGURE_COMMAND ""
      BUILD_COMMAND     ""
      INSTALL_COMMAND   ""
      TEST_COMMAND      ""
      BUILD_BYPRODUCTS ${PCAP_LIB_WPCAP}
      BUILD_BYPRODUCTS ${PCAP_LIB_PACKET})
    include_directories(${PCAP_INCLUDE})
    target_link_libraries(${PROJECT_NAME} PRIVATE ${PCAP_LIB_WPCAP})
    target_link_libraries(${PROJECT_NAME} PRIVATE ${PCAP_LIB_PACKET})
    target_sources(${PROJECT_NAME} PRIVATE
      ports/win32/ethernet.c)
  endif()
elseif(APPLE)
  message(STATUS "BACNET: building for APPLE")
  set(BACNET_PORT_DIRECTORY_PATH ${CMAKE_CURRENT_LIST_DIR}/ports/bsd)
  add_compile_definitions(BACNET_PORT=bsd)

  target_sources(${PROJECT_NAME} PRIVATE
    ports/bsd/bacport.h
    $<$<BOOL:${BACDL_BIP}>:ports/bsd/bip-init.c>
    $<$<BOOL:${BACDL_BIP6}>:ports/bsd/bip6.c>
    $<$<BOOL:${BACDL_MSTP}>:ports/bsd/rs485.c>
    $<$<BOOL:${BACDL_MSTP}>:ports/bsd/rs485.h>
    $<$<BOOL:${BACDL_MSTP}>:ports/bsd/dlmstp.c>
    ports/bsd/datetime-init.c
    ports/bsd/mstimer-init.c
    ports/bsd/stdbool.h)

  if(BACDL_ETHERNET)
    FIND_PATH(PCAP_INCLUDE pcap.h)
    if(NOT PCAP_INCLUDE)
      message(WARNING "BACNET: pcap.h header file not found")
    else()
      message(STATUS "BACNET: pcap Include:...................\"${PCAP_INCLUDE}\"")
    endif()
    FIND_LIBRARY(PCAP_LIBRARIES NAMES pcap)
    if(NOT PCAP_LIBRARIES)
      message(WARNING "BACNET: libpcap not found")
    else()
      message(STATUS "BACNET: pcap Lib:.......................\"${PCAP_LIBRARIES}\"")
    endif()
    if(PCAP_INCLUDE AND PCAP_LIBRARIES)
      include_directories(${PCAP_INCLUDE})
      link_libraries(${PCAP_LIBRARIES})
      target_sources(${PROJECT_NAME} PRIVATE
        ports/bsd/ethernet.c
      )
    endif()
  endif()
elseif(${CMAKE_SYSTEM_NAME} STREQUAL "FreeBSD")
  message(STATUS "BACNET: building for FreeBSD")
  set(BACNET_PORT_DIRECTORY_PATH ${CMAKE_CURRENT_LIST_DIR}/ports/bsd)

  target_sources(${PROJECT_NAME} PRIVATE
    ports/bsd/bacport.h
    ports/bsd/bip-init.c
    ports/bsd/datetime-init.c
    ports/bsd/mstimer-init.c
    ports/bsd/stdbool.h)
endif()

target_include_directories(${PROJECT_NAME} PUBLIC
  $<BUILD_INTERFACE:${BACNET_PORT_DIRECTORY_PATH}>
)

#
# examples
#

if(BACNET_STACK_BUILD_APPS)
  message(STATUS "BACNET: compiling also apps")

  add_executable(abort 
    apps/abort/main.c
    src/bacnet/basic/object/client/device-client.c
  )
  target_link_libraries(abort PRIVATE ${PROJECT_NAME})

  add_executable(ack-alarm 
    apps/ack-alarm/main.c
    src/bacnet/basic/object/client/device-client.c
  )
  target_link_libraries(ack-alarm PRIVATE ${PROJECT_NAME})

  add_executable(add-list-element 
    apps/add-list-element/main.c
    src/bacnet/basic/object/client/device-client.c
  )
  target_link_libraries(add-list-element PRIVATE ${PROJECT_NAME})

  add_executable(apdu 
    apps/apdu/main.c
    src/bacnet/basic/object/client/device-client.c
  )
  target_link_libraries(apdu PRIVATE ${PROJECT_NAME})

  add_executable(create-object 
    apps/create-object/main.c
    src/bacnet/basic/object/client/device-client.c
  )
  target_link_libraries(create-object PRIVATE ${PROJECT_NAME})

  add_executable(dcc 
    apps/dcc/main.c
    src/bacnet/basic/object/client/device-client.c
  )
  target_link_libraries(dcc PRIVATE ${PROJECT_NAME})

  add_executable(delete-object 
    apps/delete-object/main.c
    src/bacnet/basic/object/client/device-client.c
  )
  target_link_libraries(delete-object PRIVATE ${PROJECT_NAME})

  add_executable(epics 
    apps/epics/main.c
    src/bacnet/basic/object/client/device-client.c
  )
  target_link_libraries(epics PRIVATE ${PROJECT_NAME})

  add_executable(error 
    apps/error/main.c
    src/bacnet/basic/object/client/device-client.c
  )
  target_link_libraries(error PRIVATE ${PROJECT_NAME})

  add_executable(gateway apps/gateway/main.c apps/gateway/gateway.h)
  target_link_libraries(gateway PRIVATE ${PROJECT_NAME})
  target_compile_options(gateway PRIVATE
    # Unreachable code because we have endless loop.
    $<$<C_COMPILER_ID:MSVC>:/wd4702>
  )

  add_executable(getevent 
    apps/getevent/main.c
    src/bacnet/basic/object/client/device-client.c
  )
  target_link_libraries(getevent PRIVATE ${PROJECT_NAME})

  add_executable(iam 
    apps/iam/main.c
    src/bacnet/basic/object/client/device-client.c
  )
  target_link_libraries(iam PRIVATE ${PROJECT_NAME})

  add_executable(iamrouter 
      apps/iamrouter/main.c
      src/bacnet/basic/object/client/device-client.c
  )
  target_link_libraries(iamrouter PRIVATE ${PROJECT_NAME})

  add_executable(initrouter 
    apps/initrouter/main.c
    src/bacnet/basic/object/client/device-client.c
  )
  target_link_libraries(initrouter PRIVATE ${PROJECT_NAME})

  if(BACDL_MSTP)
    add_executable(mstpcap apps/mstpcap/main.c)
    target_link_libraries(mstpcap PRIVATE ${PROJECT_NAME})
    target_compile_options(mstpcap PRIVATE
      # NOTE: Might be that this example currently doesn't work on Windows because
      # of the following warning:

      # 'strncasecmp': macro redefinition
      $<$<C_COMPILER_ID:MSVC>:/wd4005>
      # 'gettimeofday' undefined; assuming extern returning int
      $<$<C_COMPILER_ID:MSVC>:/wd4013>
    )

    add_executable(mstpcrc apps/mstpcrc/main.c)
    target_link_libraries(mstpcrc PRIVATE ${PROJECT_NAME})
    target_compile_options(mstpcrc PRIVATE
      # NOTE: Might be that this example currently doesn't work on Windows because
      # of the following warning:
      # 'gettimeofday' undefined; assuming extern returning int
      $<$<C_COMPILER_ID:MSVC>:/wd4013>
    )
  endif()

  if(BACNET_BUILD_PIFACE_APP)
    add_executable(piface apps/piface/main.c apps/piface/device.c)
    target_link_libraries(piface PRIVATE ${PROJECT_NAME})
  endif(BACNET_BUILD_PIFACE_APP)

  if(BACNET_BUILD_BACPOLL_APP)
    add_executable(bacpoll
      apps/server-client/main.c
      src/bacnet/basic/client/bac-task.c
      src/bacnet/basic/client/bac-data.c
      src/bacnet/basic/client/bac-rw.c)
    target_link_libraries(bacpoll PRIVATE ${PROJECT_NAME})
    target_compile_options(bacpoll PRIVATE
      # Unreachable code because we have endless loop.
      $<$<C_COMPILER_ID:MSVC>:/wd4702>
    )
  endif(BACNET_BUILD_BACPOLL_APP)

  if(BACNET_BUILD_BACDISCOVER_APP)
    add_executable(bacdiscover
      apps/server-discover/main.c
      src/bacnet/basic/client/bac-discover.c
      src/bacnet/basic/client/bac-rw.c)
    target_link_libraries(bacdiscover PRIVATE ${PROJECT_NAME})
    target_compile_options(bacdiscover PRIVATE
      # Unreachable code because we have endless loop.
      $<$<C_COMPILER_ID:MSVC>:/wd4702>
    )
  endif(BACNET_BUILD_BACDISCOVER_APP)

  if(BACDL_BIP)
    add_executable(readbdt apps/readbdt/main.c)
    target_link_libraries(readbdt PRIVATE ${PROJECT_NAME})

    add_executable(readfdt apps/readfdt/main.c)
    target_link_libraries(readfdt PRIVATE ${PROJECT_NAME})
  endif()

  add_executable(readfile 
    apps/readfile/main.c
    src/bacnet/basic/object/client/device-client.c
  )
  target_link_libraries(readfile PRIVATE ${PROJECT_NAME})

  add_executable(readprop 
    apps/readprop/main.c
    src/bacnet/basic/object/client/device-client.c
  )
  target_link_libraries(readprop PRIVATE ${PROJECT_NAME})

  add_executable(readpropm 
    apps/readpropm/main.c
    src/bacnet/basic/object/client/device-client.c
  )
  target_link_libraries(readpropm PRIVATE ${PROJECT_NAME})

  add_executable(readrange 
    apps/readrange/main.c
    src/bacnet/basic/object/client/device-client.c
  )
  target_link_libraries(readrange PRIVATE ${PROJECT_NAME})

  add_executable(remove-list-element 
    apps/remove-list-element/main.c
    src/bacnet/basic/object/client/device-client.c
  )
  target_link_libraries(remove-list-element PRIVATE ${PROJECT_NAME})

  add_executable(reinit 
    apps/reinit/main.c
    src/bacnet/basic/object/client/device-client.c
  )
  target_link_libraries(reinit PRIVATE ${PROJECT_NAME})

  if(BACDL_MSTP AND NOT WIN32)
    find_library(LIBCONFIG_LIBRARIES NAMES config)
    if(NOT LIBCONFIG_LIBRARIES)
      message(WARNING "BACNET: Will not build apps/router as libconfig not found")
    else()
      add_executable(
        router
        ports/linux/dlmstp_linux.c
        ports/linux/dlmstp_linux.h
        apps/router/ipmodule.c
        apps/router/ipmodule.h
        apps/router/main.c
        apps/router/msgqueue.c
        apps/router/msgqueue.h
        apps/router/mstpmodule.c
        apps/router/mstpmodule.h
        apps/router/network_layer.c
        apps/router/network_layer.h
        apps/router/portthread.c
        apps/router/portthread.h)

      target_link_libraries(
        router
        PRIVATE ${PROJECT_NAME}
                # needs libconfig
                -lconfig)

      target_compile_options(router PRIVATE
        # These make this example not totally C90 compatible but it is ok.

        -Wno-declaration-after-statement
        -Wno-overlength-strings
        -Wno-variadic-macros
      )
    endif()
  endif()

<<<<<<< HEAD
  if(BACDL_BIP6)
    add_executable(router-ipv6 
      apps/router-ipv6/main.c
      src/bacnet/basic/object/client/device-client.c
    )
    target_link_libraries(router-ipv6 PRIVATE ${PROJECT_NAME})
=======
  if(BACDL_BIP AND BACDL_BIP6)
    add_executable(
      router-ipv6
      apps/router-ipv6/main.c)
    target_link_libraries(
      router-ipv6
      PRIVATE ${PROJECT_NAME})
    target_compile_options(router-ipv6 PRIVATE
      # These make this example not totally C90 compatible but it is ok.

      -Wno-declaration-after-statement
      -Wno-overlength-strings
      -Wno-variadic-macros
    )
>>>>>>> e71c4177
  endif()

  add_executable(scov 
    apps/scov/main.c
    src/bacnet/basic/object/client/device-client.c
  )
  target_link_libraries(scov PRIVATE ${PROJECT_NAME})

  add_executable(server 
      apps/server/main.c
      src/bacnet/basic/object/device.c
      src/bacnet/basic/object/device.h
  
  )
  target_link_libraries(server PRIVATE ${PROJECT_NAME})
  target_compile_options(server PRIVATE
    # Unreachable code because we have endless loop.
    $<$<C_COMPILER_ID:MSVC>:/wd4702>
  )

  add_executable(timesync 
    apps/timesync/main.c
    src/bacnet/basic/object/client/device-client.c
  )
  target_link_libraries(timesync PRIVATE ${PROJECT_NAME})

  add_executable(ucov 
    apps/ucov/main.c
    src/bacnet/basic/object/client/device-client.c
  )
  target_link_libraries(ucov PRIVATE ${PROJECT_NAME})

  add_executable(event 
    apps/event/main.c
    src/bacnet/basic/object/client/device-client.c
  )
  target_link_libraries(event PRIVATE ${PROJECT_NAME})

  add_executable(uevent 
    apps/uevent/main.c
    src/bacnet/basic/object/client/device-client.c
  )
  target_link_libraries(uevent PRIVATE ${PROJECT_NAME})

  add_executable(uptransfer 
    apps/uptransfer/main.c
    src/bacnet/basic/object/client/device-client.c
  )
  target_link_libraries(uptransfer PRIVATE ${PROJECT_NAME})

  add_executable(whohas 
    apps/whohas/main.c
    src/bacnet/basic/object/client/device-client.c
  )
  target_link_libraries(whohas PRIVATE ${PROJECT_NAME})

  add_executable(whois 
    apps/whois/main.c
    src/bacnet/basic/object/client/device-client.c
  )
  target_link_libraries(whois PRIVATE ${PROJECT_NAME})

  add_executable(whoisrouter 
    apps/whoisrouter/main.c
    src/bacnet/basic/object/client/device-client.c
  )
  target_link_libraries(whoisrouter PRIVATE ${PROJECT_NAME})

  add_executable(whatisnetnum 
    apps/whatisnetnum/main.c
    src/bacnet/basic/object/client/device-client.c
  )
  target_link_libraries(whatisnetnum PRIVATE ${PROJECT_NAME})

  add_executable(netnumis 
    apps/netnumis/main.c
    src/bacnet/basic/object/client/device-client.c
  )
  target_link_libraries(netnumis PRIVATE ${PROJECT_NAME})

  add_executable(writefile 
    src/bacnet/basic/object/client/device-client.c
    apps/writefile/main.c
  )
  target_link_libraries(writefile PRIVATE ${PROJECT_NAME})

  add_executable(writeprop 
    apps/writeprop/main.c
    src/bacnet/basic/object/client/device-client.c
  )
  target_link_libraries(writeprop PRIVATE ${PROJECT_NAME})

  add_executable(writepropm 
    apps/writepropm/main.c
    src/bacnet/basic/object/client/device-client.c
  )
  target_link_libraries(writepropm PRIVATE ${PROJECT_NAME})
endif()

#
# install
#

include(GNUInstallDirs)
include(CMakePackageConfigHelpers)

set(BACNET_STACK_CONFIG_INSTALL_DIR ${CMAKE_INSTALL_LIBDIR}/cmake/${PROJECT_NAME})
install(
  TARGETS ${PROJECT_NAME}
  EXPORT ${PROJECT_NAME}Targets
  RUNTIME DESTINATION ${CMAKE_INSTALL_BINDIR}
  LIBRARY DESTINATION ${CMAKE_INSTALL_LIBDIR} COMPONENT lib
  ARCHIVE DESTINATION ${CMAKE_INSTALL_LIBDIR} COMPONENT lib)

install(
  EXPORT ${PROJECT_NAME}Targets
  DESTINATION ${BACNET_STACK_CONFIG_INSTALL_DIR}
  NAMESPACE ${PROJECT_NAME}::
  COMPONENT dev)

configure_package_config_file(
  cmake/Config.cmake.in
  ${PROJECT_NAME}Config.cmake
  INSTALL_DESTINATION
  ${BACNET_STACK_CONFIG_INSTALL_DIR})
write_basic_package_version_file(${PROJECT_NAME}ConfigVersion.cmake COMPATIBILITY SameMajorVersion)
install(
  FILES ${CMAKE_CURRENT_BINARY_DIR}/${PROJECT_NAME}Config.cmake
        ${CMAKE_CURRENT_BINARY_DIR}/${PROJECT_NAME}ConfigVersion.cmake
  DESTINATION ${BACNET_STACK_CONFIG_INSTALL_DIR}
  COMPONENT dev)

install(
  DIRECTORY src/bacnet
  DESTINATION ${CMAKE_INSTALL_INCLUDEDIR}
  COMPONENT dev
  FILES_MATCHING
  PATTERN "*.h")

install(
  DIRECTORY ${BACNET_PORT_DIRECTORY_PATH}/
  DESTINATION ${CMAKE_INSTALL_INCLUDEDIR}
  COMPONENT dev
  FILES_MATCHING
  PATTERN "*.h")

message(STATUS "BACNET: using cmake:....................\"${CMAKE_VERSION}\"")
message(STATUS "BACNET: CMAKE_C_COMPILER_ID:............\"${CMAKE_C_COMPILER_ID}\"")
message(STATUS "BACNET: CMAKE_C_COMPILER_VERSION:.......\"${CMAKE_C_COMPILER_VERSION}\"")
message(STATUS "BACNET: CMAKE_CXX_COMPILER_ID:..........\"${CMAKE_CXX_COMPILER_ID}\"")
message(STATUS "BACNET: CMAKE_CXX_COMPILER_VERSION:.....\"${CMAKE_CXX_COMPILER_VERSION}\"")
message(STATUS "BACNET: CMAKE_BUILD_TYPE:...............\"${CMAKE_BUILD_TYPE}\"")
message(STATUS "BACNET: CMAKE_INSTALL_PREFIX:...........\"${CMAKE_INSTALL_PREFIX}\"")
message(STATUS "BACNET: BACNET_PROTOCOL_REVISION:.......\"${BACNET_PROTOCOL_REVISION}\"")
message(STATUS "BACNET: Selected datalinks:")
message(STATUS "BACNET: BACDL_BIP6:.....................\"${BACDL_BIP6}\"")
message(STATUS "BACNET: BACDL_BIP:......................\"${BACDL_BIP}\"")
message(STATUS "BACNET: BACDL_ARCNET:...................\"${BACDL_ARCNET}\"")
message(STATUS "BACNET: BACDL_MSTP:.....................\"${BACDL_MSTP}\"")
message(STATUS "BACNET: BACDL_ETHERNET:.................\"${BACDL_ETHERNET}\"")<|MERGE_RESOLUTION|>--- conflicted
+++ resolved
@@ -775,55 +775,55 @@
 if(BACNET_STACK_BUILD_APPS)
   message(STATUS "BACNET: compiling also apps")
 
-  add_executable(abort 
+  add_executable(abort
     apps/abort/main.c
     src/bacnet/basic/object/client/device-client.c
   )
   target_link_libraries(abort PRIVATE ${PROJECT_NAME})
 
-  add_executable(ack-alarm 
+  add_executable(ack-alarm
     apps/ack-alarm/main.c
     src/bacnet/basic/object/client/device-client.c
   )
   target_link_libraries(ack-alarm PRIVATE ${PROJECT_NAME})
 
-  add_executable(add-list-element 
+  add_executable(add-list-element
     apps/add-list-element/main.c
     src/bacnet/basic/object/client/device-client.c
   )
   target_link_libraries(add-list-element PRIVATE ${PROJECT_NAME})
 
-  add_executable(apdu 
+  add_executable(apdu
     apps/apdu/main.c
     src/bacnet/basic/object/client/device-client.c
   )
   target_link_libraries(apdu PRIVATE ${PROJECT_NAME})
 
-  add_executable(create-object 
+  add_executable(create-object
     apps/create-object/main.c
     src/bacnet/basic/object/client/device-client.c
   )
   target_link_libraries(create-object PRIVATE ${PROJECT_NAME})
 
-  add_executable(dcc 
+  add_executable(dcc
     apps/dcc/main.c
     src/bacnet/basic/object/client/device-client.c
   )
   target_link_libraries(dcc PRIVATE ${PROJECT_NAME})
 
-  add_executable(delete-object 
+  add_executable(delete-object
     apps/delete-object/main.c
     src/bacnet/basic/object/client/device-client.c
   )
   target_link_libraries(delete-object PRIVATE ${PROJECT_NAME})
 
-  add_executable(epics 
+  add_executable(epics
     apps/epics/main.c
     src/bacnet/basic/object/client/device-client.c
   )
   target_link_libraries(epics PRIVATE ${PROJECT_NAME})
 
-  add_executable(error 
+  add_executable(error
     apps/error/main.c
     src/bacnet/basic/object/client/device-client.c
   )
@@ -836,25 +836,25 @@
     $<$<C_COMPILER_ID:MSVC>:/wd4702>
   )
 
-  add_executable(getevent 
+  add_executable(getevent
     apps/getevent/main.c
     src/bacnet/basic/object/client/device-client.c
   )
   target_link_libraries(getevent PRIVATE ${PROJECT_NAME})
 
-  add_executable(iam 
+  add_executable(iam
     apps/iam/main.c
     src/bacnet/basic/object/client/device-client.c
   )
   target_link_libraries(iam PRIVATE ${PROJECT_NAME})
 
-  add_executable(iamrouter 
+  add_executable(iamrouter
       apps/iamrouter/main.c
       src/bacnet/basic/object/client/device-client.c
   )
   target_link_libraries(iamrouter PRIVATE ${PROJECT_NAME})
 
-  add_executable(initrouter 
+  add_executable(initrouter
     apps/initrouter/main.c
     src/bacnet/basic/object/client/device-client.c
   )
@@ -921,37 +921,37 @@
     target_link_libraries(readfdt PRIVATE ${PROJECT_NAME})
   endif()
 
-  add_executable(readfile 
+  add_executable(readfile
     apps/readfile/main.c
     src/bacnet/basic/object/client/device-client.c
   )
   target_link_libraries(readfile PRIVATE ${PROJECT_NAME})
 
-  add_executable(readprop 
+  add_executable(readprop
     apps/readprop/main.c
     src/bacnet/basic/object/client/device-client.c
   )
   target_link_libraries(readprop PRIVATE ${PROJECT_NAME})
 
-  add_executable(readpropm 
+  add_executable(readpropm
     apps/readpropm/main.c
     src/bacnet/basic/object/client/device-client.c
   )
   target_link_libraries(readpropm PRIVATE ${PROJECT_NAME})
 
-  add_executable(readrange 
+  add_executable(readrange
     apps/readrange/main.c
     src/bacnet/basic/object/client/device-client.c
   )
   target_link_libraries(readrange PRIVATE ${PROJECT_NAME})
 
-  add_executable(remove-list-element 
+  add_executable(remove-list-element
     apps/remove-list-element/main.c
     src/bacnet/basic/object/client/device-client.c
   )
   target_link_libraries(remove-list-element PRIVATE ${PROJECT_NAME})
 
-  add_executable(reinit 
+  add_executable(reinit
     apps/reinit/main.c
     src/bacnet/basic/object/client/device-client.c
   )
@@ -994,14 +994,6 @@
     endif()
   endif()
 
-<<<<<<< HEAD
-  if(BACDL_BIP6)
-    add_executable(router-ipv6 
-      apps/router-ipv6/main.c
-      src/bacnet/basic/object/client/device-client.c
-    )
-    target_link_libraries(router-ipv6 PRIVATE ${PROJECT_NAME})
-=======
   if(BACDL_BIP AND BACDL_BIP6)
     add_executable(
       router-ipv6
@@ -1016,20 +1008,19 @@
       -Wno-overlength-strings
       -Wno-variadic-macros
     )
->>>>>>> e71c4177
   endif()
 
-  add_executable(scov 
+  add_executable(scov
     apps/scov/main.c
     src/bacnet/basic/object/client/device-client.c
   )
   target_link_libraries(scov PRIVATE ${PROJECT_NAME})
 
-  add_executable(server 
+  add_executable(server
       apps/server/main.c
       src/bacnet/basic/object/device.c
       src/bacnet/basic/object/device.h
-  
+
   )
   target_link_libraries(server PRIVATE ${PROJECT_NAME})
   target_compile_options(server PRIVATE
@@ -1037,79 +1028,79 @@
     $<$<C_COMPILER_ID:MSVC>:/wd4702>
   )
 
-  add_executable(timesync 
+  add_executable(timesync
     apps/timesync/main.c
     src/bacnet/basic/object/client/device-client.c
   )
   target_link_libraries(timesync PRIVATE ${PROJECT_NAME})
 
-  add_executable(ucov 
+  add_executable(ucov
     apps/ucov/main.c
     src/bacnet/basic/object/client/device-client.c
   )
   target_link_libraries(ucov PRIVATE ${PROJECT_NAME})
 
-  add_executable(event 
+  add_executable(event
     apps/event/main.c
     src/bacnet/basic/object/client/device-client.c
   )
   target_link_libraries(event PRIVATE ${PROJECT_NAME})
 
-  add_executable(uevent 
+  add_executable(uevent
     apps/uevent/main.c
     src/bacnet/basic/object/client/device-client.c
   )
   target_link_libraries(uevent PRIVATE ${PROJECT_NAME})
 
-  add_executable(uptransfer 
+  add_executable(uptransfer
     apps/uptransfer/main.c
     src/bacnet/basic/object/client/device-client.c
   )
   target_link_libraries(uptransfer PRIVATE ${PROJECT_NAME})
 
-  add_executable(whohas 
+  add_executable(whohas
     apps/whohas/main.c
     src/bacnet/basic/object/client/device-client.c
   )
   target_link_libraries(whohas PRIVATE ${PROJECT_NAME})
 
-  add_executable(whois 
+  add_executable(whois
     apps/whois/main.c
     src/bacnet/basic/object/client/device-client.c
   )
   target_link_libraries(whois PRIVATE ${PROJECT_NAME})
 
-  add_executable(whoisrouter 
+  add_executable(whoisrouter
     apps/whoisrouter/main.c
     src/bacnet/basic/object/client/device-client.c
   )
   target_link_libraries(whoisrouter PRIVATE ${PROJECT_NAME})
 
-  add_executable(whatisnetnum 
+  add_executable(whatisnetnum
     apps/whatisnetnum/main.c
     src/bacnet/basic/object/client/device-client.c
   )
   target_link_libraries(whatisnetnum PRIVATE ${PROJECT_NAME})
 
-  add_executable(netnumis 
+  add_executable(netnumis
     apps/netnumis/main.c
     src/bacnet/basic/object/client/device-client.c
   )
   target_link_libraries(netnumis PRIVATE ${PROJECT_NAME})
 
-  add_executable(writefile 
+  add_executable(writefile
     src/bacnet/basic/object/client/device-client.c
     apps/writefile/main.c
   )
   target_link_libraries(writefile PRIVATE ${PROJECT_NAME})
 
-  add_executable(writeprop 
+  add_executable(writeprop
     apps/writeprop/main.c
     src/bacnet/basic/object/client/device-client.c
   )
   target_link_libraries(writeprop PRIVATE ${PROJECT_NAME})
 
-  add_executable(writepropm 
+  add_executable(writepropm
     apps/writepropm/main.c
     src/bacnet/basic/object/client/device-client.c
   )
