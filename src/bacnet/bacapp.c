/*####COPYRIGHTBEGIN####
 -------------------------------------------
 Copyright (C) 2005 Steve Karg

 This program is free software; you can redistribute it and/or
 modify it under the terms of the GNU General Public License
 as published by the Free Software Foundation; either version 2
 of the License, or (at your option) any later version.

 This program is distributed in the hope that it will be useful,
 but WITHOUT ANY WARRANTY; without even the implied warranty of
 MERCHANTABILITY or FITNESS FOR A PARTICULAR PURPOSE.  See the
 GNU General Public License for more details.

 You should have received a copy of the GNU General Public License
 along with this program; if not, write to:
 The Free Software Foundation, Inc.
 59 Temple Place - Suite 330
 Boston, MA  02111-1307, USA.

 As a special exception, if other files instantiate templates or
 use macros or inline functions from this file, or you compile
 this file and link it with other works to produce a work based
 on this file, this file does not by itself cause the resulting
 work to be covered by the GNU General Public License. However
 the source code for this file must still be made available in
 accordance with section (3) of the GNU General Public License.

 This exception does not invalidate any other reasons why a work
 based on this file might be covered by the GNU General Public
 License.
 -------------------------------------------
####COPYRIGHTEND####*/
#include <stdint.h>
#include <stdbool.h>
#include <string.h>
#include <stdio.h>
#include <stdlib.h> /* for strtol */
#include <ctype.h> /* for isalnum */
#include <errno.h>
#include <math.h>
#if (__STDC_VERSION__ >= 199901L) && defined (__STDC_ISO_10646__)
#include <wchar.h>
#include <wctype.h>
#endif
#include "bacnet/bacenum.h"
#include "bacnet/bacdcode.h"
#include "bacnet/bacint.h"
#include "bacnet/bacreal.h"
#include "bacnet/bacdef.h"
#include "bacnet/bacapp.h"
#include "bacnet/bactext.h"
#include "bacnet/datetime.h"
#include "bacnet/bacstr.h"
#include "bacnet/lighting.h"
#include "bacnet/hostnport.h"
#include "bacnet/weeklyschedule.h"
#include "bacnet/basic/sys/platform.h"
#ifdef BACDL_BSC
#include "bacnet/basic/object/sc_netport.h"
#endif

/** @file bacapp.c  Utilities for the BACnet_Application_Data_Value */

/**
 * @brief Encode application data given by a pointer into the APDU.
 * @param apdu - Pointer to the buffer to encode to, or NULL for length
 * @param value - Pointer to the application data value to encode from
 * @return number of bytes encoded
 */
int bacapp_encode_application_data(
    uint8_t *apdu, BACNET_APPLICATION_DATA_VALUE *value)
{
    int apdu_len = 0; /* total length of the apdu, return value */

    if (value) {
        switch (value->tag) {
#if defined(BACAPP_NULL)
            case BACNET_APPLICATION_TAG_NULL:
                if (apdu) {
                    apdu[0] = value->tag;
                }
                apdu_len++;
                break;
#endif
#if defined(BACAPP_BOOLEAN)
            case BACNET_APPLICATION_TAG_BOOLEAN:
                apdu_len =
                    encode_application_boolean(apdu, value->type.Boolean);
                break;
#endif
#if defined(BACAPP_UNSIGNED)
            case BACNET_APPLICATION_TAG_UNSIGNED_INT:
                apdu_len =
                    encode_application_unsigned(apdu, value->type.Unsigned_Int);
                break;
#endif
#if defined(BACAPP_SIGNED)
            case BACNET_APPLICATION_TAG_SIGNED_INT:
                apdu_len =
                    encode_application_signed(apdu, value->type.Signed_Int);
                break;
#endif
#if defined(BACAPP_REAL)
            case BACNET_APPLICATION_TAG_REAL:
                apdu_len = encode_application_real(apdu, value->type.Real);
                break;
#endif
#if defined(BACAPP_DOUBLE)
            case BACNET_APPLICATION_TAG_DOUBLE:
                apdu_len = encode_application_double(apdu, value->type.Double);
                break;
#endif
#if defined(BACAPP_OCTET_STRING)
            case BACNET_APPLICATION_TAG_OCTET_STRING:
                apdu_len = encode_application_octet_string(
                    apdu, &value->type.Octet_String);
                break;
#endif
#if defined(BACAPP_CHARACTER_STRING)
            case BACNET_APPLICATION_TAG_CHARACTER_STRING:
                apdu_len = encode_application_character_string(
                    apdu, &value->type.Character_String);
                break;
#endif
#if defined(BACAPP_BIT_STRING)
            case BACNET_APPLICATION_TAG_BIT_STRING:
                apdu_len =
                    encode_application_bitstring(apdu, &value->type.Bit_String);
                break;
#endif
#if defined(BACAPP_ENUMERATED)
            case BACNET_APPLICATION_TAG_ENUMERATED:
                apdu_len =
                    encode_application_enumerated(apdu, value->type.Enumerated);
                break;
#endif
#if defined(BACAPP_DATE)
            case BACNET_APPLICATION_TAG_DATE:
                apdu_len = encode_application_date(apdu, &value->type.Date);
                break;
#endif
#if defined(BACAPP_TIME)
            case BACNET_APPLICATION_TAG_TIME:
                apdu_len = encode_application_time(apdu, &value->type.Time);
                break;
#endif
#if defined(BACAPP_OBJECT_ID)
            case BACNET_APPLICATION_TAG_OBJECT_ID:
                apdu_len = encode_application_object_id(apdu,
                    value->type.Object_Id.type, value->type.Object_Id.instance);
                break;
#endif
#if defined(BACAPP_TYPES_EXTRA)
            case BACNET_APPLICATION_TAG_EMPTYLIST:
                /* Empty data list */
                apdu_len = 0; /* EMPTY */
                break;

                break;
            case BACNET_APPLICATION_TAG_DATETIME:
                apdu_len = bacapp_encode_datetime(apdu, &value->type.Date_Time);
                break;
            case BACNET_APPLICATION_TAG_LIGHTING_COMMAND:
                /* BACnetLightingCommand */
                apdu_len = lighting_command_encode(
                    apdu, &value->type.Lighting_Command);
                break;
            case BACNET_APPLICATION_TAG_XY_COLOR:
                /* BACnetxyColor */
                apdu_len = xy_color_encode(apdu, &value->type.XY_Color);
                break;
            case BACNET_APPLICATION_TAG_COLOR_COMMAND:
                /* BACnetColorCommand */
                apdu_len =
                    color_command_encode(apdu, &value->type.Color_Command);
                break;
            case BACNET_APPLICATION_TAG_WEEKLY_SCHEDULE:
                /* BACnetWeeklySchedule */
                apdu_len = bacnet_weeklyschedule_encode(
                    apdu, &value->type.Weekly_Schedule);
                break;
            case BACNET_APPLICATION_TAG_HOST_N_PORT:
                /* BACnetHostNPort */
                apdu_len = host_n_port_encode(apdu, &value->type.Host_Address);
                break;
            case BACNET_APPLICATION_TAG_DEVICE_OBJECT_PROPERTY_REFERENCE:
                /* BACnetDeviceObjectPropertyReference */
                apdu_len = bacapp_encode_device_obj_property_ref(
                    apdu, &value->type.Device_Object_Property_Reference);
                break;
            case BACNET_APPLICATION_TAG_DEVICE_OBJECT_REFERENCE:
                /* BACnetDeviceObjectReference */
                apdu_len = bacapp_encode_device_obj_ref(
                    apdu, &value->type.Device_Object_Reference);
                break;
            case BACNET_APPLICATION_TAG_OBJECT_PROPERTY_REFERENCE:
                /* BACnetObjectPropertyReference */
                apdu_len = bacapp_encode_obj_property_ref(
                    apdu, &value->type.Object_Property_Reference);
                break;
            case BACNET_APPLICATION_TAG_DESTINATION:
                /* BACnetDestination */
                apdu_len = bacnet_destination_encode(
                    apdu, &value->type.Destination);
                break;
#endif
            default:
                break;
        }
    }

    return apdu_len;
}

/**
 * @brief Decode the data and store it into value.
 * @param apdu  Receive buffer
 * @param tag_data_type  Data type of the given tag
 * @param len_value_type  Count of bytes of given tag
 * @param value  Pointer to the application value structure,
 *               used to store the decoded value to.
 *
 * @return Number of octets consumed.
 */
int bacapp_decode_data(uint8_t *apdu,
    uint8_t tag_data_type,
    uint32_t len_value_type,
    BACNET_APPLICATION_DATA_VALUE *value)
{
    int len = 0;

    if (value) {
        switch (tag_data_type) {
#if defined(BACAPP_NULL)
            case BACNET_APPLICATION_TAG_NULL:
                /* nothing else to do */
                break;
#endif
#if defined(BACAPP_BOOLEAN)
            case BACNET_APPLICATION_TAG_BOOLEAN:
                value->type.Boolean = decode_boolean(len_value_type);
                break;
#endif
#if defined(BACAPP_UNSIGNED)
            case BACNET_APPLICATION_TAG_UNSIGNED_INT:
                len = decode_unsigned(
                    apdu, len_value_type, &value->type.Unsigned_Int);
                break;
#endif
#if defined(BACAPP_SIGNED)
            case BACNET_APPLICATION_TAG_SIGNED_INT:
                len = decode_signed(
                    apdu, len_value_type, &value->type.Signed_Int);
                break;
#endif
#if defined(BACAPP_REAL)
            case BACNET_APPLICATION_TAG_REAL:
                len =
                    decode_real_safe(apdu, len_value_type, &(value->type.Real));
                break;
#endif
#if defined(BACAPP_DOUBLE)
            case BACNET_APPLICATION_TAG_DOUBLE:
                len = decode_double_safe(
                    apdu, len_value_type, &(value->type.Double));
                break;
#endif
#if defined(BACAPP_OCTET_STRING)
            case BACNET_APPLICATION_TAG_OCTET_STRING:
                len = decode_octet_string(
                    apdu, len_value_type, &value->type.Octet_String);
                break;
#endif
#if defined(BACAPP_CHARACTER_STRING)
            case BACNET_APPLICATION_TAG_CHARACTER_STRING:
                len = decode_character_string(
                    apdu, len_value_type, &value->type.Character_String);
                break;
#endif
#if defined(BACAPP_BIT_STRING)
            case BACNET_APPLICATION_TAG_BIT_STRING:
                len = decode_bitstring(
                    apdu, len_value_type, &value->type.Bit_String);
                break;
#endif
#if defined(BACAPP_ENUMERATED)
            case BACNET_APPLICATION_TAG_ENUMERATED:
                len = decode_enumerated(
                    apdu, len_value_type, &value->type.Enumerated);
                break;
#endif
#if defined(BACAPP_DATE)
            case BACNET_APPLICATION_TAG_DATE:
                len = decode_date_safe(apdu, len_value_type, &value->type.Date);
                break;
#endif
#if defined(BACAPP_TIME)
            case BACNET_APPLICATION_TAG_TIME:
                len = decode_bacnet_time_safe(
                    apdu, len_value_type, &value->type.Time);
                break;
#endif
#if defined(BACAPP_OBJECT_ID)
            case BACNET_APPLICATION_TAG_OBJECT_ID: {
                BACNET_OBJECT_TYPE object_type = OBJECT_NONE;
                uint32_t instance = 0;
                len = decode_object_id_safe(
                    apdu, len_value_type, &object_type, &instance);
                value->type.Object_Id.type = object_type;
                value->type.Object_Id.instance = instance;
            } break;
#endif
#if defined(BACAPP_TYPES_EXTRA)
            case BACNET_APPLICATION_TAG_DATETIME:
                len = bacapp_decode_datetime(apdu, &value->type.Date_Time);
                break;
            case BACNET_APPLICATION_TAG_LIGHTING_COMMAND:
                len = lighting_command_decode(
                    apdu, len_value_type, &value->type.Lighting_Command);
                break;
            case BACNET_APPLICATION_TAG_XY_COLOR:
                /* BACnetxyColor */
                len = xy_color_decode(
                    apdu, len_value_type, &value->type.XY_Color);
                break;
            case BACNET_APPLICATION_TAG_COLOR_COMMAND:
                /* BACnetColorCommand */
                len = color_command_decode(
                    apdu, len_value_type, NULL, &value->type.Color_Command);
                break;
            case BACNET_APPLICATION_TAG_WEEKLY_SCHEDULE:
                len = bacnet_weeklyschedule_decode(
                    apdu, len_value_type, &value->type.Weekly_Schedule);
                break;
            case BACNET_APPLICATION_TAG_HOST_N_PORT:
                len = host_n_port_decode(
                    apdu, len_value_type, NULL, &value->type.Host_Address);
                break;
            case BACNET_APPLICATION_TAG_DEVICE_OBJECT_PROPERTY_REFERENCE:
                /* BACnetDeviceObjectPropertyReference */
                len = bacapp_decode_device_obj_property_ref(
                    apdu, &value->type.Device_Object_Property_Reference);
                break;
            case BACNET_APPLICATION_TAG_DEVICE_OBJECT_REFERENCE:
                /* BACnetDeviceObjectReference */
                len = bacapp_decode_device_obj_ref(
                    apdu, &value->type.Device_Object_Reference);
                break;
            case BACNET_APPLICATION_TAG_OBJECT_PROPERTY_REFERENCE:
                /* BACnetObjectPropertyReference */
                len = bacapp_decode_obj_property_ref(apdu, len_value_type,
                    &value->type.Object_Property_Reference);
                break;
            case BACNET_APPLICATION_TAG_DESTINATION:
                /* BACnetDestination */
                len = bacnet_destination_decode(apdu, len_value_type,
                    &value->type.Destination);
                break;
#endif
            default:
                break;
        }
    }

    if ((len == 0) && (tag_data_type != BACNET_APPLICATION_TAG_NULL) &&
        (tag_data_type != BACNET_APPLICATION_TAG_BOOLEAN) &&
        (tag_data_type != BACNET_APPLICATION_TAG_OCTET_STRING)) {
        /* indicate that we were not able to decode the value */
        if (value) {
            value->tag = MAX_BACNET_APPLICATION_TAG;
        }
    }
    return len;
}

/**
 * @brief Decode the BACnet Application Data
 *
 * @param apdu - buffer of data to be decoded
 * @param apdu_len_max - number of bytes in the buffer
 * @param value - decoded value, if decoded
 *
 * @return the number of apdu bytes consumed, or #BACNET_STATUS_ERROR
 */
int bacapp_decode_application_data(
    uint8_t *apdu, unsigned apdu_len_max, BACNET_APPLICATION_DATA_VALUE *value)
{
    int len = 0;
    int tag_len = 0;
    int decode_len = 0;
    uint8_t tag_number = 0;
    uint32_t len_value_type = 0;

    if (apdu && value && !IS_CONTEXT_SPECIFIC(*apdu)) {
        value->context_specific = false;
        tag_len = bacnet_tag_number_and_value_decode(
            &apdu[0], apdu_len_max, &tag_number, &len_value_type);
        if (tag_len > 0) {
            len += tag_len;
            value->tag = tag_number;
            if ((unsigned)len <= apdu_len_max) {
                decode_len =
                    bacapp_decode_data_len(NULL, tag_number, len_value_type);
                if ((unsigned)decode_len <= (apdu_len_max - len)) {
                    decode_len = bacapp_decode_data(
                        &apdu[len], tag_number, len_value_type, value);
                    if (value->tag != MAX_BACNET_APPLICATION_TAG) {
                        len += decode_len;
                    } else {
                        len = BACNET_STATUS_ERROR;
                    }
                } else {
                    len = BACNET_STATUS_ERROR;
                }
            } else {
                len = BACNET_STATUS_ERROR;
            }
        }
        value->next = NULL;
    }

    return len;
}

/*
** Usage: Similar to strtok. Call function the first time with new_apdu and
*new_adu_len set to apdu buffer
** to be processed. Subsequent calls should pass in NULL.
**
** Returns true if a application message is correctly parsed.
** Returns false if no more application messages are available.
**
** This function is NOT thread safe.
**
** Notes: The _safe suffix is there because the function should be relatively
*safe against buffer overruns.
**
*/

bool bacapp_decode_application_data_safe(uint8_t *new_apdu,
    uint32_t new_apdu_len,
    BACNET_APPLICATION_DATA_VALUE *value)
{
    /* The static variables that store the apdu buffer between function calls */
    static uint8_t *apdu = NULL;
    static uint32_t apdu_len_remaining = 0;
    static uint32_t apdu_len = 0;
    int len = 0;
    int tag_len = 0;
    uint8_t tag_number = 0;
    uint32_t len_value_type = 0;

    bool ret = false;

    if (new_apdu != NULL) {
        apdu = new_apdu;
        apdu_len_remaining = new_apdu_len;
        apdu_len = 0;
    }

    if (value && apdu_len_remaining > 0 &&
        !IS_CONTEXT_SPECIFIC(apdu[apdu_len])) {
        value->context_specific = false;
        tag_len = bacnet_tag_number_and_value_decode(
            &apdu[apdu_len], apdu_len_remaining, &tag_number, &len_value_type);
        /* If tag_len is zero, then the tag information is truncated */
        if (tag_len) {
            apdu_len += tag_len;
            apdu_len_remaining -= tag_len;
            /* The tag is boolean then len_value_type is interpreted as value,
               not length, so don't bother checking with apdu_len_remaining */
            if (tag_number == BACNET_APPLICATION_TAG_BOOLEAN ||
                len_value_type <= apdu_len_remaining) {
                value->tag = tag_number;
                len = bacapp_decode_data(
                    &apdu[apdu_len], tag_number, len_value_type, value);
                apdu_len += len;
                apdu_len_remaining -= len;

                ret = true;
            }
        }
        value->next = NULL;
    }

    return ret;
}

/**
 * @brief Decode the data to determine the data length
 *  @param apdu  Pointer to the received data.
 *  @param tag_data_type  Data type to be decoded.
 *  @param len_value_type  Length of the data in bytes.
 *  @return Number of bytes decoded.
 */
int bacapp_decode_data_len(
    uint8_t *apdu, uint8_t tag_data_type, uint32_t len_value_type)
{
    int len = 0;

    (void)apdu;
    switch (tag_data_type) {
        case BACNET_APPLICATION_TAG_NULL:
            break;
        case BACNET_APPLICATION_TAG_BOOLEAN:
            break;
        case BACNET_APPLICATION_TAG_UNSIGNED_INT:
        case BACNET_APPLICATION_TAG_SIGNED_INT:
        case BACNET_APPLICATION_TAG_REAL:
        case BACNET_APPLICATION_TAG_DOUBLE:
        case BACNET_APPLICATION_TAG_OCTET_STRING:
        case BACNET_APPLICATION_TAG_CHARACTER_STRING:
        case BACNET_APPLICATION_TAG_BIT_STRING:
        case BACNET_APPLICATION_TAG_ENUMERATED:
        case BACNET_APPLICATION_TAG_DATE:
        case BACNET_APPLICATION_TAG_TIME:
        case BACNET_APPLICATION_TAG_OBJECT_ID:
            len = (int)(~0U >> 1);
            if (len_value_type < (uint32_t)len) {
                len = (int)len_value_type;
            }
            break;
        default:
            break;
    }

    return len;
}

/**
 * @brief Determine the BACnet Application Data number of APDU bytes consumed
 * @param apdu - buffer of data to be decoded
 * @param apdu_len_max - number of bytes in the buffer
 * @return  number of bytes decoded, or zero if errors occur
 */
int bacapp_decode_application_data_len(uint8_t *apdu, unsigned apdu_len_max)
{
    int len = 0;
    int tag_len = 0;
    int decode_len = 0;
    uint8_t tag_number = 0;
    uint32_t len_value_type = 0;

    if (apdu && !IS_CONTEXT_SPECIFIC(*apdu)) {
        tag_len = bacnet_tag_number_and_value_decode(
            &apdu[0], apdu_len_max, &tag_number, &len_value_type);
        if (tag_len > 0) {
            len += tag_len;
            decode_len =
                bacapp_decode_data_len(NULL, tag_number, len_value_type);
            len += decode_len;
        }
    }

    return len;
}

int bacapp_encode_context_data_value(uint8_t *apdu,
    uint8_t context_tag_number,
    BACNET_APPLICATION_DATA_VALUE *value)
{
    int apdu_len = 0; /* total length of the apdu, return value */

    if (value) {
        switch (value->tag) {
#if defined(BACAPP_NULL)
            case BACNET_APPLICATION_TAG_NULL:
                apdu_len = encode_context_null(apdu, context_tag_number);
                break;
#endif
#if defined(BACAPP_BOOLEAN)
            case BACNET_APPLICATION_TAG_BOOLEAN:
                apdu_len = encode_context_boolean(
                    apdu, context_tag_number, value->type.Boolean);
                break;
#endif
#if defined(BACAPP_UNSIGNED)
            case BACNET_APPLICATION_TAG_UNSIGNED_INT:
                apdu_len = encode_context_unsigned(
                    apdu, context_tag_number, value->type.Unsigned_Int);
                break;
#endif
#if defined(BACAPP_SIGNED)
            case BACNET_APPLICATION_TAG_SIGNED_INT:
                apdu_len = encode_context_signed(
                    apdu, context_tag_number, value->type.Signed_Int);
                break;
#endif
#if defined(BACAPP_REAL)
            case BACNET_APPLICATION_TAG_REAL:
                apdu_len = encode_context_real(
                    apdu, context_tag_number, value->type.Real);
                break;
#endif
#if defined(BACAPP_DOUBLE)
            case BACNET_APPLICATION_TAG_DOUBLE:
                apdu_len = encode_context_double(
                    apdu, context_tag_number, value->type.Double);
                break;
#endif
#if defined(BACAPP_OCTET_STRING)
            case BACNET_APPLICATION_TAG_OCTET_STRING:
                apdu_len = encode_context_octet_string(
                    apdu, context_tag_number, &value->type.Octet_String);
                break;
#endif
#if defined(BACAPP_CHARACTER_STRING)
            case BACNET_APPLICATION_TAG_CHARACTER_STRING:
                apdu_len = encode_context_character_string(
                    apdu, context_tag_number, &value->type.Character_String);
                break;
#endif
#if defined(BACAPP_BIT_STRING)
            case BACNET_APPLICATION_TAG_BIT_STRING:
                apdu_len = encode_context_bitstring(
                    apdu, context_tag_number, &value->type.Bit_String);
                break;
#endif
#if defined(BACAPP_ENUMERATED)
            case BACNET_APPLICATION_TAG_ENUMERATED:
                apdu_len = encode_context_enumerated(
                    apdu, context_tag_number, value->type.Enumerated);
                break;
#endif
#if defined(BACAPP_DATE)
            case BACNET_APPLICATION_TAG_DATE:
                apdu_len = encode_context_date(
                    apdu, context_tag_number, &value->type.Date);
                break;
#endif
#if defined(BACAPP_TIME)
            case BACNET_APPLICATION_TAG_TIME:
                apdu_len = encode_context_time(
                    apdu, context_tag_number, &value->type.Time);
                break;
#endif
#if defined(BACAPP_OBJECT_ID)
            case BACNET_APPLICATION_TAG_OBJECT_ID:
                apdu_len = encode_context_object_id(apdu, context_tag_number,
                    value->type.Object_Id.type, value->type.Object_Id.instance);
                break;
#endif
#if defined(BACAPP_TYPES_EXTRA)
            case BACNET_APPLICATION_TAG_DATETIME:
                apdu_len = bacapp_encode_context_datetime(
                    apdu, context_tag_number, &value->type.Date_Time);
                break;
            case BACNET_APPLICATION_TAG_LIGHTING_COMMAND:
                apdu_len = lighting_command_encode_context(
                    apdu, context_tag_number, &value->type.Lighting_Command);
                break;
            case BACNET_APPLICATION_TAG_XY_COLOR:
                /* BACnetxyColor */
                apdu_len = xy_color_context_encode(
                    apdu, context_tag_number, &value->type.XY_Color);
                break;
            case BACNET_APPLICATION_TAG_WEEKLY_SCHEDULE:
                /* BACnetWeeklySchedule */
                apdu_len = bacnet_weeklyschedule_context_encode(
                    apdu, context_tag_number, &value->type.Weekly_Schedule);
                break;
            case BACNET_APPLICATION_TAG_COLOR_COMMAND:
                /* BACnetColorCommand */
                apdu_len = color_command_context_encode(
                    apdu, context_tag_number, &value->type.Color_Command);
                break;
            case BACNET_APPLICATION_TAG_HOST_N_PORT:
                apdu_len = host_n_port_context_encode(
                    apdu, context_tag_number, &value->type.Host_Address);
                break;
            case BACNET_APPLICATION_TAG_DEVICE_OBJECT_PROPERTY_REFERENCE:
                /* BACnetDeviceObjectPropertyReference */
                apdu_len = bacapp_encode_context_device_obj_property_ref(apdu,
                    context_tag_number,
                    &value->type.Device_Object_Property_Reference);
                break;
            case BACNET_APPLICATION_TAG_DEVICE_OBJECT_REFERENCE:
                /* BACnetDeviceObjectReference */
                apdu_len = bacapp_encode_context_device_obj_ref(apdu,
                    context_tag_number, &value->type.Device_Object_Reference);
                break;
            case BACNET_APPLICATION_TAG_OBJECT_PROPERTY_REFERENCE:
                /* BACnetObjectPropertyReference */
                apdu_len = bacapp_encode_context_obj_property_ref(apdu,
                    context_tag_number, &value->type.Object_Property_Reference);
                break;
            case BACNET_APPLICATION_TAG_DESTINATION:
                /* BACnetDestination */
                apdu_len = bacnet_destination_context_encode(apdu,
                    context_tag_number, &value->type.Destination);
                break;
#endif
            default:
                break;
        }
    }

    return apdu_len;
}

/* returns the fixed tag type for certain context tagged properties */
BACNET_APPLICATION_TAG bacapp_context_tag_type(
    BACNET_PROPERTY_ID property, uint8_t tag_number)
{
    BACNET_APPLICATION_TAG tag = MAX_BACNET_APPLICATION_TAG;

    switch (property) {
        case PROP_DATE_LIST:
            switch (tag_number) {
                case 0: /* single calendar date */
                    tag = BACNET_APPLICATION_TAG_DATE;
                    break;
                case 1: /* range of dates */
                    tag = BACNET_APPLICATION_TAG_DATERANGE;
                    break;
                case 2: /* selection of weeks, month, and day of month */
                    tag = BACNET_APPLICATION_TAG_WEEKNDAY;
                    break;
                default:
                    break;
            }
            break;
        case PROP_ACTUAL_SHED_LEVEL:
        case PROP_REQUESTED_SHED_LEVEL:
        case PROP_EXPECTED_SHED_LEVEL:
            switch (tag_number) {
                case 0:
                case 1:
                    tag = BACNET_APPLICATION_TAG_UNSIGNED_INT;
                    break;
                case 2:
                    tag = BACNET_APPLICATION_TAG_REAL;
                    break;
                default:
                    break;
            }
            break;
        case PROP_ACTION:
            switch (tag_number) {
                case 0:
                case 1:
                    tag = BACNET_APPLICATION_TAG_OBJECT_ID;
                    break;
                case 2:
                    tag = BACNET_APPLICATION_TAG_ENUMERATED;
                    break;
                case 3:
                case 5:
                case 6:
                    tag = BACNET_APPLICATION_TAG_UNSIGNED_INT;
                    break;
                case 7:
                case 8:
                    tag = BACNET_APPLICATION_TAG_BOOLEAN;
                    break;
                case 4: /* propertyValue: abstract syntax */
                default:
                    break;
            }
            break;
        case PROP_LIST_OF_GROUP_MEMBERS:
            /* Sequence of ReadAccessSpecification */
            switch (tag_number) {
                case 0:
                    tag = BACNET_APPLICATION_TAG_OBJECT_ID;
                    break;
                default:
                    break;
            }
            break;
        case PROP_EXCEPTION_SCHEDULE:
            switch (tag_number) {
                case 1:
                    tag = BACNET_APPLICATION_TAG_OBJECT_ID;
                    break;
                case 3:
                    tag = BACNET_APPLICATION_TAG_UNSIGNED_INT;
                    break;
                case 0: /* calendarEntry: abstract syntax + context */
                case 2: /* list of BACnetTimeValue: abstract syntax */
                default:
                    break;
            }
            break;
        case PROP_LOG_DEVICE_OBJECT_PROPERTY:
        case PROP_OBJECT_PROPERTY_REFERENCE:
            switch (tag_number) {
                case 0: /* Object ID */
                case 3: /* Device ID */
                    tag = BACNET_APPLICATION_TAG_OBJECT_ID;
                    break;
                case 1: /* Property ID */
                    tag = BACNET_APPLICATION_TAG_ENUMERATED;
                    break;
                case 2: /* Array index */
                    tag = BACNET_APPLICATION_TAG_UNSIGNED_INT;
                    break;
                default:
                    break;
            }
            break;
        case PROP_SUBORDINATE_LIST:
            /* BACnetARRAY[N] of BACnetDeviceObjectReference */
            switch (tag_number) {
                case 0: /* Optional Device ID */
                case 1: /* Object ID */
                    tag = BACNET_APPLICATION_TAG_OBJECT_ID;
                    break;
                default:
                    break;
            }
            break;

        case PROP_RECIPIENT_LIST:
            /* List of BACnetDestination */
            switch (tag_number) {
                case 0: /* Device Object ID */
                    tag = BACNET_APPLICATION_TAG_OBJECT_ID;
                    break;
                case 1:
                    /* BACnetRecipient::= CHOICE {
                        device  [0] BACnetObjectIdentifier
                     -->address [1] BACnetAddress
                    }
                    */
                    break;
                default:
                    break;
            }
            break;
        case PROP_ACTIVE_COV_SUBSCRIPTIONS:
            /* BACnetCOVSubscription */
            switch (tag_number) {
                case 0: /* BACnetRecipientProcess */
                    break;
                case 1: /* BACnetObjectPropertyReference */
                    tag = BACNET_APPLICATION_TAG_OBJECT_PROPERTY_REFERENCE;
                    break;
                case 2: /* issueConfirmedNotifications */
                    tag = BACNET_APPLICATION_TAG_BOOLEAN;
                    break;
                case 3: /* timeRemaining */
                    tag = BACNET_APPLICATION_TAG_UNSIGNED_INT;
                    break;
                case 4: /* covIncrement */
                    tag = BACNET_APPLICATION_TAG_REAL;
                    break;
                default:
                    break;
            }
            break;
        case PROP_SETPOINT_REFERENCE:
            switch (tag_number) {
                case 0:
                    tag = BACNET_APPLICATION_TAG_OBJECT_PROPERTY_REFERENCE;
                    break;
                default:
                    break;
            }
            break;
        case PROP_FD_BBMD_ADDRESS:
        case PROP_BACNET_IP_GLOBAL_ADDRESS:
            switch (tag_number) {
                case 0:
                    tag = BACNET_APPLICATION_TAG_HOST_N_PORT;
                    break;
                default:
                    break;
            }
            break;
        case PROP_LIGHTING_COMMAND:
            switch (tag_number) {
                case 0:
                    tag = BACNET_APPLICATION_TAG_LIGHTING_COMMAND;
                    break;
                default:
                    break;
            }
            break;
        case PROP_COLOR_COMMAND:
            switch (tag_number) {
                case 0:
                    tag = BACNET_APPLICATION_TAG_COLOR_COMMAND;
                    break;
                default:
                    break;
            }
            break;
        case PROP_LIST_OF_OBJECT_PROPERTY_REFERENCES:
        case PROP_GROUP_MEMBERS:
            switch (tag_number) {
                case 0:
                    tag =
                        BACNET_APPLICATION_TAG_DEVICE_OBJECT_PROPERTY_REFERENCE;
                    break;
                default:
                    break;
            }
            break;
        default:
            break;
    }

    return tag;
}

int bacapp_encode_context_data(uint8_t *apdu,
    BACNET_APPLICATION_DATA_VALUE *value,
    BACNET_PROPERTY_ID property)
{
    int apdu_len = 0;
    BACNET_APPLICATION_TAG tag_data_type;

    if (value && apdu) {
        tag_data_type = bacapp_context_tag_type(property, value->context_tag);
        if (tag_data_type != MAX_BACNET_APPLICATION_TAG) {
            apdu_len = bacapp_encode_context_data_value(
                &apdu[0], tag_data_type, value);
        } else {
            /* FIXME: what now? */
            apdu_len = 0;
        }
        value->next = NULL;
    }

    return apdu_len;
}

int bacapp_decode_context_data(uint8_t *apdu,
    unsigned max_apdu_len,
    BACNET_APPLICATION_DATA_VALUE *value,
    BACNET_PROPERTY_ID property)
{
    int apdu_len = 0, len = 0;
    int tag_len = 0;
    uint8_t tag_number = 0;
    uint32_t len_value_type = 0;

    if (apdu && value && IS_CONTEXT_SPECIFIC(*apdu)) {
        value->context_specific = true;
        value->next = NULL;
        tag_len =
            decode_tag_number_and_value(&apdu[0], &tag_number, &len_value_type);
        apdu_len = tag_len;
        /* Empty construct : (closing tag) => returns NULL value */
        if (tag_len && ((unsigned)tag_len <= max_apdu_len) &&
            !decode_is_closing_tag_number(&apdu[0], tag_number)) {
            value->context_tag = tag_number;
            value->tag = bacapp_context_tag_type(property, tag_number);
            if (value->tag != MAX_BACNET_APPLICATION_TAG) {
                len = bacapp_decode_data(
                    &apdu[apdu_len], value->tag, len_value_type, value);
                apdu_len += len;
            } else if (len_value_type) {
                /* Unknown value : non null size (elementary type) */
                apdu_len += len_value_type;
                /* SHOULD NOT HAPPEN, EXCEPTED WHEN READING UNKNOWN CONTEXTUAL
                 * PROPERTY */
            } else {
                apdu_len = BACNET_STATUS_ERROR;
            }
        } else if (tag_len == 1) {
            /* and is a Closing tag */
            /* Don't advance over that closing tag. */
            apdu_len = 0;
        }
    }

    return apdu_len;
}

#if defined(BACAPP_TYPES_EXTRA)
/**
 * @brief Context or Application tagged property value decoding
 *
 * @param apdu - buffer of data to be decoded
 * @param max_apdu_len - number of bytes in the buffer
 * @param value - stores the decoded property value
 * @param property - context property identifier
 * @return  number of bytes decoded, or ERROR if errors occur
 */
int bacapp_decode_generic_property(uint8_t *apdu,
    int max_apdu_len,
    BACNET_APPLICATION_DATA_VALUE *value,
    BACNET_PROPERTY_ID prop)
{
    int len = 0;
    if (IS_CONTEXT_SPECIFIC(*apdu)) {
        len = bacapp_decode_context_data(apdu, max_apdu_len, value, prop);
    } else {
        len = bacapp_decode_application_data(apdu, max_apdu_len, value);
    }
    return len;
}
#endif

#if defined(BACAPP_TYPES_EXTRA)
/* decode one value of a priority array */
static int decode_priority_value(uint8_t *apdu,
    unsigned max_apdu_len,
    BACNET_APPLICATION_DATA_VALUE *value,
    BACNET_PROPERTY_ID prop)
{
    int val_len = 0;
    uint32_t len_value_type = 0;
    int len = 0;
    bool is_opening_tag;
    uint8_t tag_number;

    if (decode_is_context_tag(apdu, 0) && !decode_is_closing_tag(apdu)) {
        /* Contextual Abstract-syntax & type */
        val_len =
            decode_tag_number_and_value(apdu, &tag_number, &len_value_type);
        is_opening_tag = decode_is_opening_tag(apdu);
        len += val_len;
        val_len = bacapp_decode_generic_property(
            &apdu[len], max_apdu_len - len, value, prop);
        if (val_len < 0) {
            return BACNET_STATUS_ERROR;
        }
        len += val_len;
        if (is_opening_tag) {
            if (!decode_is_closing_tag_number(apdu, 0)) {
                return BACNET_STATUS_ERROR;
            }
            len++;
        }
    } else {
        len = bacapp_decode_generic_property(apdu, max_apdu_len, value, prop);
    }

    return len;
}
#endif

#if defined(BACAPP_TYPES_EXTRA)
int bacapp_known_property_tag(
    BACNET_OBJECT_TYPE object_type, BACNET_PROPERTY_ID property)
{
    switch (property) {
        case PROP_MEMBER_OF:
        case PROP_ZONE_MEMBERS:
        case PROP_DOOR_MEMBERS:
        case PROP_SUBORDINATE_LIST:
        case PROP_ACCESS_EVENT_CREDENTIAL:
        case PROP_ACCESS_DOORS:
        case PROP_ZONE_FROM:
        case PROP_ZONE_TO:
        case PROP_CREDENTIALS_IN_ZONE:
        case PROP_LAST_CREDENTIAL_ADDED:
        case PROP_LAST_CREDENTIAL_REMOVED:
        case PROP_ENTRY_POINTS:
        case PROP_EXIT_POINTS:
        case PROP_MEMBERS:
        case PROP_CREDENTIALS:
        case PROP_ACCOMPANIMENT:
        case PROP_BELONGS_TO:
        case PROP_LAST_ACCESS_POINT:
            /* Properties using BACnetDeviceObjectReference */
            return BACNET_APPLICATION_TAG_DEVICE_OBJECT_REFERENCE;

        case PROP_TIME_OF_ACTIVE_TIME_RESET:
        case PROP_TIME_OF_STATE_COUNT_RESET:
        case PROP_CHANGE_OF_STATE_TIME:
        case PROP_MAXIMUM_VALUE_TIMESTAMP:
        case PROP_MINIMUM_VALUE_TIMESTAMP:
        case PROP_VALUE_CHANGE_TIME:
        case PROP_START_TIME:
        case PROP_STOP_TIME:
        case PROP_MODIFICATION_DATE:
        case PROP_UPDATE_TIME:
        case PROP_COUNT_CHANGE_TIME:
        case PROP_LAST_CREDENTIAL_ADDED_TIME:
        case PROP_LAST_CREDENTIAL_REMOVED_TIME:
        case PROP_ACTIVATION_TIME:
        case PROP_EXPIRATION_TIME:
        case PROP_LAST_USE_TIME:
            /* Properties using BACnetDateTime value */
            return BACNET_APPLICATION_TAG_DATETIME;

        case PROP_OBJECT_PROPERTY_REFERENCE:
        case PROP_LOG_DEVICE_OBJECT_PROPERTY:
        case PROP_LIST_OF_OBJECT_PROPERTY_REFERENCES:
            /* Properties using BACnetDeviceObjectPropertyReference */
            return BACNET_APPLICATION_TAG_DEVICE_OBJECT_PROPERTY_REFERENCE;

        case PROP_MANIPULATED_VARIABLE_REFERENCE:
        case PROP_CONTROLLED_VARIABLE_REFERENCE:
        case PROP_INPUT_REFERENCE:
            /* Properties using BACnetObjectPropertyReference */
            return BACNET_APPLICATION_TAG_OBJECT_PROPERTY_REFERENCE;

        case PROP_EVENT_TIME_STAMPS:
        case PROP_LAST_RESTORE_TIME:
        case PROP_TIME_OF_DEVICE_RESTART:
        case PROP_ACCESS_EVENT_TIME:
            /* Properties using BACnetTimeStamp */
            return BACNET_APPLICATION_TAG_TIMESTAMP;

        case PROP_DEFAULT_COLOR:
            /* Properties using BACnetxyColor */
            return BACNET_APPLICATION_TAG_XY_COLOR;

        case PROP_TRACKING_VALUE:
        case PROP_PRESENT_VALUE:
            if (object_type == OBJECT_COLOR) {
                /* Properties using BACnetxyColor */
                return BACNET_APPLICATION_TAG_XY_COLOR;
            }
            return -1;

        case PROP_COLOR_COMMAND:
            /* Properties using BACnetColorCommand */
            return BACNET_APPLICATION_TAG_COLOR_COMMAND;

        case PROP_LIGHTING_COMMAND:
            /* Properties using BACnetLightingCommand */
            return BACNET_APPLICATION_TAG_LIGHTING_COMMAND;

        case PROP_WEEKLY_SCHEDULE:
            /* BACnetWeeklySchedule ([7] BACnetDailySchedule*/
            return BACNET_APPLICATION_TAG_WEEKLY_SCHEDULE;

        case PROP_PRIORITY_ARRAY:
            /* [16] BACnetPriorityValue : 16x values (simple property) */
            return -1;

        case PROP_LIST_OF_GROUP_MEMBERS:
            /* Properties using ReadAccessSpecification */
            return -1;

        case PROP_EXCEPTION_SCHEDULE:
            /* BACnetSpecialEvent (Schedule) */
            return -1;

        case PROP_DATE_LIST:
            /* FIXME: Properties using : BACnetCalendarEntry */
            return -1;

        case PROP_ACTIVE_COV_SUBSCRIPTIONS:
            /* FIXME: BACnetCOVSubscription */
            return -1;

        case PROP_EFFECTIVE_PERIOD:
            /* FIXME: Properties using BACnetDateRange  (Schedule) */
            return -1;

        case PROP_RECIPIENT_LIST:
            /* Properties using BACnetDestination */
            return BACNET_APPLICATION_TAG_DESTINATION;

        case PROP_TIME_SYNCHRONIZATION_RECIPIENTS:
        case PROP_RESTART_NOTIFICATION_RECIPIENTS:
        case PROP_UTC_TIME_SYNCHRONIZATION_RECIPIENTS:
            /* FIXME: Properties using BACnetRecipient */
            return -1;

        case PROP_DEVICE_ADDRESS_BINDING:
        case PROP_MANUAL_SLAVE_ADDRESS_BINDING:
        case PROP_SLAVE_ADDRESS_BINDING:
            /* FIXME: BACnetAddressBinding */
            return -1;

        case PROP_ACTION:
            return -1;

        default:
            return -1;
    }
}

/**
 * @brief Decodes a well-known, possibly complex property value
 *  Used to reverse operations in bacapp_encode_application_data
 * @param apdu - buffer of data to be decoded
 * @param max_apdu_len - number of bytes in the buffer
 * @param value - stores the decoded property value
 * @param property - context property identifier
 * @return  number of bytes decoded, or ERROR if errors occur
 */
int bacapp_decode_known_property(uint8_t *apdu,
    int max_apdu_len,
    BACNET_APPLICATION_DATA_VALUE *value,
    BACNET_OBJECT_TYPE object_type,
    BACNET_PROPERTY_ID property)
{
    int len = 0;

    /* NOTE: */
    /*   When adding impl for a new prop, also add its tag */
    /*   to bacapp_known_property_tag() */

    int tag = bacapp_known_property_tag(object_type, property);
    if (tag != -1) {
        value->tag = tag;
    }

    switch (property) {
        case PROP_MEMBER_OF:
        case PROP_ZONE_MEMBERS:
        case PROP_DOOR_MEMBERS:
        case PROP_SUBORDINATE_LIST:
        case PROP_ACCESS_EVENT_CREDENTIAL:
        case PROP_ACCESS_DOORS:
        case PROP_ZONE_FROM:
        case PROP_ZONE_TO:
        case PROP_CREDENTIALS_IN_ZONE:
        case PROP_LAST_CREDENTIAL_ADDED:
        case PROP_LAST_CREDENTIAL_REMOVED:
        case PROP_ENTRY_POINTS:
        case PROP_EXIT_POINTS:
        case PROP_MEMBERS:
        case PROP_CREDENTIALS:
        case PROP_ACCOMPANIMENT:
        case PROP_BELONGS_TO:
        case PROP_LAST_ACCESS_POINT:
            /* Properties using BACnetDeviceObjectReference */
            len = bacapp_decode_device_obj_ref(
                apdu, &value->type.Device_Object_Reference);
            break;

        case PROP_TIME_OF_ACTIVE_TIME_RESET:
        case PROP_TIME_OF_STATE_COUNT_RESET:
        case PROP_CHANGE_OF_STATE_TIME:
        case PROP_MAXIMUM_VALUE_TIMESTAMP:
        case PROP_MINIMUM_VALUE_TIMESTAMP:
        case PROP_VALUE_CHANGE_TIME:
        case PROP_START_TIME:
        case PROP_STOP_TIME:
        case PROP_MODIFICATION_DATE:
        case PROP_UPDATE_TIME:
        case PROP_COUNT_CHANGE_TIME:
        case PROP_LAST_CREDENTIAL_ADDED_TIME:
        case PROP_LAST_CREDENTIAL_REMOVED_TIME:
        case PROP_ACTIVATION_TIME:
        case PROP_EXPIRATION_TIME:
        case PROP_LAST_USE_TIME:
            /* Properties using BACnetDateTime value */
            len = bacapp_decode_datetime(apdu, &value->type.Date_Time);
            break;

        case PROP_OBJECT_PROPERTY_REFERENCE:
        case PROP_LOG_DEVICE_OBJECT_PROPERTY:
        case PROP_LIST_OF_OBJECT_PROPERTY_REFERENCES:
            /* Properties using BACnetDeviceObjectPropertyReference */
            len = bacapp_decode_device_obj_property_ref(
                apdu, &value->type.Device_Object_Property_Reference);
            break;

        case PROP_MANIPULATED_VARIABLE_REFERENCE:
        case PROP_CONTROLLED_VARIABLE_REFERENCE:
        case PROP_INPUT_REFERENCE:
            /* Properties using BACnetObjectPropertyReference */
            len = bacapp_decode_obj_property_ref(
                apdu, max_apdu_len, &value->type.Object_Property_Reference);
            break;

        case PROP_EVENT_TIME_STAMPS:
        case PROP_LAST_RESTORE_TIME:
        case PROP_TIME_OF_DEVICE_RESTART:
        case PROP_ACCESS_EVENT_TIME:
            /* Properties using BACnetTimeStamp */
            len = bacapp_decode_timestamp(apdu, &value->type.Time_Stamp);
            break;

        case PROP_DEFAULT_COLOR:
            /* Properties using BACnetxyColor */
            len = xy_color_decode(apdu, max_apdu_len, &value->type.XY_Color);
            break;

        case PROP_TRACKING_VALUE:
        case PROP_PRESENT_VALUE:
            if (object_type == OBJECT_COLOR) {
                /* Properties using BACnetxyColor */
                len =
                    xy_color_decode(apdu, max_apdu_len, &value->type.XY_Color);
            } else {
                /* Decode a "classic" simple property */
                len = bacapp_decode_generic_property(
                    apdu, max_apdu_len, value, property);
            }
            break;

        case PROP_COLOR_COMMAND:
            /* Properties using BACnetColorCommand */
            len = color_command_decode(
                apdu, max_apdu_len, NULL, &value->type.Color_Command);
            break;

        case PROP_LIGHTING_COMMAND:
            /* Properties using BACnetLightingCommand */
            len = lighting_command_decode(
                apdu, max_apdu_len, &value->type.Lighting_Command);
            break;

        case PROP_PRIORITY_ARRAY:
            /* [16] BACnetPriorityValue : 16x values (simple property) */
            len = decode_priority_value(apdu, max_apdu_len, value, property);
            break;

        case PROP_WEEKLY_SCHEDULE:
            /* BACnetWeeklySchedule ([7] BACnetDailySchedule*/
            len = bacnet_weeklyschedule_decode(
                apdu, max_apdu_len, &value->type.Weekly_Schedule);
            break;

<<<<<<< HEAD
#ifdef BACDL_BSC
        case PROP_SC_FAILED_CONNECTION_REQUESTS:
        case PROP_SC_HUB_FUNCTION_CONNECTION_STATUS:
        case PROP_SC_DIRECT_CONNECT_CONNECTION_STATUS:
        case PROP_SC_PRIMARY_HUB_CONNECTION_STATUS:
        case PROP_SC_FAILOVER_HUB_CONNECTION_STATUS:
            value->type.Custom_Value.len = max_apdu_len;
            value->type.Custom_Value.data = apdu;
            len = max_apdu_len;
            break;
#endif /* BACDL_BSC */
=======
        case PROP_RECIPIENT_LIST:
            len = bacnet_destination_decode(
                apdu, max_apdu_len, &value->type.Destination);
            break;
>>>>>>> f59a4602

            /* properties without a specific decoder - fall through to default
             */

        case PROP_LIST_OF_GROUP_MEMBERS:
            /* Properties using ReadAccessSpecification */
        case PROP_EXCEPTION_SCHEDULE:
            /* BACnetSpecialEvent (Schedule) */
        case PROP_DATE_LIST:
            /* FIXME: Properties using : BACnetCalendarEntry */
        case PROP_ACTIVE_COV_SUBSCRIPTIONS:
            /* FIXME: BACnetCOVSubscription */
        case PROP_EFFECTIVE_PERIOD:
            /* FIXME: Properties using BACnetDateRange  (Schedule) */
        case PROP_TIME_SYNCHRONIZATION_RECIPIENTS:
        case PROP_RESTART_NOTIFICATION_RECIPIENTS:
        case PROP_UTC_TIME_SYNCHRONIZATION_RECIPIENTS:
            /* FIXME: Properties using BACnetRecipient */
        case PROP_DEVICE_ADDRESS_BINDING:
        case PROP_MANUAL_SLAVE_ADDRESS_BINDING:
        case PROP_SLAVE_ADDRESS_BINDING:
            /* FIXME: BACnetAddressBinding */
        case PROP_ACTION:
        default:
            /* Decode a "classic" simple property */
            len = bacapp_decode_generic_property(
                apdu, max_apdu_len, value, property);
            break;
    }

    return len;
}
#endif

#if defined(BACAPP_TYPES_EXTRA)
/**
 * @brief Determine the BACnet Context Data number of APDU bytes consumed
 *
 * @param apdu - buffer of data to be decoded
 * @param apdu_len_max - number of bytes in the buffer
 * @param property - context property identifier
 *
 * @return  number of bytes decoded, or zero if errors occur
 */
int bacapp_decode_context_data_len(
    uint8_t *apdu, unsigned apdu_len_max, BACNET_PROPERTY_ID property)
{
    int apdu_len = 0, len = 0;
    int tag_len = 0;
    uint8_t tag_number = 0;
    uint32_t len_value_type = 0;
    uint8_t tag = 0;

    if (apdu && IS_CONTEXT_SPECIFIC(*apdu)) {
        tag_len = bacnet_tag_number_and_value_decode(
            &apdu[0], apdu_len_max, &tag_number, &len_value_type);
        if (tag_len) {
            apdu_len = tag_len;
            tag = bacapp_context_tag_type(property, tag_number);
            if (tag != MAX_BACNET_APPLICATION_TAG) {
                len = bacapp_decode_data_len(NULL, tag, len_value_type);
                apdu_len += len;
            } else {
                apdu_len += len_value_type;
            }
        }
    }

    return apdu_len;
}
#endif

int bacapp_encode_data(uint8_t *apdu, BACNET_APPLICATION_DATA_VALUE *value)
{
    int apdu_len = 0; /* total length of the apdu, return value */

    if (value) {
        if (value->context_specific) {
            apdu_len = bacapp_encode_context_data_value(
                apdu, value->context_tag, value);
        } else {
            apdu_len = bacapp_encode_application_data(apdu, value);
        }
    }

    return apdu_len;
}

bool bacapp_copy(BACNET_APPLICATION_DATA_VALUE *dest_value,
    BACNET_APPLICATION_DATA_VALUE *src_value)
{
    bool status = false; /* return value, assume failure */

    if (dest_value && src_value) {
        status = true; /* assume successful for now */
        dest_value->tag = src_value->tag;
        switch (src_value->tag) {
#if defined(BACAPP_NULL)
            case BACNET_APPLICATION_TAG_NULL:
                break;
#endif
#if defined(BACAPP_BOOLEAN)
            case BACNET_APPLICATION_TAG_BOOLEAN:
                dest_value->type.Boolean = src_value->type.Boolean;
                break;
#endif
#if defined(BACAPP_UNSIGNED)
            case BACNET_APPLICATION_TAG_UNSIGNED_INT:
                dest_value->type.Unsigned_Int = src_value->type.Unsigned_Int;
                break;
#endif
#if defined(BACAPP_SIGNED)
            case BACNET_APPLICATION_TAG_SIGNED_INT:
                dest_value->type.Signed_Int = src_value->type.Signed_Int;
                break;
#endif
#if defined(BACAPP_REAL)
            case BACNET_APPLICATION_TAG_REAL:
                dest_value->type.Real = src_value->type.Real;
                break;
#endif
#if defined(BACAPP_DOUBLE)
            case BACNET_APPLICATION_TAG_DOUBLE:
                dest_value->type.Double = src_value->type.Double;
                break;
#endif
#if defined(BACAPP_OCTET_STRING)
            case BACNET_APPLICATION_TAG_OCTET_STRING:
                octetstring_copy(&dest_value->type.Octet_String,
                    &src_value->type.Octet_String);
                break;
#endif
#if defined(BACAPP_CHARACTER_STRING)
            case BACNET_APPLICATION_TAG_CHARACTER_STRING:
                characterstring_copy(&dest_value->type.Character_String,
                    &src_value->type.Character_String);
                break;
#endif
#if defined(BACAPP_BIT_STRING)
            case BACNET_APPLICATION_TAG_BIT_STRING:
                bitstring_copy(
                    &dest_value->type.Bit_String, &src_value->type.Bit_String);
                break;
#endif
#if defined(BACAPP_ENUMERATED)
            case BACNET_APPLICATION_TAG_ENUMERATED:
                dest_value->type.Enumerated = src_value->type.Enumerated;
                break;
#endif
#if defined(BACAPP_DATE)
            case BACNET_APPLICATION_TAG_DATE:
                datetime_copy_date(
                    &dest_value->type.Date, &src_value->type.Date);
                break;
#endif
#if defined(BACAPP_TIME)
            case BACNET_APPLICATION_TAG_TIME:
                datetime_copy_time(
                    &dest_value->type.Time, &src_value->type.Time);
                break;
#endif
#if defined(BACAPP_OBJECT_ID)
            case BACNET_APPLICATION_TAG_OBJECT_ID:
                dest_value->type.Object_Id.type =
                    src_value->type.Object_Id.type;
                dest_value->type.Object_Id.instance =
                    src_value->type.Object_Id.instance;
                break;
#endif
#if defined(BACAPP_TYPES_EXTRA)
            case BACNET_APPLICATION_TAG_LIGHTING_COMMAND:
                status =
                    lighting_command_copy(&dest_value->type.Lighting_Command,
                        &src_value->type.Lighting_Command);
                break;
            case BACNET_APPLICATION_TAG_HOST_N_PORT:
                status = host_n_port_copy(&dest_value->type.Host_Address,
                    &src_value->type.Host_Address);
                break;
#endif
            default:
                memcpy(&dest_value->type, &src_value->type,
                    sizeof(src_value->type));
                status = true;
                break;
        }
        dest_value->next = src_value->next;
    }

    return status;
}

/**
 * @brief Returns the length of data between an opening tag and a closing tag.
 * Expects that the first octet contain the opening tag.
 * Include a value property identifier for context specific data
 * such as the value received in a WriteProperty request.
 *
 * @param Pointer to the APDU buffer
 * @param apdu_len_max Bytes valid in the buffer
 * @param property ID of the property to get the length for.
 *
 * @return Length in bytes or BACNET_STATUS_ERROR.
 */
int bacapp_data_len(
    uint8_t *apdu, unsigned apdu_len_max, BACNET_PROPERTY_ID property)
{
    int len = 0;
    int total_len = 0;
    int apdu_len = 0;
    uint8_t tag_number = 0;
    uint8_t opening_tag_number = 0;
    uint8_t opening_tag_number_counter = 0;
    uint32_t value = 0;

    if (IS_OPENING_TAG(apdu[0])) {
        len = bacnet_tag_number_and_value_decode(
            &apdu[apdu_len], apdu_len_max - apdu_len, &tag_number, &value);
        apdu_len += len;
        opening_tag_number = tag_number;
        opening_tag_number_counter = 1;
        while (opening_tag_number_counter) {
            if (IS_OPENING_TAG(apdu[apdu_len])) {
                len = bacnet_tag_number_and_value_decode(&apdu[apdu_len],
                    apdu_len_max - apdu_len, &tag_number, &value);
                if (tag_number == opening_tag_number) {
                    opening_tag_number_counter++;
                }
            } else if (IS_CLOSING_TAG(apdu[apdu_len])) {
                len = bacnet_tag_number_and_value_decode(&apdu[apdu_len],
                    apdu_len_max - apdu_len, &tag_number, &value);
                if (tag_number == opening_tag_number) {
                    opening_tag_number_counter--;
                }
            } else if (IS_CONTEXT_SPECIFIC(apdu[apdu_len])) {
#if defined(BACAPP_TYPES_EXTRA)
                /* context-specific tagged data */
                len = bacapp_decode_context_data_len(
                    &apdu[apdu_len], apdu_len_max - apdu_len, property);
#endif
            } else {
                /* application tagged data */
                len = bacapp_decode_application_data_len(
                    &apdu[apdu_len], apdu_len_max - apdu_len);
            }
            apdu_len += len;
            if (opening_tag_number_counter) {
                if (len > 0) {
                    total_len += len;
                } else {
                    /* error: len is not incrementing */
                    total_len = BACNET_STATUS_ERROR;
                    break;
                }
            }
            if ((unsigned)apdu_len > apdu_len_max) {
                /* error: exceeding our buffer limit */
                total_len = BACNET_STATUS_ERROR;
                break;
            }
        }
    }

    return total_len;
}

#if defined(BACAPP_DATE)
/* 135.1-4.4 Notational Rules for Parameter Values
(j)
dates are represented enclosed in parenthesis:
(Monday, 24-January-1998).
Any "wild card" or unspecified field is shown by an asterisk (X'2A'):
(Monday, *-January-1998).
The omission of day of week implies that the day is unspecified:
(24-January-1998);
*/
static int bacapp_snprintf_date(char *str, size_t str_len, BACNET_DATE *bdate)
{
    int ret_val = 0;
    int slen = 0;

    /* false positive cppcheck - snprintf allows null pointers */
    /* cppcheck-suppress nullPointer */
    /* cppcheck-suppress ctunullpointer */
    slen = snprintf(str, str_len, "%s, %s",
        bactext_day_of_week_name(bdate->wday),
        bactext_month_name(bdate->month));
    if (str) {
        str += slen;
        if (str_len >= slen) {
            str_len -= slen;
        } else {
            str_len = 0;
        }
    }
    ret_val += slen;
    if (bdate->day == 255) {
        slen = snprintf(str, str_len, " (unspecified), ");
    } else {
        slen = snprintf(str, str_len, " %u, ", (unsigned)bdate->day);
    }
    if (str) {
        str += slen;
        if (str_len >= slen) {
            str_len -= slen;
        } else {
            str_len = 0;
        }
    }
    ret_val += slen;
    if (bdate->year == 2155) {
        slen = snprintf(str, str_len, "(unspecified)");
    } else {
        slen = snprintf(str, str_len, "%u", (unsigned)bdate->year);
    }
    ret_val += slen;

    return ret_val;
}
#endif

#if defined(BACAPP_TIME)
/* 135.1-4.4 Notational Rules for Parameter Values
(k)
times are represented as hours, minutes, seconds, hundredths in the format
hh:mm:ss.xx: 2:05:44.00, 16:54:59.99. Any "wild card" field is shown by an
asterisk (X'2A'): 16:54:*.*; */
static int bacapp_snprintf_time(char *str, size_t str_len, BACNET_TIME *btime)
{
    int ret_val = 0;
    int slen = 0;

    if (btime->hour == 255) {
        slen = snprintf(str, str_len, "**:");
    } else {
        /* false positive cppcheck - snprintf allows null pointers */
        /* cppcheck-suppress nullPointer */
        slen = snprintf(str, str_len, "%02u:", (unsigned)btime->hour);
    }
    if (str) {
        str += slen;
        if (str_len >= slen) {
            str_len -= slen;
        } else {
            str_len = 0;
        }
    }
    ret_val += slen;
    if (btime->min == 255) {
        slen = snprintf(str, str_len, "**:");
    } else {
        slen = snprintf(str, str_len, "%02u:", (unsigned)btime->min);
    }
    if (str) {
        str += slen;
        if (str_len >= slen) {
            str_len -= slen;
        } else {
            str_len = 0;
        }
    }
    ret_val += slen;
    if (btime->sec == 255) {
        slen = snprintf(str, str_len, "**.");
    } else {
        slen = snprintf(str, str_len, "%02u.", (unsigned)btime->sec);
    }
    if (str) {
        str += slen;
        if (str_len >= slen) {
            str_len -= slen;
        } else {
            str_len = 0;
        }
    }
    ret_val += slen;
    if (btime->hundredths == 255) {
        slen = snprintf(str, str_len, "**");
    } else {
        slen = snprintf(str, str_len, "%02u", (unsigned)btime->hundredths);
    }
    ret_val += slen;

    return ret_val;
}
#endif

#if defined(BACAPP_TYPES_EXTRA)
static int bacapp_snprintf_weeklyschedule(char *str,
    size_t str_len,
    BACNET_WEEKLY_SCHEDULE *ws,
    BACNET_ARRAY_INDEX arrayIndex)
{
    int slen;
    int ret_val = 0;
    int wi, ti;
    BACNET_OBJECT_PROPERTY_VALUE dummyPropValue;
    BACNET_APPLICATION_DATA_VALUE dummyDataValue;

    const char *weekdaynames[7] = { "Mon", "Tue", "Wed", "Thu", "Fri", "Sat",
        "Sun" };
    const int loopend = ((arrayIndex == BACNET_ARRAY_ALL) ? 7 : 1);

    /* Find what inner type it uses */
    int inner_tag = -1;
    for (wi = 0; wi < loopend; wi++) {
        BACNET_DAILY_SCHEDULE *ds = &ws->weeklySchedule[wi];
        for (ti = 0; ti < ds->TV_Count; ti++) {
            int tag = ds->Time_Values[ti].Value.tag;
            if (inner_tag == -1) {
                inner_tag = tag;
            } else if (inner_tag != tag) {
                inner_tag = -2;
            }
        }
    }

    if (inner_tag == -1) {
        slen = snprintf(str, str_len, "(Null; ");
    } else if (inner_tag == -2) {
        slen = snprintf(str, str_len, "(MIXED_TYPES; ");
    } else {
        slen = snprintf(
            str, str_len, "(%s; ", bactext_application_tag_name(inner_tag));
    }
    ret_val += slen;
    if (str) {
        str += slen;
        if (str_len >= slen) {
            str_len -= slen;
        } else {
            str_len = 0;
        }
    }

    for (wi = 0; wi < loopend; wi++) {
        BACNET_DAILY_SCHEDULE *ds = &ws->weeklySchedule[wi];
        if (arrayIndex == BACNET_ARRAY_ALL) {
            slen = snprintf(str, str_len, "%s: [", weekdaynames[wi]);
        } else {
            slen = snprintf(str, str_len, "%s: [",
                (arrayIndex >= 1 && arrayIndex <= 7)
                    ? weekdaynames[arrayIndex - 1]
                    : "???");
        }
        ret_val += slen;
        if (str) {
            str += slen;
            if (str_len >= slen) {
                str_len -= slen;
            } else {
                str_len = 0;
            }
        }

        for (ti = 0; ti < ds->TV_Count; ti++) {
            slen =
                bacapp_snprintf_time(str, str_len, &ds->Time_Values[ti].Time);
            ret_val += slen;
            if (str) {
                str += slen;
                if (str_len >= slen) {
                    str_len -= slen;
                } else {
                    str_len = 0;
                }
            }

            slen = snprintf(str, str_len, " ");
            ret_val += slen;
            if (str) {
                str += slen;
                if (str_len >= slen) {
                    str_len -= slen;
                } else {
                    str_len = 0;
                }
            }

            bacnet_primitive_to_application_data_value(
                &dummyDataValue, &ds->Time_Values[ti].Value);
            dummyPropValue.value = &dummyDataValue;
            dummyPropValue.object_property = PROP_PRESENT_VALUE;
            dummyPropValue.object_type = OBJECT_SCHEDULE;

            slen = bacapp_snprintf_value(str, str_len, &dummyPropValue);
            ret_val += slen;
            if (str) {
                str += slen;
                if (str_len >= slen) {
                    str_len -= slen;
                } else {
                    str_len = 0;
                }
            }

            if (ti < ds->TV_Count - 1) {
                slen = snprintf(str, str_len, ", ");
                ret_val += slen;
                if (str) {
                    str += slen;
                    if (str_len >= slen) {
                        str_len -= slen;
                    } else {
                        str_len = 0;
                    }
                }
            }
        }

        if (wi < loopend - 1) {
            slen = snprintf(str, str_len, "]; ");
            ret_val += slen;
            if (str) {
                str += slen;
                if (str_len >= slen) {
                    str_len -= slen;
                } else {
                    str_len = 0;
                }
            }
        }
    }
    slen = snprintf(str, str_len, "])");
    ret_val += slen;
    return ret_val;
}
#endif

/**
 * @brief Extract the value into a text string
 * @param str - the buffer to store the extracted value, or NULL for length
 * @param str_len - the size of the buffer
 * @param object_value - ptr to BACnet object value from which to extract str
 * @return number of bytes (excluding terminating NULL byte) that were stored
 *  to the output string.
 */
int bacapp_snprintf_value(
    char *str, size_t str_len, BACNET_OBJECT_PROPERTY_VALUE *object_value)
{
    size_t len = 0, i = 0;
    char *char_str;
    BACNET_APPLICATION_DATA_VALUE *value;
    BACNET_PROPERTY_ID property = PROP_ALL;
    BACNET_OBJECT_TYPE object_type = MAX_BACNET_OBJECT_TYPE;
    int ret_val = 0;
    int slen = 0;
#if defined(BACAPP_OCTET_STRING) || defined(BACAPP_TYPES_EXTRA)
    uint8_t *octet_str;
#endif
#if (__STDC_VERSION__ >= 199901L) && defined (__STDC_ISO_10646__)
    /* Wide character (decoded from multi-byte character). */
    wchar_t wc;
    /* Wide character length in bytes. */
    int wclen;
#endif

    if (object_value && object_value->value) {
        value = object_value->value;
        property = object_value->object_property;
        object_type = object_value->object_type;
        switch (value->tag) {
#if defined(BACAPP_NULL)
            case BACNET_APPLICATION_TAG_NULL:
                ret_val = snprintf(str, str_len, "Null");
                break;
#endif
#if defined(BACAPP_BOOLEAN)
            case BACNET_APPLICATION_TAG_BOOLEAN:
                ret_val = (value->type.Boolean)
                    ? snprintf(str, str_len, "TRUE")
                    : snprintf(str, str_len, "FALSE");
                break;
#endif
#if defined(BACAPP_UNSIGNED)
            case BACNET_APPLICATION_TAG_UNSIGNED_INT:
                ret_val = snprintf(str, str_len, "%lu",
                    (unsigned long)value->type.Unsigned_Int);
                break;
#endif
#if defined(BACAPP_SIGNED)
            case BACNET_APPLICATION_TAG_SIGNED_INT:
                ret_val =
                    snprintf(str, str_len, "%ld", (long)value->type.Signed_Int);
                break;
#endif
#if defined(BACAPP_REAL)
            case BACNET_APPLICATION_TAG_REAL:
                ret_val =
                    snprintf(str, str_len, "%f", (double)value->type.Real);
                break;
#endif
#if defined(BACAPP_DOUBLE)
            case BACNET_APPLICATION_TAG_DOUBLE:
                ret_val = snprintf(str, str_len, "%f", value->type.Double);
                break;
#endif
#if defined(BACAPP_OCTET_STRING)
            case BACNET_APPLICATION_TAG_OCTET_STRING:
                len = octetstring_length(&value->type.Octet_String);
                octet_str = octetstring_value(&value->type.Octet_String);
                for (i = 0; i < len; i++) {
                    slen = snprintf(str, str_len, "%02X", *octet_str);
                    octet_str++;
                    if (str) {
                        str += slen;
                        if (str_len >= slen) {
                            str_len -= slen;
                        } else {
                            str_len = 0;
                        }
                    }
                    ret_val += slen;
                }
                break;
#endif
#if defined(BACAPP_CHARACTER_STRING)
            case BACNET_APPLICATION_TAG_CHARACTER_STRING:
                len = characterstring_length(&value->type.Character_String);
                char_str = characterstring_value(&value->type.Character_String);
                slen = snprintf(str, str_len, "\"");
                if (str) {
                    str += slen;
                    if (str_len >= slen) {
                        str_len -= slen;
                    } else {
                        str_len = 0;
                    }
                }
                ret_val += slen;
#if (__STDC_VERSION__ >= 199901L) && defined (__STDC_ISO_10646__)
                if (characterstring_encoding(&value->type.Character_String) ==
                    CHARACTER_UTF8) {
                    while (len > 0) {
                        wclen = mbtowc(&wc, char_str, MB_CUR_MAX);
                        if (wclen == -1) {
                            /* Encoding error, reset state: */
                            mbtowc(NULL, NULL, MB_CUR_MAX);
                            /* After handling an invalid byte,
                               retry with the next one. */
                            wclen = 1;
                            wc = L'?';
                        } else {
                            if (!iswprint(wc)) {
                                wc = L'.';
                            }
                        }
                        /* For portability, cast wchar_t to wint_t */
                        slen = snprintf(str, str_len, "%lc", (wint_t)wc);
                        if (str) {
                            str += slen;
                            if (str_len >= slen) {
                                str_len -= slen;
                            } else {
                                str_len = 0;
                            }
                        }
                        ret_val += slen;
                        if (len > wclen) {
                            len -= wclen;
                            char_str += wclen;
                        } else {
                            len = 0;
                        }
                    }
                } else
#endif
                {
                    for (i = 0; i < len; i++) {
                        if (isprint(*((unsigned char *)char_str))) {
                            slen = snprintf(str, str_len, "%c", *char_str);
                        } else {
                            slen = snprintf(str, str_len, "%c", '.');
                        }
                        if (str) {
                            str += slen;
                            if (str_len >= slen) {
                                str_len -= slen;
                            } else {
                                str_len = 0;
                            }
                        }
                        ret_val += slen;
                        char_str++;
                    }
                }
                slen = snprintf(str, str_len, "\"");
                ret_val += slen;
                break;
#endif
#if defined(BACAPP_BIT_STRING)
            case BACNET_APPLICATION_TAG_BIT_STRING:
                len = bitstring_bits_used(&value->type.Bit_String);
                slen = snprintf(str, str_len, "{");
                if (str) {
                    str += slen;
                    if (str_len >= slen) {
                        str_len -= slen;
                    } else {
                        str_len = 0;
                    }
                }
                ret_val += slen;
                for (i = 0; i < len; i++) {
                    bool bit;
                    bit = bitstring_bit(&value->type.Bit_String, (uint8_t)i);
                    slen = snprintf(str, str_len, "%s", bit ? "true" : "false");
                    if (str) {
                        str += slen;
                        if (str_len >= slen) {
                            str_len -= slen;
                        } else {
                            str_len = 0;
                        }
                    }
                    ret_val += slen;
                    if (i < (len - 1)) {
                        slen = snprintf(str, str_len, ",");
                        if (str) {
                            str += slen;
                            if (str_len >= slen) {
                                str_len -= slen;
                            } else {
                                str_len = 0;
                            }
                        }
                        ret_val += slen;
                    }
                }
                slen = snprintf(str, str_len, "}");
                ret_val += slen;
                break;
#endif
#if defined(BACAPP_ENUMERATED)
            case BACNET_APPLICATION_TAG_ENUMERATED:
                switch (property) {
                    case PROP_PROPERTY_LIST:
                        char_str = (char *)bactext_property_name_default(
                            value->type.Enumerated, NULL);
                        if (char_str) {
                            ret_val = snprintf(str, str_len, "%s", char_str);
                        } else {
                            ret_val = snprintf(str, str_len, "%lu",
                                (unsigned long)value->type.Enumerated);
                        }
                        break;
                    case PROP_OBJECT_TYPE:
                        if (value->type.Enumerated <= BACNET_OBJECT_TYPE_LAST) {
                            ret_val = snprintf(str, str_len, "%s",
                                bactext_object_type_name(
                                    value->type.Enumerated));
                        } else if (value->type.Enumerated <=
                            BACNET_OBJECT_TYPE_RESERVED_MAX) {
                            ret_val = snprintf(str, str_len, "reserved %lu",
                                (unsigned long)value->type.Enumerated);
                        } else {
                            ret_val = snprintf(str, str_len, "proprietary %lu",
                                (unsigned long)value->type.Enumerated);
                        }
                        break;
                    case PROP_EVENT_STATE:
                        ret_val = snprintf(str, str_len, "%s",
                            bactext_event_state_name(value->type.Enumerated));
                        break;
                    case PROP_UNITS:
                        if (bactext_engineering_unit_name_proprietary(
                                (unsigned)value->type.Enumerated)) {
                            ret_val = snprintf(str, str_len, "proprietary %lu",
                                (unsigned long)value->type.Enumerated);
                        } else {
                            ret_val = snprintf(str, str_len, "%s",
                                bactext_engineering_unit_name(
                                    value->type.Enumerated));
                        }
                        break;
                    case PROP_POLARITY:
                        ret_val = snprintf(str, str_len, "%s",
                            bactext_binary_polarity_name(
                                value->type.Enumerated));
                        break;
                    case PROP_PRESENT_VALUE:
                    case PROP_RELINQUISH_DEFAULT:
                        if (object_type < OBJECT_PROPRIETARY_MIN) {
                            ret_val = snprintf(str, str_len, "%s",
                                bactext_binary_present_value_name(
                                    value->type.Enumerated));
                        } else {
                            ret_val = snprintf(str, str_len, "%lu",
                                (unsigned long)value->type.Enumerated);
                        }
                        break;
                    case PROP_RELIABILITY:
                        ret_val = snprintf(str, str_len, "%s",
                            bactext_reliability_name(value->type.Enumerated));
                        break;
                    case PROP_SYSTEM_STATUS:
                        ret_val = snprintf(str, str_len, "%s",
                            bactext_device_status_name(value->type.Enumerated));
                        break;
                    case PROP_SEGMENTATION_SUPPORTED:
                        ret_val = snprintf(str, str_len, "%s",
                            bactext_segmentation_name(value->type.Enumerated));
                        break;
                    case PROP_NODE_TYPE:
                        ret_val = snprintf(str, str_len, "%s",
                            bactext_node_type_name(value->type.Enumerated));
                        break;
                    default:
                        ret_val = snprintf(str, str_len, "%lu",
                            (unsigned long)value->type.Enumerated);
                        break;
                }
                break;
#endif
#if defined(BACAPP_DATE)
            case BACNET_APPLICATION_TAG_DATE:
                ret_val = bacapp_snprintf_date(str, str_len, &value->type.Date);
                break;
#endif
#if defined(BACAPP_TIME)
            case BACNET_APPLICATION_TAG_TIME:
                ret_val = bacapp_snprintf_time(str, str_len, &value->type.Time);
                break;
#endif
#if defined(BACAPP_OBJECT_ID)
            case BACNET_APPLICATION_TAG_OBJECT_ID:
                slen = snprintf(str, str_len, "(");
                if (str) {
                    str += slen;
                    if (str_len >= slen) {
                        str_len -= slen;
                    } else {
                        str_len = 0;
                    }
                }
                ret_val += slen;
                if (value->type.Object_Id.type <= BACNET_OBJECT_TYPE_LAST) {
                    slen = snprintf(str, str_len, "%s, ",
                        bactext_object_type_name(value->type.Object_Id.type));
                } else if (value->type.Object_Id.type <
                    BACNET_OBJECT_TYPE_RESERVED_MAX) {
                    slen = snprintf(str, str_len, "reserved %u, ",
                        (unsigned)value->type.Object_Id.type);
                } else {
                    slen = snprintf(str, str_len, "proprietary %u, ",
                        (unsigned)value->type.Object_Id.type);
                }
                if (str) {
                    str += slen;
                    if (str_len >= slen) {
                        str_len -= slen;
                    } else {
                        str_len = 0;
                    }
                }
                ret_val += slen;
                slen = snprintf(str, str_len, "%lu)",
                    (unsigned long)value->type.Object_Id.instance);
                ret_val += slen;
                break;
#endif
#if defined(BACAPP_TYPES_EXTRA)
            case BACNET_APPLICATION_TAG_DATETIME:
                slen = bacapp_snprintf_date(str, str_len, &value->type.Date);
                ret_val += slen;
                if (str) {
                    str += slen;
                    if (str_len >= slen) {
                        str_len -= slen;
                    } else {
                        str_len = 0;
                    }
                }
                slen = bacapp_snprintf_time(str, str_len, &value->type.Time);
                ret_val += slen;
                break;
            case BACNET_APPLICATION_TAG_TIMESTAMP:
                /*ISO 8601 format */
                slen = snprintf(str, str_len, "%04u-%02u-%02uT%02u:%02u:%02u.%03u",
                    (unsigned) value->type.Time_Stamp.value.dateTime.date.year,
                    (unsigned) value->type.Time_Stamp.value.dateTime.date.month,
                    (unsigned) value->type.Time_Stamp.value.dateTime.date.day,
                    (unsigned) value->type.Time_Stamp.value.dateTime.time.hour,
                    (unsigned) value->type.Time_Stamp.value.dateTime.time.min,
                    (unsigned) value->type.Time_Stamp.value.dateTime.time.sec,
                    (unsigned) value->type.Time_Stamp.value.dateTime.time.hundredths);
                ret_val += slen;
                break;
            case BACNET_APPLICATION_TAG_LIGHTING_COMMAND:
                slen = snprintf(str, str_len, "(");
                if (str) {
                    str += slen;
                    if (str_len >= slen) {
                        str_len -= slen;
                    } else {
                        str_len = 0;
                    }
                }
                ret_val += slen;
                slen = snprintf(str, str_len, "%s",
                    bactext_lighting_operation_name(
                        value->type.Lighting_Command.operation));
                if (str) {
                    str += slen;
                    if (str_len >= slen) {
                        str_len -= slen;
                    } else {
                        str_len = 0;
                    }
                }
                ret_val += slen;
                /* FIXME: add the Lighting Command optional values */
                slen = snprintf(str, str_len, ")");
                ret_val += slen;
                break;
            case BACNET_APPLICATION_TAG_XY_COLOR:
                /* BACnetxyColor */
                ret_val = snprintf(str, str_len, "(%f,%f)",
                    value->type.XY_Color.x_coordinate,
                    value->type.XY_Color.x_coordinate);
                break;
            case BACNET_APPLICATION_TAG_COLOR_COMMAND:
                /* BACnetColorCommand */
                slen = snprintf(str, str_len, "(");
                if (str) {
                    str += slen;
                    if (str_len >= slen) {
                        str_len -= slen;
                    } else {
                        str_len = 0;
                    }
                }
                ret_val += slen;
                slen = snprintf(str, str_len, "%s",
                    bactext_color_operation_name(
                        value->type.Color_Command.operation));
                if (str) {
                    str += slen;
                    if (str_len >= slen) {
                        str_len -= slen;
                    } else {
                        str_len = 0;
                    }
                }
                ret_val += slen;
                /* FIXME: add the Lighting Command optional values */
                slen = snprintf(str, str_len, ")");
                ret_val += slen;
                break;
            case BACNET_APPLICATION_TAG_WEEKLY_SCHEDULE:
                /* BACnetWeeklySchedule */
                ret_val = bacapp_snprintf_weeklyschedule(str, str_len,
                    &value->type.Weekly_Schedule, object_value->array_index);
                break;
            case BACNET_APPLICATION_TAG_DESTINATION:
                /* BACnetWeeklySchedule */
                ret_val = bacnet_destination_to_ascii(&value->type.Destination, str, str_len);
                break;
            case BACNET_APPLICATION_TAG_HOST_N_PORT:
                if (value->type.Host_Address.host_ip_address) {
                    octet_str = octetstring_value(
                        &value->type.Host_Address.host.ip_address);
                    slen = snprintf(str, str_len, "%u.%u.%u.%u:%u",
                        (unsigned)octet_str[0], (unsigned)octet_str[1],
                        (unsigned)octet_str[2], (unsigned)octet_str[3],
                        (unsigned)value->type.Host_Address.port);
                    ret_val += slen;
                } else if (value->type.Host_Address.host_name) {
                    BACNET_CHARACTER_STRING *name;
                    name = &value->type.Host_Address.host.name;
                    len = characterstring_length(name);
                    char_str = characterstring_value(name);
                    slen = snprintf(str, str_len, "\"");
                    if (str) {
                        str += slen;
                        if (str_len >= slen) {
                            str_len -= slen;
                        } else {
                            str_len = 0;
                        }
                    }
                    ret_val += slen;
                    for (i = 0; i < len; i++) {
                        if (isprint(*((unsigned char *)char_str))) {
                            slen = snprintf(str, str_len, "%c", *char_str);
                        } else {
                            slen = snprintf(str, str_len, "%c", '.');
                        }
                        char_str++;
                        if (str) {
                            str += slen;
                            if (str_len >= slen) {
                                str_len -= slen;
                            } else {
                                str_len = 0;
                            }
                        }
                        ret_val += slen;
                    }
                    slen = snprintf(str, str_len, "\"");
                    ret_val += slen;
                }
                break;
#endif
            default:
#ifdef BACDL_BSC
                if (property == PROP_SC_FAILED_CONNECTION_REQUESTS ||
                    property == PROP_SC_HUB_FUNCTION_CONNECTION_STATUS ||
                    property == PROP_SC_DIRECT_CONNECT_CONNECTION_STATUS ||
                    property == PROP_SC_PRIMARY_HUB_CONNECTION_STATUS ||
                    property == PROP_SC_FAILOVER_HUB_CONNECTION_STATUS)
                {
                    ret_val = Network_Port_SC_snprintf_value(
                        str, str_len, object_value);
                } else
#endif /* BACDL_BSC */
                ret_val =
                    snprintf(str, str_len, "UnknownType(tag=%d)", value->tag);
                break;
        }
    }

    return ret_val;
}

#ifdef BACAPP_PRINT_ENABLED
/**
 * Print the extracted value from the requested BACnet object property to the
 * specified stream. If stream is NULL, do not print anything. If extraction
 * failed, do not print anything. Return the status of the extraction.
 *
 * @param stream - the I/O stream send the printed value.
 * @param object_value - ptr to BACnet object value from which to extract str
 *
 * @return true if the value was sent to the stream
 */
bool bacapp_print_value(
    FILE *stream, BACNET_OBJECT_PROPERTY_VALUE *object_value)
{
    bool retval = false;
    int str_len = 0;

    /* get the string length first */
    str_len = bacapp_snprintf_value(NULL, 0, object_value);
    if (str_len > 0) {
#if defined(__STDC_VERSION__) && __STDC_VERSION__ >= 199901L
        char str[str_len + 1];
#else
        char *str;
        str = calloc(sizeof(char), str_len + 1);
        if (!str) {
            return false;
        }
#endif
        bacapp_snprintf_value(str, str_len + 1, object_value);
        if (stream) {
            fprintf(stream, "%s", str);
        }
#if defined(__STDC_VERSION__) && __STDC_VERSION__ >= 199901L
        /* nothing to do with stack based RAM */
#else
        if (str) {
            free(str);
        }
#endif
        retval = true;
    }

    return retval;
}
#endif

#ifdef BACAPP_PRINT_ENABLED
static char *ltrim(char *str, const char *trimmedchars)
{
    if (str[0] == 0) {
        return str;
    }
    while (strchr(trimmedchars, *str)) {
        str++;
    }
    return str;
}

static char *rtrim(char *str, const char *trimmedchars)
{
    char *end;

    if (str[0] == 0) {
        return str;
    }
    end = str + strlen(str) - 1;
    while (strchr(trimmedchars, *end)) {
        *end = 0;
        if (end == str)
            break;
        end--;
    }
    return str;
}

static char *trim(char *str, const char *trimmedchars)
{
    return ltrim(rtrim(str, trimmedchars), trimmedchars);
}

#if defined(BACAPP_TYPES_EXTRA)
static bool parse_weeklyschedule(
    char *str, BACNET_APPLICATION_DATA_VALUE *value)
{
    char *chunk, *comma, *space, *t, *v, *colonpos, *sqpos;
    int daynum = 0, tvnum = 0;
    unsigned int inner_tag;
    BACNET_APPLICATION_DATA_VALUE dummy_value = { 0 };
    BACNET_DAILY_SCHEDULE *dsch;

    /*
     Format:

     (1; Mon: [02:00:00.00 FALSE, 07:35:00.00 active, 07:40:00.00 inactive];
     Tue: [02:00:00.00 inactive]; ...)

     - the first number is the inner tag (e.g. 1 = boolean, 4 = real, 9 = enum)
     - Day name prefix is optional and ignored.
     - Entries are separated by semicolons.
     - There can be a full week, or only one entry - when using array index to
     modify a single day
     - time-value array can be empty: []
    */

    value->tag = BACNET_APPLICATION_TAG_WEEKLY_SCHEDULE;

    /* Parse the inner tag */
    chunk = strtok(str, ";");
    chunk = ltrim(chunk, "(");
    if (false ==
        bacapp_parse_application_data(
            BACNET_APPLICATION_TAG_UNSIGNED_INT, chunk, &dummy_value)) {
        /* Try searching it by name */
        if (false == bactext_application_tag_index(chunk, &inner_tag)) {
            return false;
        }
    } else {
        inner_tag = (int)dummy_value.type.Unsigned_Int;
    }

    chunk = strtok(NULL, ";");

    while (chunk != NULL) {
        dsch = &value->type.Weekly_Schedule.weeklySchedule[daynum];

        /* Strip day name prefix, if present */
        colonpos = strchr(chunk, ':');
        sqpos = strchr(chunk, '[');
        if (colonpos && colonpos < sqpos) {
            chunk = colonpos + 1;
        }

        /* Extract the inner list of time-values */
        chunk = rtrim(ltrim(chunk, "([ "), " ])");

        /* The list can be empty */
        if (chunk[0] != 0) {
            /* loop through the time value pairs */
            tvnum = 0;
            do {
                /* Find the comma delimiter, replace with NUL (like strtok) */
                comma = strchr(chunk, ',');
                if (comma) {
                    *comma = 0;
                }
                /* trim the time-value pair and find the delimiter space */
                chunk = trim(chunk, " ");
                space = strchr(chunk, ' ');
                if (!space) {
                    /* malformed time-value pair */
                    return false;
                }
                *space = 0;

                /* Extract time and value */
                t = chunk;
                /* value starts one byte after the space, and there can be */
                /* multiple spaces */
                chunk = ltrim(space + 1, " ");
                v = chunk;

                /* Parse time */
                if (false ==
                    bacapp_parse_application_data(
                        BACNET_APPLICATION_TAG_TIME, t, &dummy_value)) {
                    return false;
                }
                dsch->Time_Values[tvnum].Time = dummy_value.type.Time;

                /* Parse value */
                if (false ==
                    bacapp_parse_application_data(inner_tag, v, &dummy_value)) {
                    return false;
                }
                if (BACNET_STATUS_OK !=
                    bacnet_application_to_primitive_data_value(
                        &dsch->Time_Values[tvnum].Value, &dummy_value)) {
                    return false;
                }

                /* Advance past the comma to the next chunk */
                if (comma) {
                    chunk = comma + 1;
                }
                tvnum++;
            } while (comma != NULL);
        }

        dsch->TV_Count = tvnum;

        /* Find the start of the next day */
        chunk = strtok(NULL, ";");
        daynum++;
    }

    if (daynum == 1) {
        value->type.Weekly_Schedule.singleDay = true;
    }

    return true;
}
#endif

#if defined(BACAPP_SIGNED) || defined(BACAPP_BOOLEAN)
static bool strtol_checked(const char *s, long *out)
{
    char *end;
    errno = 0;
    *out = strtol(s, &end, 0);
    if (end == s) {
        /* Conversion was not possible */
        return false;
    }
    if (errno == ERANGE) {
        /* Number too large */
        return false;
    }
    return true;
}
#endif

#if defined(BACAPP_UNSIGNED) || defined(BACAPP_ENUMERATED)
static bool strtoul_checked(const char *s, BACNET_UNSIGNED_INTEGER *out)
{
    char *end;
    errno = 0;
    *out = strtoul(s, &end, 0);
    if (end == s) {
        /* Conversion was not possible */
        return false;
    }
    if (errno == ERANGE) {
        /* Number too large */
        return false;
    }
    return true;
}
#endif

#if defined(BACAPP_REAL) || defined(BACAPP_DOUBLE)
static bool strtod_checked(const char *s, double *out)
{
    char *end;
    errno = 0;
    *out = strtod(s, &end);
    if (end == s) {
        /* Conversion was not possible */
        return false;
    }
    if (errno == ERANGE) {
        /* Number too large */
        return false;
    }
    return true;
}
#endif

/* used to load the app data struct with the proper data
   converted from a command line argument.
   "argv" is not const to allow using strtok internally. It MAY be modified. */
bool bacapp_parse_application_data(BACNET_APPLICATION_TAG tag_number,
    char *argv,
    BACNET_APPLICATION_DATA_VALUE *value)
{
    int hour, min, sec, hundredths;
    int year, month, day, wday;
    int object_type = 0;
    uint32_t instance = 0;
    bool status = false;
    long long_value = 0;
    BACNET_UNSIGNED_INTEGER unsigned_long_value = 0;
    double double_value = 0.0;
    int count = 0;
#if defined(BACAPP_TYPES_EXTRA)
    unsigned a[4] = { 0 }, p = 0;
    float x, y;
#endif

    if (value && (tag_number != MAX_BACNET_APPLICATION_TAG)) {
        status = true;
        value->tag = tag_number;
        switch (tag_number) {
#if defined(BACAPP_BOOLEAN)
            case BACNET_APPLICATION_TAG_BOOLEAN:
                if (strcasecmp(argv, "true") == 0 ||
                    strcasecmp(argv, "active") == 0) {
                    value->type.Boolean = true;
                } else if (strcasecmp(argv, "false") == 0 ||
                    strcasecmp(argv, "inactive") == 0) {
                    value->type.Boolean = false;
                } else {
                    status = strtol_checked(argv, &long_value);
                    if (!status) {
                        return false;
                    }
                    if (long_value) {
                        value->type.Boolean = true;
                    } else {
                        value->type.Boolean = false;
                    }
                }
                break;
#endif
#if defined(BACAPP_UNSIGNED)
            case BACNET_APPLICATION_TAG_UNSIGNED_INT:
                status = strtoul_checked(argv, &unsigned_long_value);
                if (!status) {
                    return false;
                }
                if (unsigned_long_value > BACNET_UNSIGNED_INTEGER_MAX) {
                    return false;
                }
                value->type.Unsigned_Int = unsigned_long_value;
                break;
#endif
#if defined(BACAPP_SIGNED)
            case BACNET_APPLICATION_TAG_SIGNED_INT:
                status = strtol_checked(argv, &long_value);
                if (!status || long_value > INT32_MAX ||
                    long_value < INT32_MIN) {
                    return false;
                }
                value->type.Signed_Int = (int32_t)long_value;
                break;
#endif
#if defined(BACAPP_REAL)
            case BACNET_APPLICATION_TAG_REAL:
                status = strtod_checked(argv, &double_value);
                if (!status) {
                    return false;
                }
                value->type.Real = (float)double_value;
                break;
#endif
#if defined(BACAPP_DOUBLE)
            case BACNET_APPLICATION_TAG_DOUBLE:
                status = strtod_checked(argv, &double_value);
                if (!status) {
                    return false;
                }
                value->type.Double = double_value;
                break;
#endif
#if defined(BACAPP_OCTET_STRING)
            case BACNET_APPLICATION_TAG_OCTET_STRING:
                status =
                    octetstring_init_ascii_hex(&value->type.Octet_String, argv);
                break;
#endif
#if defined(BACAPP_CHARACTER_STRING)
            case BACNET_APPLICATION_TAG_CHARACTER_STRING:
                status = characterstring_init_ansi(
                    &value->type.Character_String, (char *)argv);
                break;
#endif
#if defined(BACAPP_BIT_STRING)
            case BACNET_APPLICATION_TAG_BIT_STRING:
                status = bitstring_init_ascii(&value->type.Bit_String, argv);
                break;
#endif
#if defined(BACAPP_ENUMERATED)
            case BACNET_APPLICATION_TAG_ENUMERATED:
                status = strtoul_checked(argv, &unsigned_long_value);
                if (!status || unsigned_long_value > UINT32_MAX) {
                    return false;
                }
                value->type.Enumerated = (uint32_t)unsigned_long_value;
                break;
#endif
#if defined(BACAPP_DATE)
            case BACNET_APPLICATION_TAG_DATE:
                count =
                    sscanf(argv, "%4d/%3d/%3d:%3d", &year, &month, &day, &wday);
                if (count == 3) {
                    datetime_set_date(&value->type.Date, (uint16_t)year,
                        (uint8_t)month, (uint8_t)day);
                } else if (count == 4) {
                    value->type.Date.year = (uint16_t)year;
                    value->type.Date.month = (uint8_t)month;
                    value->type.Date.day = (uint8_t)day;
                    value->type.Date.wday = (uint8_t)wday;
                } else {
                    status = false;
                }
                break;
#endif
#if defined(BACAPP_TIME)
            case BACNET_APPLICATION_TAG_TIME:
                count = sscanf(
                    argv, "%3d:%3d:%3d.%3d", &hour, &min, &sec, &hundredths);
                if (count == 4) {
                    value->type.Time.hour = (uint8_t)hour;
                    value->type.Time.min = (uint8_t)min;
                    value->type.Time.sec = (uint8_t)sec;
                    value->type.Time.hundredths = (uint8_t)hundredths;
                } else if (count == 3) {
                    value->type.Time.hour = (uint8_t)hour;
                    value->type.Time.min = (uint8_t)min;
                    value->type.Time.sec = (uint8_t)sec;
                    value->type.Time.hundredths = 0;
                } else if (count == 2) {
                    value->type.Time.hour = (uint8_t)hour;
                    value->type.Time.min = (uint8_t)min;
                    value->type.Time.sec = 0;
                    value->type.Time.hundredths = 0;
                } else {
                    status = false;
                }
                break;
#endif
#if defined(BACAPP_OBJECT_ID)
            case BACNET_APPLICATION_TAG_OBJECT_ID:
                count = sscanf(argv, "%4d:%7u", &object_type, &instance);
                if (count == 2) {
                    value->type.Object_Id.type = (uint16_t)object_type;
                    value->type.Object_Id.instance = instance;
                } else {
                    status = false;
                }
                break;
#endif
#if defined(BACAPP_TYPES_EXTRA)
            case BACNET_APPLICATION_TAG_LIGHTING_COMMAND:
                /* FIXME: add parsing for lighting command */
                break;
            case BACNET_APPLICATION_TAG_XY_COLOR:
                /* BACnetxyColor */
                count = sscanf(argv, "%f,%f", &x, &y);
                if (count == 2) {
                    value->type.XY_Color.x_coordinate = x;
                    value->type.XY_Color.y_coordinate = y;
                } else {
                    status = false;
                }
                break;
            case BACNET_APPLICATION_TAG_COLOR_COMMAND:
                /* FIXME: add parsing for BACnetColorCommand */
                break;
            case BACNET_APPLICATION_TAG_WEEKLY_SCHEDULE:
                status = parse_weeklyschedule(argv, value);
                break;
            case BACNET_APPLICATION_TAG_HOST_N_PORT:
                count = sscanf(argv, "%3u.%3u.%3u.%3u:%5u", &a[0], &a[1], &a[2],
                    &a[3], &p);
                if ((count == 4) || (count == 5)) {
                    uint8_t address[4];
                    value->type.Host_Address.host_ip_address = true;
                    value->type.Host_Address.host_name = false;
                    address[0] = (uint8_t)a[0];
                    address[1] = (uint8_t)a[1];
                    address[2] = (uint8_t)a[2];
                    address[3] = (uint8_t)a[3];
                    octetstring_init(
                        &value->type.Host_Address.host.ip_address, address, 4);
                    if (count == 4) {
                        value->type.Host_Address.port = 0xBAC0U;
                    } else {
                        value->type.Host_Address.port = (uint16_t)p;
                    }
                    status = true;
                } else {
                    status = false;
                }
                break;
            case BACNET_APPLICATION_TAG_DESTINATION:
                status = bacnet_destination_from_ascii(&value->type.Destination,
                    argv);
                break;
#endif
            default:
                break;
        }
        value->next = NULL;
    }

    return status;
}
#endif /* BACAPP_PRINT_ENABLED */

/**
 * Initialize an array (or single) #BACNET_APPLICATION_DATA_VALUE
 *
 * @param value - one or more #BACNET_APPLICATION_DATA_VALUE elements
 * @param count - number of #BACNET_APPLICATION_DATA_VALUE elements
 */
void bacapp_value_list_init(BACNET_APPLICATION_DATA_VALUE *value, size_t count)
{
    size_t i = 0;

    if (value && count) {
        for (i = 0; i < count; i++) {
            value->tag = BACNET_APPLICATION_TAG_NULL;
            value->context_specific = 0;
            value->context_tag = 0;
            if ((i + 1) < count) {
                value->next = value + 1;
            } else {
                value->next = NULL;
            }
            value++;
        }
    }
}

/**
 * Initialize an array (or single) #BACNET_PROPERTY_VALUE
 *
 * @param value - one or more #BACNET_PROPERTY_VALUE elements
 * @param count - number of #BACNET_PROPERTY_VALUE elements
 */
void bacapp_property_value_list_init(BACNET_PROPERTY_VALUE *value, size_t count)
{
    size_t i = 0;

    if (value && count) {
        for (i = 0; i < count; i++) {
            value->propertyIdentifier = MAX_BACNET_PROPERTY_ID;
            value->propertyArrayIndex = BACNET_ARRAY_ALL;
            value->priority = BACNET_NO_PRIORITY;
            bacapp_value_list_init(&value->value, 1);
            if ((i + 1) < count) {
                value->next = value + 1;
            } else {
                value->next = NULL;
            }
            value++;
        }
    }
}

/* generic - can be used by other unit tests
   returns true if matching or same, false if different */
bool bacapp_same_value(BACNET_APPLICATION_DATA_VALUE *value,
    BACNET_APPLICATION_DATA_VALUE *test_value)
{
    bool status = false; /*return value */

    /* does the tag match? */
    if ((value == NULL) || (test_value == NULL)) {
        return false;
    }
    if (test_value->tag == value->tag) {
        status = true;
    }
    if (status) {
        /* second test for same-ness */
        status = false;
        /* does the value match? */
        switch (test_value->tag) {
#if defined(BACAPP_NULL)
            case BACNET_APPLICATION_TAG_NULL:
                status = true;
                break;
#endif
#if defined(BACAPP_BOOLEAN)
            case BACNET_APPLICATION_TAG_BOOLEAN:
                if (test_value->type.Boolean == value->type.Boolean) {
                    status = true;
                }
                break;
#endif
#if defined(BACAPP_UNSIGNED)
            case BACNET_APPLICATION_TAG_UNSIGNED_INT:
                if (test_value->type.Unsigned_Int == value->type.Unsigned_Int) {
                    status = true;
                }
                break;
#endif
#if defined(BACAPP_SIGNED)
            case BACNET_APPLICATION_TAG_SIGNED_INT:
                if (test_value->type.Signed_Int == value->type.Signed_Int) {
                    status = true;
                }
                break;
#endif
#if defined(BACAPP_REAL)
            case BACNET_APPLICATION_TAG_REAL:
                if (!islessgreater(test_value->type.Real, value->type.Real)) {
                    status = true;
                }
                break;
#endif
#if defined(BACAPP_DOUBLE)
            case BACNET_APPLICATION_TAG_DOUBLE:
                if (!islessgreater(test_value->type.Double,value->type.Double)) {
                    status = true;
                }
                break;
#endif
#if defined(BACAPP_ENUMERATED)
            case BACNET_APPLICATION_TAG_ENUMERATED:
                if (test_value->type.Enumerated == value->type.Enumerated) {
                    status = true;
                }
                break;
#endif
#if defined(BACAPP_DATE)
            case BACNET_APPLICATION_TAG_DATE:
                if (datetime_compare_date(
                        &test_value->type.Date, &value->type.Date) == 0) {
                    status = true;
                }
                break;
#endif
#if defined(BACAPP_TIME)
            case BACNET_APPLICATION_TAG_TIME:
                if (datetime_compare_time(
                        &test_value->type.Time, &value->type.Time) == 0) {
                    status = true;
                }
                break;
#endif
#if defined(BACAPP_OBJECT_ID)
            case BACNET_APPLICATION_TAG_OBJECT_ID:
                if ((test_value->type.Object_Id.type ==
                        value->type.Object_Id.type) &&
                    (test_value->type.Object_Id.instance ==
                        value->type.Object_Id.instance)) {
                    status = true;
                }
                break;
#endif
#if defined(BACAPP_CHARACTER_STRING)
            case BACNET_APPLICATION_TAG_CHARACTER_STRING:
                status = characterstring_same(&value->type.Character_String,
                    &test_value->type.Character_String);
                break;
#endif
#if defined(BACAPP_OCTET_STRING)
            case BACNET_APPLICATION_TAG_OCTET_STRING:
                status = octetstring_value_same(
                    &value->type.Octet_String, &test_value->type.Octet_String);
                break;
#endif
#if defined(BACAPP_BIT_STRING)
            case BACNET_APPLICATION_TAG_BIT_STRING:
                status = bitstring_same(
                    &value->type.Bit_String, &test_value->type.Bit_String);
                break;
#endif
#if defined(BACAPP_TYPES_EXTRA)
            case BACNET_APPLICATION_TAG_DATETIME:
                if (datetime_compare(&value->type.Date_Time,
                        &test_value->type.Date_Time) == 0) {
                    status = true;
                }
                break;
            case BACNET_APPLICATION_TAG_LIGHTING_COMMAND:
                status = lighting_command_same(&value->type.Lighting_Command,
                    &test_value->type.Lighting_Command);
                break;
            case BACNET_APPLICATION_TAG_XY_COLOR:
                /* BACnetxyColor */
                status = xy_color_same(
                    &value->type.XY_Color, &test_value->type.XY_Color);
                break;
            case BACNET_APPLICATION_TAG_COLOR_COMMAND:
                /* BACnetColorCommand */
                status = color_command_same(&value->type.Color_Command,
                    &test_value->type.Color_Command);
                break;
            case BACNET_APPLICATION_TAG_WEEKLY_SCHEDULE:
                /* BACnetWeeklySchedule */
                status =
                    bacnet_weeklyschedule_same(&value->type.Weekly_Schedule,
                        &test_value->type.Weekly_Schedule);
                break;
            case BACNET_APPLICATION_TAG_HOST_N_PORT:
                status = host_n_port_same(
                    &value->type.Host_Address, &value->type.Host_Address);
                break;
#endif
            default:
                status = false;
                break;
        }
    }
    return status;
}<|MERGE_RESOLUTION|>--- conflicted
+++ resolved
@@ -1304,8 +1304,6 @@
             len = bacnet_weeklyschedule_decode(
                 apdu, max_apdu_len, &value->type.Weekly_Schedule);
             break;
-
-<<<<<<< HEAD
 #ifdef BACDL_BSC
         case PROP_SC_FAILED_CONNECTION_REQUESTS:
         case PROP_SC_HUB_FUNCTION_CONNECTION_STATUS:
@@ -1317,13 +1315,10 @@
             len = max_apdu_len;
             break;
 #endif /* BACDL_BSC */
-=======
         case PROP_RECIPIENT_LIST:
             len = bacnet_destination_decode(
                 apdu, max_apdu_len, &value->type.Destination);
             break;
->>>>>>> f59a4602
-
             /* properties without a specific decoder - fall through to default
              */
 
