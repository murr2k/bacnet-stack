--- conflicted
+++ resolved
@@ -21,15 +21,9 @@
 
 #if BACNET_SVC_RPM_A
 
-<<<<<<< HEAD
-/** 
+/**
  * @brief Encode the initial portion of the service
- * @param apdu  Pointer to the buffer for encoding, or NULL for length
-=======
-/**
- * @brief Encode the initial portion of the service
- * @param apdu application data unit buffer for encoding, or NULL for length
->>>>>>> ebfaa5eb
+ * @param apdu application data unit buffer for encoding, or NULL for length
  * @param invoke_id  Invoke ID
  * @return number of bytes encoded
  */
@@ -115,21 +109,12 @@
 
 /**
  * @brief Encode the ReadPropertyMultiple-Request
-<<<<<<< HEAD
- * @param apdu Buffer to hold encoded bytes, or NULL for length
-=======
- * @param apdu application data unit buffer for encoding, or NULL for length
->>>>>>> ebfaa5eb
+ * @param apdu application data unit buffer for encoding, or NULL for length
  * @param read_access_data [in] The RPM data to be requested.
  * @return number of bytes encoded
  */
 int read_property_multiple_request_encode(
-<<<<<<< HEAD
-    uint8_t *apdu,
-    BACNET_READ_ACCESS_DATA *data)    
-=======
     uint8_t *apdu, BACNET_READ_ACCESS_DATA *data)
->>>>>>> ebfaa5eb
 {
     int len = 0; /* length of each encoding */
     int apdu_len = 0; /* total length of the apdu, return value */
@@ -138,13 +123,8 @@
 
     rpm_object = data;
     while (rpm_object) {
-<<<<<<< HEAD
-        len = encode_context_object_id(apdu, 0,
-            rpm_object->object_type, rpm_object->object_instance);
-=======
         len = encode_context_object_id(
             apdu, 0, rpm_object->object_type, rpm_object->object_instance);
->>>>>>> ebfaa5eb
         apdu_len += len;
         if (apdu) {
             apdu += len;
@@ -187,11 +167,7 @@
 
 /**
  * @brief Encode the ReadPropertyMultiple-Request service
-<<<<<<< HEAD
- * @param apdu  Pointer to the buffer for encoding into
-=======
- * @param apdu application data unit buffer for encoding, or NULL for length
->>>>>>> ebfaa5eb
+ * @param apdu application data unit buffer for encoding, or NULL for length
  * @param apdu_size number of bytes available in the buffer
  * @param data  Pointer to the service data used for encoding values
  * @return number of bytes encoded, or zero if unable to encode or too large
@@ -213,15 +189,6 @@
 
 /** Encode an RPM request, to be sent.
  *
-<<<<<<< HEAD
- * @param apdu [in,out] Buffer to hold encoded bytes.
- * @param apdu_size [in] Length of apdu buffer.
- * @param invoke_id [in] The Invoke ID to use for this message.
- * @param data [in] The RPM data to be requested.
- * @return Length of encoded bytes, or 0 on failure.
- */
-int rpm_encode_apdu(uint8_t *apdu,
-=======
  * @param apdu application data unit buffer for encoding, or NULL for length
  * @param apdu_size [in] Length of apdu buffer.
  * @param invoke_id [in] The Invoke ID to use for this message.
@@ -230,7 +197,6 @@
  */
 int rpm_encode_apdu(
     uint8_t *apdu,
->>>>>>> ebfaa5eb
     size_t apdu_size,
     uint8_t invoke_id,
     BACNET_READ_ACCESS_DATA *data)
@@ -248,11 +214,7 @@
             apdu += len;
         }
         len = read_property_multiple_request_service_encode(
-<<<<<<< HEAD
-            apdu, apdu_size-apdu_len, data);
-=======
             apdu, apdu_size - apdu_len, data);
->>>>>>> ebfaa5eb
         if (len > 0) {
             apdu_len += len;
         } else {
