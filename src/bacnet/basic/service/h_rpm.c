/**
 * @file
 * @brief BACnet ReadPropertyMultiple-Request handler
 * @author Steve Karg <skarg@users.sourceforge.net>
 * @author John Stachler <John.Stachler@lennoxind.com>
 * @author Peter McShane <petermcs@users.sourceforge.net>
 * @author Roy Schneider <postmaster@overthehill.de>
 * @date 2007
 * @copyright SPDX-License-Identifier: MIT
 */
#include <stddef.h>
#include <stdint.h>
#include <stdio.h>
#include <string.h>
#include <errno.h>
/* BACnet Stack defines - first */
#include "bacnet/bacdef.h"
/* BACnet Stack API */
#include "bacnet/memcopy.h"
#include "bacnet/bacdcode.h"
#include "bacnet/apdu.h"
#include "bacnet/npdu.h"
#include "bacnet/abort.h"
#include "bacnet/reject.h"
#include "bacnet/bacerror.h"
#include "bacnet/rpm.h"
/* basic objects, services, TSM, and datalink */
#if (BACNET_PROTOCOL_REVISION >= 17)
#include "bacnet/basic/object/netport.h"
#endif
#include "bacnet/basic/tsm/tsm.h"
#include "bacnet/basic/services.h"
#include "bacnet/basic/sys/debug.h"
#include "bacnet/datalink/datalink.h"

static uint8_t Temp_Buf[MAX_APDU] = { 0 };

/**
 * @brief Fetches the lists of properties (array of BACNET_PROPERTY_ID's) for
 * this object type and the special properties ALL or REQUIRED or OPTIONAL.
 * @param pPropertyList reference for the list of ALL, REQUIRED, and OPTIONAL
 * properties.
 * @param special_property The special property ALL, REQUIRED, or OPTIONAL
 * to fetch.
 * @param index The index of the property to fetch.
 * @return The property ID or -1 if not found.
 */
static BACNET_PROPERTY_ID RPM_Object_Property(
    struct special_property_list_t *pPropertyList,
    BACNET_PROPERTY_ID special_property,
    unsigned index)
{
    int property = -1; /* return value */
    unsigned required, optional, proprietary;

    required = pPropertyList->Required.count;
    optional = pPropertyList->Optional.count;
    proprietary = pPropertyList->Proprietary.count;
    if (special_property == PROP_ALL) {
        if (index < required) {
            property = pPropertyList->Required.pList[index];
        } else if (index < (required + optional)) {
            index -= required;
            property = pPropertyList->Optional.pList[index];
        } else if (index < (required + optional + proprietary)) {
            index -= (required + optional);
            property = pPropertyList->Proprietary.pList[index];
        }
    } else if (special_property == PROP_REQUIRED) {
        if (index < required) {
            property = pPropertyList->Required.pList[index];
        }
    } else if (special_property == PROP_OPTIONAL) {
        if (index < optional) {
            property = pPropertyList->Optional.pList[index];
        }
    }

    return (BACNET_PROPERTY_ID)property;
}

/**
 * @brief Fetches the number of properties (array of BACNET_PROPERTY_ID's) for
 * this object type belonging to the special properties ALL or REQUIRED or
 * OPTIONAL.
 * @param pPropertyList reference for the list of ALL, REQUIRED, and OPTIONAL
 * properties.
 * @param special_property The special property ALL, REQUIRED, or OPTIONAL
 * to fetch.
 * @return The number of properties.
 */
static unsigned RPM_Object_Property_Count(
    struct special_property_list_t *pPropertyList,
    BACNET_PROPERTY_ID special_property)
{
    unsigned count = 0; /* return value */

    if (special_property == PROP_ALL) {
        count = pPropertyList->Required.count + pPropertyList->Optional.count +
            pPropertyList->Proprietary.count;
    } else if (special_property == PROP_REQUIRED) {
        count = pPropertyList->Required.count;
    } else if (special_property == PROP_OPTIONAL) {
        count = pPropertyList->Optional.count;
    }

    return count;
}

/**
 * @brief Encode the RPM property returning the length of the encoding,
 * or 0 if there is no room to fit the encoding.
 * @param apdu [out] The buffer to encode the property into.
 * @param offset [in] The offset into the buffer to start encoding.
 * @param max_apdu [in] The maximum length of the buffer.
 * @param rpmdata [in] The RPM data to encode.
 * @return The length of the encoding, or 0 if there is no room to fit the
 * encoding.
 */
static int RPM_Encode_Property(
    uint8_t *apdu, uint16_t offset, uint16_t max_apdu, BACNET_RPM_DATA *rpmdata)
{
    int len = 0;
    size_t copy_len = 0;
    int apdu_len = 0;
    BACNET_READ_PROPERTY_DATA rpdata;

    len = rpm_ack_encode_apdu_object_property(
        &Temp_Buf[0], rpmdata->object_property, rpmdata->array_index);
    copy_len = memcopy(&apdu[0], &Temp_Buf[0], offset, len, max_apdu);
    if (copy_len == 0) {
        rpmdata->error_code = ERROR_CODE_ABORT_SEGMENTATION_NOT_SUPPORTED;
        return BACNET_STATUS_ABORT;
    }
    apdu_len += len;
    rpdata.error_class = ERROR_CLASS_OBJECT;
    rpdata.error_code = ERROR_CODE_UNKNOWN_OBJECT;
    rpdata.object_type = rpmdata->object_type;
    rpdata.object_instance = rpmdata->object_instance;
    rpdata.object_property = rpmdata->object_property;
    rpdata.array_index = rpmdata->array_index;
    rpdata.application_data = &Temp_Buf[0];
    rpdata.application_data_len = sizeof(Temp_Buf);

    if ((rpmdata->object_property == PROP_ALL) ||
        (rpmdata->object_property == PROP_REQUIRED) ||
        (rpmdata->object_property == PROP_OPTIONAL)) {
        /* special properties only get ERROR encoding */
        len = BACNET_STATUS_ERROR;
    } else {
        len = handler_device_read_property(&rpdata);
    }

    if (len < 0) {
        if ((len == BACNET_STATUS_ABORT) || (len == BACNET_STATUS_REJECT)) {
            rpmdata->error_code = rpdata.error_code;
            /* pass along aborts and rejects for now */
            return len; /* Ie, Abort */
        }
        /* error was returned - encode that for the response */
        len = rpm_ack_encode_apdu_object_property_error(
            &Temp_Buf[0], rpdata.error_class, rpdata.error_code);
        copy_len =
            memcopy(&apdu[0], &Temp_Buf[0], offset + apdu_len, len, max_apdu);

        if (copy_len == 0) {
            rpmdata->error_code = ERROR_CODE_ABORT_SEGMENTATION_NOT_SUPPORTED;
            return BACNET_STATUS_ABORT;
        }
    } else if ((offset + apdu_len + 1 + len + 1) < max_apdu) {
        /* enough room to fit the property value and tags */
        len = rpm_ack_encode_apdu_object_property_value(
            &apdu[offset + apdu_len], &Temp_Buf[0], len);
    } else {
        /* not enough room - abort! */
        rpmdata->error_code = ERROR_CODE_ABORT_SEGMENTATION_NOT_SUPPORTED;
        return BACNET_STATUS_ABORT;
    }
    apdu_len += len;

    return apdu_len;
}

/** Handler for a ReadPropertyMultiple Service request.
 * @ingroup DSRPM
 * This handler will be invoked by apdu_handler() if it has been enabled
 * by a call to apdu_set_confirmed_handler().
 * This handler builds a response packet, which is
 * - an Abort if
 *   - the message is segmented
 *   - if decoding fails
 *   - if the response would be too large
 * - the result from each included read request, if it succeeds
 * - an Error if processing fails for all, or individual errors if only some
 * fail, or there isn't enough room in the APDU to fit the data.
 *
 * @param service_request [in] The contents of the service request.
 * @param service_len [in] The length of the service_request.
 * @param src [in] BACNET_ADDRESS of the source of the message
 * @param service_data [in] The BACNET_CONFIRMED_SERVICE_DATA information
 *                          decoded from the APDU header of this message.
 */
void handler_read_property_multiple(
    uint8_t *service_request,
    uint16_t service_len,
    BACNET_ADDRESS *src,
    BACNET_CONFIRMED_SERVICE_DATA *service_data)
{
    bool berror = false;
    int len = 0;
    uint16_t copy_len = 0;
    uint16_t decode_len = 0;
    int pdu_len = 0;
    BACNET_NPDU_DATA npdu_data;
    int bytes_sent;
    BACNET_ADDRESS my_address;
    BACNET_RPM_DATA rpmdata;
    int apdu_len = 0;
    int npdu_len = 0;
    int error = 0;

    if (service_data && (service_len > 0)) {
        /* jps_debug - see if we are utilizing all the buffer */
        /* memset(&Handler_Transmit_Buffer[0], 0xff,
         * sizeof(Handler_Transmit_Buffer)); */
        /* encode the NPDU portion of the packet */
        datalink_get_my_address(&my_address);
        npdu_encode_npdu_data(&npdu_data, false, MESSAGE_PRIORITY_NORMAL);
        npdu_len = npdu_encode_pdu(
            &Handler_Transmit_Buffer[0], src, &my_address, &npdu_data);

        if (service_data->segmented_message) {
            rpmdata.error_code = ERROR_CODE_ABORT_SEGMENTATION_NOT_SUPPORTED;
            error = BACNET_STATUS_ABORT;
            debug_fprintf(stderr, "RPM: Segmented message. Sending Abort!\r\n");
        } else {
            /* decode apdu request & encode apdu reply
               encode complex ack, invoke id, service choice */
            apdu_len = rpm_ack_encode_apdu_init(
                &Handler_Transmit_Buffer[npdu_len], service_data->invoke_id);

            for (;;) {
                /* Start by looking for an object ID */
                len = rpm_decode_object_id(
                    &service_request[decode_len], service_len - decode_len,
                    &rpmdata);
                if (len >= 0) {
                    /* Got one so skip to next stage */
                    decode_len += len;
                } else {
                    /* bad encoding - skip to error/reject/abort handling */
                    debug_fprintf(stderr, "RPM: Bad Encoding.\n");
                    error = len;
                    berror = true;
                    break;
                }

                /* Test for case of indefinite Device object instance */
                if ((rpmdata.object_type == OBJECT_DEVICE) &&
                    (rpmdata.object_instance == BACNET_MAX_INSTANCE)) {
                    rpmdata.object_instance = 
                        handler_device_object_instance_number();
                }
#if (BACNET_PROTOCOL_REVISION >= 17)
                /* When the object-type in the Object Identifier parameter
                   contains the value NETWORK_PORT and the instance in the
                   'Object Identifier' parameter contains the value 4194303,
                   the responding BACnet-user shall treat the Object Identifier
                   as if it correctly matched the local Network Port object
                   representing the network port through which the request was
                   received. This allows the network port instance of the
                   network port that was used to receive the request to be
                   determined. */
                if ((rpmdata.object_type == OBJECT_NETWORK_PORT) &&
                    (rpmdata.object_instance == BACNET_MAX_INSTANCE)) {
                    rpmdata.object_instance = Network_Port_Index_To_Instance(0);
                }
#endif

                /* Stick this object id into the reply - if it will fit */
                len = rpm_ack_encode_apdu_object_begin(&Temp_Buf[0], &rpmdata);
                copy_len = memcopy(
                    &Handler_Transmit_Buffer[npdu_len], &Temp_Buf[0], apdu_len,
                    len, MAX_APDU);
                if (copy_len == 0) {
                    debug_fprintf(stderr, "RPM: Response too big!\r\n");
                    rpmdata.error_code =
                        ERROR_CODE_ABORT_SEGMENTATION_NOT_SUPPORTED;
                    error = BACNET_STATUS_ABORT;
                    berror = true;
                    break;
                }

                apdu_len += copy_len;
                /* do each property of this object of the RPM request */
                for (;;) {
                    /* Fetch a property */
                    len = rpm_decode_object_property(
                        &service_request[decode_len], service_len - decode_len,
                        &rpmdata);
                    if (len < 0) {
                        /* bad encoding - skip to error/reject/abort handling */
                        debug_fprintf(stderr, "RPM: Bad Encoding.\n");
                        error = len;
                        berror = true;
                        break; /* The berror flag ensures that both loops will
                                */
                        /* be broken! */
                    }
                    decode_len += len;
                    /* handle the special properties */
                    if ((rpmdata.object_property == PROP_ALL) ||
                        (rpmdata.object_property == PROP_REQUIRED) ||
                        (rpmdata.object_property == PROP_OPTIONAL)) {
                        struct special_property_list_t property_list;
                        unsigned property_count = 0;
                        unsigned index = 0;
                        BACNET_PROPERTY_ID special_object_property;

<<<<<<< HEAD
                        if (!handler_device_object_instance_valid(
                            rpmdata.object_type,
                            rpmdata.object_instance)) {
=======
                        if (!Device_Valid_Object_Id(
                                rpmdata.object_type, rpmdata.object_instance)) {
>>>>>>> e71c4177
                            len = RPM_Encode_Property(
                                &Handler_Transmit_Buffer[npdu_len],
                                (uint16_t)apdu_len, MAX_APDU, &rpmdata);
                            if (len > 0) {
                                apdu_len += len;
                            } else {
                                debug_fprintf(
                                    stderr, "RPM: Too full for property!\r\n");
                                error = len;
                                /* The berror flag ensures that
                                   both loops will be broken! */
                                berror = true;
                                break;
                            }
                        } else if (rpmdata.array_index != BACNET_ARRAY_ALL) {
                            /* No array index options for this special property.
                               Encode error for this object property response */
                            len = rpm_ack_encode_apdu_object_property(
                                &Temp_Buf[0], rpmdata.object_property,
                                rpmdata.array_index);

                            copy_len = memcopy(
                                &Handler_Transmit_Buffer[npdu_len],
                                &Temp_Buf[0], apdu_len, len, MAX_APDU);

                            if (copy_len == 0) {
                                debug_fprintf(
                                    stderr,
                                    "RPM: Too full to encode property!\r\n");
                                rpmdata.error_code =
                                    ERROR_CODE_ABORT_SEGMENTATION_NOT_SUPPORTED;
                                error = BACNET_STATUS_ABORT;
                                berror = true;
                                break; /* The berror flag ensures that both */
                                /* loops will be broken! */
                            }

                            apdu_len += len;
                            len = rpm_ack_encode_apdu_object_property_error(
                                &Temp_Buf[0], ERROR_CLASS_PROPERTY,
                                ERROR_CODE_PROPERTY_IS_NOT_AN_ARRAY);

                            copy_len = memcopy(
                                &Handler_Transmit_Buffer[npdu_len],
                                &Temp_Buf[0], apdu_len, len, MAX_APDU);

                            if (copy_len == 0) {
                                debug_fprintf(
                                    stderr,
                                    "RPM: Too full to encode error!\r\n");
                                rpmdata.error_code =
                                    ERROR_CODE_ABORT_SEGMENTATION_NOT_SUPPORTED;
                                error = BACNET_STATUS_ABORT;
                                berror = true;
                                break; /* The berror flag ensures that both */
                                /* loops will be broken! */
                            }
                            apdu_len += len;
                        } else {
                            special_object_property = rpmdata.object_property;
<<<<<<< HEAD
                            handler_device_object_property_list(rpmdata.object_type,
                                rpmdata.object_instance, &property_list);
=======
                            Device_Objects_Property_List(
                                rpmdata.object_type, rpmdata.object_instance,
                                &property_list);
>>>>>>> e71c4177
                            property_count = RPM_Object_Property_Count(
                                &property_list, special_object_property);

                            if (property_count == 0) {
                                /* This only happens with the OPTIONAL property
                                 */
                                /* 135-2016bl-2. Clarify ReadPropertyMultiple
                                   response on OPTIONAL when empty. */
                                /* If no optional properties are supported then
                                   an empty 'List of Results' shall be returned
                                   for the specified property, except if the
                                   object does not exist. */
<<<<<<< HEAD
                                if (!handler_device_object_instance_valid(
                                    rpmdata.object_type,
                                    rpmdata.object_instance)) {
=======
                                if (!Device_Valid_Object_Id(
                                        rpmdata.object_type,
                                        rpmdata.object_instance)) {
>>>>>>> e71c4177
                                    len = RPM_Encode_Property(
                                        &Handler_Transmit_Buffer[npdu_len],
                                        (uint16_t)apdu_len, MAX_APDU, &rpmdata);
                                    if (len > 0) {
                                        apdu_len += len;
                                    } else {
                                        debug_fprintf(
                                            stderr,
                                            "RPM: Too full for property!\r\n");
                                        error = len;
                                        /* The berror flag ensures that
                                           both loops will be broken! */
                                        berror = true;
                                        break;
                                    }
                                }
                            } else {
                                for (index = 0; index < property_count;
                                     index++) {
                                    rpmdata.object_property =
                                        RPM_Object_Property(
                                            &property_list,
                                            special_object_property, index);
                                    len = RPM_Encode_Property(
                                        &Handler_Transmit_Buffer[npdu_len],
                                        (uint16_t)apdu_len, MAX_APDU, &rpmdata);
                                    if (len > 0) {
                                        apdu_len += len;
                                    } else {
                                        debug_fprintf(
                                            stderr,
                                            "RPM: Too full for property!\r\n");
                                        error = len;
                                        berror = true;
                                        break; /* The berror flag ensures that
                                                */
                                        /* both loops will be broken! */
                                    }
                                }
                            }
                        }
                    } else {
                        /* handle an individual property */
                        len = RPM_Encode_Property(
                            &Handler_Transmit_Buffer[npdu_len],
                            (uint16_t)apdu_len, MAX_APDU, &rpmdata);
                        if (len > 0) {
                            apdu_len += len;
                        } else {
                            debug_fprintf(
                                stderr,
                                "RPM: Too full for individual property!\r\n");
                            error = len;
                            berror = true;
                            break; /* The berror flag ensures that both loops */
                            /* will be broken! */
                        }
                    }

                    if (decode_is_closing_tag_number(
                            &service_request[decode_len], 1)) {
                        /* Reached end of property list so cap the result list
                         */
                        decode_len++;
                        len = rpm_ack_encode_apdu_object_end(&Temp_Buf[0]);
                        copy_len = memcopy(
                            &Handler_Transmit_Buffer[npdu_len], &Temp_Buf[0],
                            apdu_len, len, MAX_APDU);
                        if (copy_len == 0) {
                            debug_fprintf(
                                stderr,
                                "RPM: Too full to encode object end!\r\n");
                            rpmdata.error_code =
                                ERROR_CODE_ABORT_SEGMENTATION_NOT_SUPPORTED;
                            error = BACNET_STATUS_ABORT;
                            berror = true;
                            break; /* The berror flag ensures that both loops */
                            /* will be broken! */
                        } else {
                            apdu_len += copy_len;
                        }
                        break; /* finished with this property list */
                    }
                } /* for(;;) */
                if (berror) {
                    break;
                }
                if (decode_len >= service_len) {
                    /* Reached the end so finish up */
                    break;
                }
            } /* for(;;) */

            /* If not having an error so far, check the remaining space. */
            if (!berror) {
                if (apdu_len > service_data->max_resp) {
                    /* too big for the sender - send an abort */
                    rpmdata.error_code =
                        ERROR_CODE_ABORT_SEGMENTATION_NOT_SUPPORTED;
                    error = BACNET_STATUS_ABORT;
                    debug_fprintf(
                        stderr, "RPM: Message too large.  Sending Abort!\n");
                }
            }
        }

        /* Error fallback. */
        if (error) {
            if (error == BACNET_STATUS_ABORT) {
                apdu_len = abort_encode_apdu(
                    &Handler_Transmit_Buffer[npdu_len], service_data->invoke_id,
                    abort_convert_error_code(rpmdata.error_code), true);
                debug_fprintf(stderr, "RPM: Sending Abort!\n");
            } else if (error == BACNET_STATUS_ERROR) {
                apdu_len = bacerror_encode_apdu(
                    &Handler_Transmit_Buffer[npdu_len], service_data->invoke_id,
                    SERVICE_CONFIRMED_READ_PROP_MULTIPLE, rpmdata.error_class,
                    rpmdata.error_code);
                debug_fprintf(stderr, "RPM: Sending Error!\n");
            } else if (error == BACNET_STATUS_REJECT) {
                apdu_len = reject_encode_apdu(
                    &Handler_Transmit_Buffer[npdu_len], service_data->invoke_id,
                    reject_convert_error_code(rpmdata.error_code));
                debug_fprintf(stderr, "RPM: Sending Reject!\n");
            }
        }

        pdu_len = apdu_len + npdu_len;
        bytes_sent = datalink_send_pdu(
            src, &npdu_data, &Handler_Transmit_Buffer[0], pdu_len);
        if (bytes_sent <= 0) {
            debug_fprintf(
                stderr, "RPM: Failed to send PDU (errno=%d)!\n", errno);
        }
    }
}<|MERGE_RESOLUTION|>--- conflicted
+++ resolved
@@ -258,7 +258,7 @@
                 /* Test for case of indefinite Device object instance */
                 if ((rpmdata.object_type == OBJECT_DEVICE) &&
                     (rpmdata.object_instance == BACNET_MAX_INSTANCE)) {
-                    rpmdata.object_instance = 
+                    rpmdata.object_instance =
                         handler_device_object_instance_number();
                 }
 #if (BACNET_PROTOCOL_REVISION >= 17)
@@ -317,14 +317,8 @@
                         unsigned index = 0;
                         BACNET_PROPERTY_ID special_object_property;
 
-<<<<<<< HEAD
-                        if (!handler_device_object_instance_valid(
-                            rpmdata.object_type,
-                            rpmdata.object_instance)) {
-=======
                         if (!Device_Valid_Object_Id(
                                 rpmdata.object_type, rpmdata.object_instance)) {
->>>>>>> e71c4177
                             len = RPM_Encode_Property(
                                 &Handler_Transmit_Buffer[npdu_len],
                                 (uint16_t)apdu_len, MAX_APDU, &rpmdata);
@@ -385,14 +379,9 @@
                             apdu_len += len;
                         } else {
                             special_object_property = rpmdata.object_property;
-<<<<<<< HEAD
-                            handler_device_object_property_list(rpmdata.object_type,
-                                rpmdata.object_instance, &property_list);
-=======
                             Device_Objects_Property_List(
                                 rpmdata.object_type, rpmdata.object_instance,
                                 &property_list);
->>>>>>> e71c4177
                             property_count = RPM_Object_Property_Count(
                                 &property_list, special_object_property);
 
@@ -405,15 +394,9 @@
                                    an empty 'List of Results' shall be returned
                                    for the specified property, except if the
                                    object does not exist. */
-<<<<<<< HEAD
-                                if (!handler_device_object_instance_valid(
-                                    rpmdata.object_type,
-                                    rpmdata.object_instance)) {
-=======
                                 if (!Device_Valid_Object_Id(
                                         rpmdata.object_type,
                                         rpmdata.object_instance)) {
->>>>>>> e71c4177
                                     len = RPM_Encode_Property(
                                         &Handler_Transmit_Buffer[npdu_len],
                                         (uint16_t)apdu_len, MAX_APDU, &rpmdata);
