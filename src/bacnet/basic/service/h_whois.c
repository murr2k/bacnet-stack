/**************************************************************************
 *
 * Copyright (C) 2005 Steve Karg <skarg@users.sourceforge.net>
 *
 * SPDX-License-Identifier: MIT
 *
 *********************************************************************/
#include <stddef.h>
#include <stdint.h>
#include <stdio.h>
#include <string.h>
/* BACnet Stack defines - first */
#include "bacnet/bacdef.h"
/* BACnet Stack API */
#include "bacnet/bacdcode.h"
#include "bacnet/whois.h"
#include "bacnet/iam.h"
#include "bacnet/basic/services.h"
#include "bacnet/basic/tsm/tsm.h"

/** @file h_whois.c  Handles Who-Is requests. */

/** Handler for Who-Is requests, with broadcast I-Am response.
 * @ingroup DMDDB
 * @param service_request [in] The received message to be handled.
 * @param service_len [in] Length of the service_request message.
 * @param src [in] The BACNET_ADDRESS of the message's source (ignored).
 */
void handler_who_is(
    uint8_t *service_request, uint16_t service_len, BACNET_ADDRESS *src)
{
    int len = 0;
    int32_t low_limit = 0;
    int32_t high_limit = 0;

    (void)src;
    len = whois_decode_service_request(
        service_request, service_len, &low_limit, &high_limit);
    if (len == 0) {
        Send_I_Am_Broadcast(&Handler_Transmit_Buffer[0]);
    } else if (len != BACNET_STATUS_ERROR) {
        /* is my device id within the limits? */
<<<<<<< HEAD
        if ((handler_device_object_instance_number() >= (uint32_t)low_limit) &&
            (handler_device_object_instance_number() <= (uint32_t)high_limit)) {
            Send_I_Am(&Handler_Transmit_Buffer[0]);
=======
        if ((Device_Object_Instance_Number() >= (uint32_t)low_limit) &&
            (Device_Object_Instance_Number() <= (uint32_t)high_limit)) {
            Send_I_Am_Broadcast(&Handler_Transmit_Buffer[0]);
>>>>>>> 0da61e52
        }
    }

    return;
}

/** Handler for Who-Is requests, with Unicast I-Am response (per Addendum
 * 135-2004q).
 * @ingroup DMDDB
 * @param service_request [in] The received message to be handled.
 * @param service_len [in] Length of the service_request message.
 * @param src [in] The BACNET_ADDRESS of the message's source that the
 *                 response will be sent back to.
 */
void handler_who_is_unicast(
    uint8_t *service_request, uint16_t service_len, BACNET_ADDRESS *src)
{
    int len = 0;
    int32_t low_limit = 0;
    int32_t high_limit = 0;

    len = whois_decode_service_request(
        service_request, service_len, &low_limit, &high_limit);
    if (len == 0) {
        /* If no limits, then always respond */
        Send_I_Am_Unicast(&Handler_Transmit_Buffer[0], src);
    } else if (len != BACNET_STATUS_ERROR) {
        /* is my device id within the limits? */
        if ((handler_device_object_instance_number() >= (uint32_t)low_limit) &&
            (handler_device_object_instance_number() <= (uint32_t)high_limit)) {
            Send_I_Am_Unicast(&Handler_Transmit_Buffer[0], src);
        }
    }

    return;
}

/** Handler for Who-Is requests, with broadcast I-Am or Who-Am-I response.
 * @ingroup DMDDB
 * @param service_request [in] The received message to be handled.
 * @param service_len [in] Length of the service_request message.
 * @param src [in] The BACNET_ADDRESS of the message's source (ignored).
 */
void handler_who_is_who_am_i_unicast(
    uint8_t *service_request, uint16_t service_len, BACNET_ADDRESS *src)
{
    int len = 0;
    int32_t low_limit = 0;
    int32_t high_limit = 0;
    BACNET_CHARACTER_STRING model_name = { 0 }, serial_number = { 0 };

    len = whois_decode_service_request(
        service_request, service_len, &low_limit, &high_limit);
    if (len == 0) {
        if (Device_Object_Instance_Number() == BACNET_MAX_INSTANCE) {
            /* The Who-Am-I service is also used to respond to a Who-Is
               service request that uses the Device Object_Identifier
               instance number of 4194303. */
            characterstring_init_ansi(&model_name, Device_Model_Name());
            characterstring_init_ansi(&serial_number, Device_Serial_Number());
            Send_Who_Am_I_To_Network(
                src, Device_Vendor_Identifier(), &model_name, &serial_number);
        } else {
            /* If no limits, then always respond */
            Send_I_Am_Unicast(&Handler_Transmit_Buffer[0], src);
        }
    } else if (len != BACNET_STATUS_ERROR) {
        /* is my device id within the limits? */
        if ((Device_Object_Instance_Number() >= (uint32_t)low_limit) &&
            (Device_Object_Instance_Number() <= (uint32_t)high_limit)) {
            if (Device_Object_Instance_Number() == BACNET_MAX_INSTANCE) {
                /* The Who-Am-I service is also used to respond to a Who-Is
                service request that uses the Device Object_Identifier
                instance number of 4194303. */
                characterstring_init_ansi(&model_name, Device_Model_Name());
                characterstring_init_ansi(
                    &serial_number, Device_Serial_Number());
                Send_Who_Am_I_To_Network(
                    src, Device_Vendor_Identifier(), &model_name,
                    &serial_number);
            } else {
                Send_I_Am_Unicast(&Handler_Transmit_Buffer[0], src);
            }
        }
    }
}

#ifdef BAC_ROUTING /* was for BAC_ROUTING - delete in 2/2012 if still unused \
                    */
/* EKH: I restored this to BAC_ROUTING (from DEPRECATED) because I found that
   the server demo with the built-in
   virtual Router did not insert the SADRs of the virtual devices on the virtual
   network without it */

/** Local function to check Who-Is requests against our Device IDs.
 * Will check the gateway (root Device) and all virtual routed
 * Devices against the range and respond for each that matches.
 *
 * @param service_request [in] The received message to be handled.
 * @param service_len [in] Length of the service_request message.
 * @param src [in] The BACNET_ADDRESS of the message's source.
 * @param is_unicast [in] True if should send unicast response(s)
 *          back to the src, else False if should broadcast
 * response(s).
 */
static void check_who_is_for_routing(
    const uint8_t *service_request,
    uint16_t service_len,
    const BACNET_ADDRESS *src,
    bool is_unicast)
{
    int len = 0;
    int32_t low_limit = 0;
    int32_t high_limit = 0;
    int32_t dev_instance;
    int cursor = 0; /* Starting hint */
    int my_list[2] = { 0, -1 }; /* Not really used, so dummy values */
    BACNET_ADDRESS bcast_net;

    len = whois_decode_service_request(
        service_request, service_len, &low_limit, &high_limit);
    if (len == BACNET_STATUS_ERROR) {
        /* Invalid; just leave */
        return;
    }
    /* Go through all devices, starting with the root gateway Device */
    memset(&bcast_net, 0, sizeof(BACNET_ADDRESS));
    bcast_net.net = BACNET_BROADCAST_NETWORK; /* That's all we have to set */

    while (Routed_Device_GetNext(&bcast_net, my_list, &cursor)) {
        dev_instance = handler_device_object_instance_number();
        /* If len == 0, no limits and always respond */
        if ((len == 0) ||
            ((dev_instance >= low_limit) && (dev_instance <= high_limit))) {
            if (is_unicast) {
                Send_I_Am_Unicast(&Handler_Transmit_Buffer[0], src);
            } else {
                Send_I_Am_Broadcast(&Handler_Transmit_Buffer[0]);
            }
        }
    }
}

/** Handler for Who-Is requests in the virtual routing setup,
 * with broadcast I-Am response(s).
 * @ingroup DMDDB
 * Will check the gateway (root Device) and all virtual routed
 * Devices against the range and respond for each that matches.
 *
 * @ingroup DMDDB
 * @param service_request [in] The received message to be handled.
 * @param service_len [in] Length of the service_request message.
 * @param src [in] The BACNET_ADDRESS of the message's source (ignored).
 */
void handler_who_is_bcast_for_routing(
    uint8_t *service_request, uint16_t service_len, BACNET_ADDRESS *src)
{
    check_who_is_for_routing(service_request, service_len, src, false);
}

/** Handler for Who-Is requests in the virtual routing setup,
 * with unicast I-Am response(s) returned to the src.
 * Will check the gateway (root Device) and all virtual routed
 * Devices against the range and respond for each that matches.
 *
 * @ingroup DMDDB
 * @param service_request [in] The received message to be handled.
 * @param service_len [in] Length of the service_request message.
 * @param src [in] The BACNET_ADDRESS of the message's source that the
 *                 response will be sent back to.
 */
void handler_who_is_unicast_for_routing(
    uint8_t *service_request, uint16_t service_len, BACNET_ADDRESS *src)
{
    check_who_is_for_routing(service_request, service_len, src, true);
}
#endif /* BAC_ROUTING */<|MERGE_RESOLUTION|>--- conflicted
+++ resolved
@@ -40,15 +40,9 @@
         Send_I_Am_Broadcast(&Handler_Transmit_Buffer[0]);
     } else if (len != BACNET_STATUS_ERROR) {
         /* is my device id within the limits? */
-<<<<<<< HEAD
         if ((handler_device_object_instance_number() >= (uint32_t)low_limit) &&
             (handler_device_object_instance_number() <= (uint32_t)high_limit)) {
-            Send_I_Am(&Handler_Transmit_Buffer[0]);
-=======
-        if ((Device_Object_Instance_Number() >= (uint32_t)low_limit) &&
-            (Device_Object_Instance_Number() <= (uint32_t)high_limit)) {
             Send_I_Am_Broadcast(&Handler_Transmit_Buffer[0]);
->>>>>>> 0da61e52
         }
     }
 
