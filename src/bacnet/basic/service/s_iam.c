--- conflicted
+++ resolved
@@ -86,16 +86,9 @@
     pdu_len = npdu_encode_pdu(&buffer[0], dest, &my_address, npdu_data);
 
     /* encode the APDU portion of the packet */
-<<<<<<< HEAD
-    len = iam_encode_apdu(&buffer[pdu_len], 
-        handler_device_object_instance_number(),
-        MAX_APDU, SEGMENTATION_NONE, 
-        handler_device_vendor_identifier());
-=======
     len = iam_encode_apdu(
         &buffer[pdu_len], Device_Object_Instance_Number(), MAX_APDU,
         SEGMENTATION_NONE, Device_Vendor_Identifier());
->>>>>>> e71c4177
     pdu_len += len;
 
     return pdu_len;
@@ -165,16 +158,9 @@
     npdu_encode_npdu_data(npdu_data, false, MESSAGE_PRIORITY_NORMAL);
     npdu_len = npdu_encode_pdu(&buffer[0], dest, &my_address, npdu_data);
     /* encode the APDU portion of the packet */
-<<<<<<< HEAD
-    apdu_len =
-        iam_encode_apdu(&buffer[npdu_len], 
-            handler_device_object_instance_number(),
-            MAX_APDU, SEGMENTATION_NONE, handler_device_vendor_identifier());
-=======
     apdu_len = iam_encode_apdu(
         &buffer[npdu_len], Device_Object_Instance_Number(), MAX_APDU,
         SEGMENTATION_NONE, Device_Vendor_Identifier());
->>>>>>> e71c4177
     pdu_len = npdu_len + apdu_len;
 
     return pdu_len;
