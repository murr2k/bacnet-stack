--- conflicted
+++ resolved
@@ -121,16 +121,10 @@
         }
 #endif
 
-<<<<<<< HEAD
-        if (handler_device_reinitialize(&rd_data)) {
-            len = encode_simple_ack(&Handler_Transmit_Buffer[pdu_len],
-                service_data->invoke_id, SERVICE_CONFIRMED_REINITIALIZE_DEVICE);
-=======
         if (Device_Reinitialize(&rd_data)) {
             len = encode_simple_ack(
                 &Handler_Transmit_Buffer[pdu_len], service_data->invoke_id,
                 SERVICE_CONFIRMED_REINITIALIZE_DEVICE);
->>>>>>> e71c4177
 #if PRINT_ENABLED
             fprintf(stderr, "ReinitializeDevice: Sending Simple Ack!\n");
 #endif
