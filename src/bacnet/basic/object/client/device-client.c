/**
 * @file
 * @brief Lightweight base "class" for handling all
 * BACnet objects belonging to a BACnet device, as well as
 * Device-specific properties.  This Device instance is designed to
 * meet minimal functionality for simple clients.
 * @author Steve Karg <skarg@users.sourceforge.net>
 * @date 2007
 * @copyright SPDX-License-Identifier: MIT
 */
#include <stdbool.h>
#include <stdint.h>
#include <string.h>
/* BACnet Stack defines - first */
#include "bacnet/bacdef.h"
/* BACnet Stack API */
#include "bacnet/bacdcode.h"
#include "bacnet/bacapp.h"
#include "bacnet/datetime.h"
#include "bacnet/apdu.h"
#include "bacnet/proplist.h"
#include "bacnet/rp.h" /* ReadProperty handling */
#include "bacnet/dcc.h" /* DeviceCommunicationControl handling */
#include "bacnet/version.h"
/* BACnet basic library */
#include "bacnet/basic/services.h"
#include "bacnet/datalink/datalink.h"
#include "bacnet/basic/binding/address.h"
<<<<<<< HEAD
#include "bacnet/basic/sys/mstimer.h"
/* BACnet basic objects API */
#include "bacnet/basic/object/device.h"
=======
#if (BACFILE)
#include "bacnet/basic/object/bacfile.h"
#endif
>>>>>>> 0da61e52
#if (BACNET_PROTOCOL_REVISION >= 17)
#include "bacnet/basic/object/netport.h"
#endif

static BACNET_CHARACTER_STRING My_Object_Name;
static BACNET_DEVICE_STATUS System_Status = STATUS_OPERATIONAL;
static char *Vendor_Name = BACNET_VENDOR_NAME;
static char *Model_Name = "GNU";
static char *Application_Software_Version = "1.0";
static const char *BACnet_Version = BACNET_VERSION_TEXT;
static char *Location = "USA";
static char *Description = "command line client";
<<<<<<< HEAD
=======
static char *Serial_Number = "BACnetc64b8511f0a5bab73ca11c2d9a";
/* static uint8_t Protocol_Version = 1; - constant, not settable */
/* static uint8_t Protocol_Revision = 4; - constant, not settable */
/* Protocol_Services_Supported - dynamically generated */
/* Protocol_Object_Types_Supported - in RP encoding */
/* Object_List - dynamically generated */
/* static BACNET_SEGMENTATION Segmentation_Supported = SEGMENTATION_NONE; */
/* static uint8_t Max_Segments_Accepted = 0; */
/* VT_Classes_Supported */
/* Active_VT_Sessions */
>>>>>>> 0da61e52
static BACNET_TIME Local_Time;
static BACNET_DATE Local_Date;
static int16_t UTC_Offset;
static bool Daylight_Savings_Status;
#if defined(BACNET_TIME_MASTER)
static bool Align_Intervals;
static uint32_t Interval_Minutes;
static uint32_t Interval_Offset_Minutes;
/* Time_Synchronization_Recipients */
#endif
/* List_Of_Session_Keys */
/* Max_Master - rely on MS/TP subsystem, if there is one */
/* Max_Info_Frames - rely on MS/TP subsystem, if there is one */
/* Device_Address_Binding - required, but relies on binding cache */
static uint32_t Database_Revision = 0;
/* Configuration_Files */
/* Last_Restore_Time */
/* Backup_Failure_Timeout */
/* Active_COV_Subscriptions */
/* Slave_Proxy_Enable */
/* Manual_Slave_Address_Binding */
/* Auto_Slave_Discovery */
/* Slave_Address_Binding */
/* Profile_Name */

/* external prototypes */
extern int Routed_Device_Read_Property_Local(BACNET_READ_PROPERTY_DATA *rpdata);
extern bool
Routed_Device_Write_Property_Local(BACNET_WRITE_PROPERTY_DATA *wp_data);

/* All included BACnet objects */
static object_functions_t Object_Table[] = {
    { OBJECT_DEVICE,
      NULL /* Init - don't init Device or it will recourse! */,
      Device_Count,
      Device_Index_To_Instance,
      Device_Valid_Object_Instance_Number,
      Device_Object_Name,
      Device_Read_Property_Local,
      NULL /* Write_Property */,
      Device_Property_Lists,
      NULL /* ReadRangeInfo */,
      NULL /* Iterator */,
      NULL /* Value_Lists */,
      NULL /* COV */,
      NULL /* COV Clear */,
      NULL /* Intrinsic Reporting */,
      NULL /* Add_List_Element */,
      NULL /* Remove_List_Element */,
      NULL /* Create */,
      NULL /* Delete */,
      NULL /* Timer */ },
#if (BACNET_PROTOCOL_REVISION >= 17)
    { OBJECT_NETWORK_PORT,
      Network_Port_Init,
      Network_Port_Count,
      Network_Port_Index_To_Instance,
      Network_Port_Valid_Instance,
      Network_Port_Object_Name,
      Network_Port_Read_Property,
      Network_Port_Write_Property,
      Network_Port_Property_Lists,
      NULL /* ReadRangeInfo */,
      NULL /* Iterator */,
      NULL /* Value_Lists */,
      NULL /* COV */,
      NULL /* COV Clear */,
      NULL /* Intrinsic Reporting */,
      NULL /* Add_List_Element */,
      NULL /* Remove_List_Element */,
      NULL /* Create */,
      NULL /* Delete */,
      NULL /* Timer */ },
#endif
#if defined(BACFILE)
    { OBJECT_FILE,
      bacfile_init,
      bacfile_count,
      bacfile_index_to_instance,
      bacfile_valid_instance,
      bacfile_object_name,
      bacfile_read_property,
      bacfile_write_property,
      BACfile_Property_Lists,
      NULL /* ReadRangeInfo */,
      NULL /* Iterator */,
      NULL /* Value_Lists */,
      NULL /* COV */,
      NULL /* COV Clear */,
      NULL /* Intrinsic Reporting */,
      NULL /* Add_List_Element */,
      NULL /* Remove_List_Element */,
      NULL /* Create */,
      NULL /* Delete */,
      NULL /* Timer */ },
#endif
    { MAX_BACNET_OBJECT_TYPE,
      NULL /* Init */,
      NULL /* Count */,
      NULL /* Index_To_Instance */,
      NULL /* Valid_Instance */,
      NULL /* Object_Name */,
      NULL /* Read_Property */,
      NULL /* Write_Property */,
      NULL /* Property_Lists */,
      NULL /* ReadRangeInfo */,
      NULL /* Iterator */,
      NULL /* Value_Lists */,
      NULL /* COV */,
      NULL /* COV Clear */,
      NULL /* Intrinsic Reporting */,
      NULL /* Add_List_Element */,
      NULL /* Remove_List_Element */,
      NULL /* Create */,
      NULL /* Delete */,
      NULL /* Timer */ },
};

/** Glue function to let the Device object, when called by a handler,
 * lookup which Object type needs to be invoked.
 * @ingroup ObjHelpers
 * @param Object_Type [in] The type of BACnet Object the handler wants to
 * access.
 * @return Pointer to the group of object helper functions that implement this
 *         type of Object.
 */
static struct object_functions *
Device_Objects_Find_Functions(BACNET_OBJECT_TYPE Object_Type)
{
    struct object_functions *pObject = NULL;

    pObject = &Object_Table[0];
    while (pObject->Object_Type < MAX_BACNET_OBJECT_TYPE) {
        /* handle each object type */
        if (pObject->Object_Type == Object_Type) {
            return (pObject);
        }

        pObject++;
    }

    return (NULL);
}

/** Try to find a rr_info_function helper function for the requested object
 * type.
 * @ingroup ObjIntf
 *
 * @param object_type [in] The type of BACnet Object the handler wants to
 * access.
 * @return Pointer to the object helper function that implements the
 *         ReadRangeInfo function, Object_RR_Info, for this type of Object on
 *         success, else a NULL pointer if the type of Object isn't supported
 *         or doesn't have a ReadRangeInfo function.
 */
rr_info_function Device_Objects_RR_Info(BACNET_OBJECT_TYPE object_type)
{
    struct object_functions *pObject = NULL;

    pObject = Device_Objects_Find_Functions(object_type);
    return (pObject != NULL ? pObject->Object_RR_Info : NULL);
}

/** For a given object type, returns the special property list.
 * This function is used for ReadPropertyMultiple calls which want
 * just Required, just Optional, or All properties.
 * @ingroup ObjIntf
 *
 * @param object_type [in] The desired BACNET_OBJECT_TYPE whose properties
 *            are to be listed.
 * @param pPropertyList [out] Reference to the structure which will, on return,
 *            list, separately, the Required, Optional, and Proprietary object
 *            properties with their counts.
 */
void Device_Objects_Property_List(
    BACNET_OBJECT_TYPE object_type,
    uint32_t object_instance,
    struct special_property_list_t *pPropertyList)
{
    struct object_functions *pObject = NULL;

    (void)object_instance;
    pPropertyList->Required.pList = NULL;
    pPropertyList->Optional.pList = NULL;
    pPropertyList->Proprietary.pList = NULL;

    /* If we can find an entry for the required object type
     * and there is an Object_List_RPM fn ptr then call it
     * to populate the pointers to the individual list counters.
     */

    pObject = Device_Objects_Find_Functions(object_type);
    if ((pObject != NULL) && (pObject->Object_RPM_List != NULL)) {
        pObject->Object_RPM_List(
            &pPropertyList->Required.pList, &pPropertyList->Optional.pList,
            &pPropertyList->Proprietary.pList);
    }

    /* Fetch the counts if available otherwise zero them */
    pPropertyList->Required.count = pPropertyList->Required.pList == NULL
        ? 0
        : property_list_count(pPropertyList->Required.pList);

    pPropertyList->Optional.count = pPropertyList->Optional.pList == NULL
        ? 0
        : property_list_count(pPropertyList->Optional.pList);

    pPropertyList->Proprietary.count = pPropertyList->Proprietary.pList == NULL
        ? 0
        : property_list_count(pPropertyList->Proprietary.pList);

    return;
}

/**
 * @brief Determine if the object property is a member of this object instance
 * @param object_type - object type of the object
 * @param object_instance - object-instance number of the object
 * @param object_property - object-property to be checked
 * @return true if the property is a member of this object instance
 */
bool Device_Objects_Property_List_Member(
    BACNET_OBJECT_TYPE object_type,
    uint32_t object_instance,
    BACNET_PROPERTY_ID object_property)
{
    bool found = false;
    struct special_property_list_t property_list = { 0 };

    Device_Objects_Property_List(object_type, object_instance, &property_list);
    found = property_list_member(property_list.Required.pList, object_property);
    if (!found) {
        found =
            property_list_member(property_list.Optional.pList, object_property);
    }
    if (!found) {
        found = property_list_member(
            property_list.Proprietary.pList, object_property);
    }

    return found;
}

/* These three arrays are used by the ReadPropertyMultiple handler */
static const int Device_Properties_Required[] = {
    PROP_OBJECT_IDENTIFIER,
    PROP_OBJECT_NAME,
    PROP_OBJECT_TYPE,
    PROP_SYSTEM_STATUS,
    PROP_VENDOR_NAME,
    PROP_VENDOR_IDENTIFIER,
    PROP_MODEL_NAME,
    PROP_FIRMWARE_REVISION,
    PROP_APPLICATION_SOFTWARE_VERSION,
    PROP_PROTOCOL_VERSION,
    PROP_PROTOCOL_REVISION,
    PROP_PROTOCOL_SERVICES_SUPPORTED,
    PROP_PROTOCOL_OBJECT_TYPES_SUPPORTED,
    PROP_OBJECT_LIST,
    PROP_MAX_APDU_LENGTH_ACCEPTED,
    PROP_SEGMENTATION_SUPPORTED,
    PROP_APDU_TIMEOUT,
    PROP_NUMBER_OF_APDU_RETRIES,
    PROP_DEVICE_ADDRESS_BINDING,
    PROP_DATABASE_REVISION,
    -1
};

static const int Device_Properties_Optional[] = {
#if defined(BACDL_MSTP)
    PROP_MAX_MASTER,
    PROP_MAX_INFO_FRAMES,
#endif
    PROP_DESCRIPTION,
    PROP_LOCATION,
    PROP_SERIAL_NUMBER,
    PROP_ACTIVE_COV_SUBSCRIPTIONS,
    -1
};

static const int Device_Properties_Proprietary[] = { -1 };

/**
 * @brief Get the Object property lists for the Device Object.
 * @param pRequired [out] The list of required properties
 * @param pOptional [out] The list of optional properties
 * @param pProprietary [out] The list of proprietary properties
 */
void Device_Property_Lists(
    const int **pRequired, const int **pOptional, const int **pProprietary)
{
    if (pRequired) {
        *pRequired = Device_Properties_Required;
    }
    if (pOptional) {
        *pOptional = Device_Properties_Optional;
    }
    if (pProprietary) {
        *pProprietary = Device_Properties_Proprietary;
    }

    return;
}

static BACNET_REINITIALIZED_STATE Reinitialize_State = BACNET_REINIT_IDLE;
static const char *Reinit_Password = "filister";

/** Commands a Device re-initialization, to a given state.
 * The request's password must match for the operation to succeed.
 * This implementation provides a framework, but doesn't
 * actually *DO* anything.
 * @note You could use a mix of states and passwords to multiple outcomes.
 * @note You probably want to restart *after* the simple ack has been sent
 *       from the return handler, so just set a local flag here.
 * @ingroup ObjIntf
 *
 * @param rd_data [in,out] The information from the RD request.
 *                         On failure, the error class and code will be set.
 * @return True if succeeds (password is correct), else False.
 */
bool Device_Reinitialize(BACNET_REINITIALIZE_DEVICE_DATA *rd_data)
{
    bool status = false;

    /* Note: you could use a mix of state and password to multiple things */
    if (characterstring_ansi_same(&rd_data->password, Reinit_Password)) {
        switch (rd_data->state) {
            case BACNET_REINIT_COLDSTART:
                dcc_set_status_duration(COMMUNICATION_ENABLE, 0);
                /* note: you probably want to restart *after* the
                   simple ack has been sent from the return handler
                   so just set a flag from here */
                Reinitialize_State = rd_data->state;
                status = true;
                break;
            case BACNET_REINIT_WARMSTART:
                dcc_set_status_duration(COMMUNICATION_ENABLE, 0);
                /* note: restart *after* the simple ack has been sent */
                Reinitialize_State = rd_data->state;
                status = true;
                break;
            case BACNET_REINIT_STARTBACKUP:
            case BACNET_REINIT_ENDBACKUP:
            case BACNET_REINIT_STARTRESTORE:
            case BACNET_REINIT_ENDRESTORE:
            case BACNET_REINIT_ABORTRESTORE:
                if (dcc_communication_disabled()) {
                    rd_data->error_class = ERROR_CLASS_SERVICES;
                    rd_data->error_code = ERROR_CODE_COMMUNICATION_DISABLED;
                } else {
                    rd_data->error_class = ERROR_CLASS_SERVICES;
                    rd_data->error_code =
                        ERROR_CODE_OPTIONAL_FUNCTIONALITY_NOT_SUPPORTED;
                }
                break;
            case BACNET_REINIT_ACTIVATE_CHANGES:
                /* note: activate changes *after* the simple ack is sent */
                Reinitialize_State = rd_data->state;
                status = true;
                break;
            default:
                rd_data->error_class = ERROR_CLASS_SERVICES;
                rd_data->error_code = ERROR_CODE_PARAMETER_OUT_OF_RANGE;
                break;
        }
    } else {
        rd_data->error_class = ERROR_CLASS_SECURITY;
        rd_data->error_code = ERROR_CODE_PASSWORD_FAILURE;
    }

    return status;
}

BACNET_REINITIALIZED_STATE Device_Reinitialized_State(void)
{
    return Reinitialize_State;
}

unsigned Device_Count(void)
{
    return 1;
}

/**
 * @brief Get the instance number of the device object
 * @param index [in] The index of the device object
 * @return The instance number of the device object
 */
uint32_t Device_Index_To_Instance(unsigned index)
{
    (void)index;
    return handler_device_object_instance_number();
}

/* methods to manipulate the data */

/** Return the Object Instance number for our (single) Device Object.
 * This is a key function, widely invoked by the handler code, since
 * it provides "our" (ie, local) address.
 * @ingroup ObjIntf
 * @return The Instance number used in the BACNET_OBJECT_ID for the Device.
 */
uint32_t Device_Object_Instance_Number(void)
{
#ifdef BAC_ROUTING
    return Routed_Device_Object_Instance_Number();
#else
    return handler_device_object_instance_number();
#endif
}

/**
 * @brief Set the object instance number of the device object
 * @param object_id [in] The object instance number of the device object
 * @return True if the object instance number was set
 */
bool Device_Set_Object_Instance_Number(uint32_t object_id)
{
    bool status = true; /* return value */

    if (object_id <= BACNET_MAX_INSTANCE) {
        /* Make the change and update the database revision */
        handler_device_object_instance_number_set(object_id);
    } else {
        status = false;
    }

    return status;
}

/**
 * @brief Determine if a given device object instance number is valid
 * @param object_id [in] The object instance number of the device object
 *
 */
bool Device_Valid_Object_Instance_Number(uint32_t object_id)
{
    return (handler_device_object_instance_number() == object_id);
}

/**
 * @brief Get the object name of the device object
 * @param object_instance [in] The instance number of the device object
 * @return The object name of the device object
 */
bool Device_Object_Name(
    uint32_t object_instance, BACNET_CHARACTER_STRING *object_name)
{
    bool status = false;

    if (object_instance == handler_device_object_instance_number()) {
        status = characterstring_copy(object_name, &My_Object_Name);
    }

    return status;
}

bool Device_Set_Object_Name(const BACNET_CHARACTER_STRING *object_name)
{
    bool status = false; /*return value */

    if (!characterstring_same(&My_Object_Name, object_name)) {
        /* Make the change and update the database revision */
        status = characterstring_copy(&My_Object_Name, object_name);
        handler_device_object_database_revision_increment();
    }

    return status;
}

bool Device_Object_Name_ANSI_Init(const char *value)
{
    return characterstring_init_ansi(&My_Object_Name, value);
}

BACNET_DEVICE_STATUS Device_System_Status(void)
{
    return System_Status;
}

/**
 * @brief Set the system status of the device object
 * @param status [in] The system status of the device object
 * @param local [in] True if the value is local
 * @return 0 if the value was set, -1 if the value was bad,
 *  -2 if the value was not allowed
 */
int Device_Set_System_Status(BACNET_DEVICE_STATUS status, bool local)
{
    int result = 0; /*return value - 0 = ok, -1 = bad value, -2 = not allowed */

    /* We limit the options available depending on whether the source is
     * internal or external. */
    if (local) {
        switch (status) {
            case STATUS_OPERATIONAL:
            case STATUS_OPERATIONAL_READ_ONLY:
            case STATUS_DOWNLOAD_REQUIRED:
            case STATUS_DOWNLOAD_IN_PROGRESS:
            case STATUS_NON_OPERATIONAL:
                System_Status = status;
                break;

                /* Don't support backup at present so don't allow setting */
            case STATUS_BACKUP_IN_PROGRESS:
                result = -2;
                break;

            default:
                result = -1;
                break;
        }
    } else {
        switch (status) {
                /* Allow these for the moment as a way to easily alter
                 * overall device operation. The lack of password protection
                 * or other authentication makes allowing writes to this
                 * property a risky facility to provide.
                 */
            case STATUS_OPERATIONAL:
            case STATUS_OPERATIONAL_READ_ONLY:
            case STATUS_NON_OPERATIONAL:
                System_Status = status;
                break;

                /* Don't allow outsider set this - it should probably
                 * be set if the device config is incomplete or
                 * corrupted or perhaps after some sort of operator
                 * wipe operation.
                 */
            case STATUS_DOWNLOAD_REQUIRED:
                /* Don't allow outsider set this - it should be set
                 * internally at the start of a multi packet download
                 * perhaps indirectly via PT or WF to a config file.
                 */
            case STATUS_DOWNLOAD_IN_PROGRESS:
                /* Don't support backup at present so don't allow setting */
            case STATUS_BACKUP_IN_PROGRESS:
                result = -2;
                break;

            default:
                result = -1;
                break;
        }
    }

    return (result);
}

/**
 * @brief Get the vendor name of the device object
 * @return The vendor name of the device object
 */
const char *Device_Vendor_Name(void)
{
    return Vendor_Name;
}

/** Returns the Vendor ID for this Device.
 * See the assignments at
 * http://www.bacnet.org/VendorID/BACnet%20Vendor%20IDs.htm
 * @return The Vendor ID of this Device.
 */
uint16_t Device_Vendor_Identifier(void)
{
    return handler_device_vendor_identifier();
}

/**
 * @brief Set the vendor identifier of the device object
 * @param vendor_id [in] The vendor identifier of the device object
 */
void Device_Set_Vendor_Identifier(uint16_t vendor_id)
{
    handler_device_vendor_identifier_set(vendor_id);
}

/**
 * @brief Get the model name of the device object
 * @return The model name of the device object
 */
const char *Device_Model_Name(void)
{
    return Model_Name;
}

/**
 * @brief Set the model name of the device object
 * @param name [in] The model name of the device object
 * @param length [in] The length of the model name
 * @return True if the model name was set
 */
bool Device_Set_Model_Name(const char *name, size_t length)
{
    bool status = false; /*return value */

    if (length < sizeof(Model_Name)) {
        memmove(Model_Name, name, length);
        Model_Name[length] = 0;
        status = true;
    }

    return status;
}

/**
 * @brief Get the firmware revision of the device object
 * @return The firmware revision of the device object
 */
const char *Device_Firmware_Revision(void)
{
    return BACnet_Version;
}

/**
 * @brief Get the application software version of the device object
 * @return the application software version of the device object
 */
const char *Device_Application_Software_Version(void)
{
    return Application_Software_Version;
}

/**
 * @brief Set the application software version of the device object
 * @param name [in] The application software version of the device object
 * @param length [in] The length of the application software version
 * @return True if the application software version was set
 */
bool Device_Set_Application_Software_Version(const char *name, size_t length)
{
    bool status = false; /*return value */

    if (length < sizeof(Application_Software_Version)) {
        memmove(Application_Software_Version, name, length);
        Application_Software_Version[length] = 0;
        status = true;
    }

    return status;
}

/**
 * @brief Get the description of the device object
 * @return The description of the device object
 *
 */
const char *Device_Description(void)
{
    return Description;
}

/**
 * @brief Set the description of the device object
 * @param name [in] The description of the device object
 * @param length [in] The length of the description
 * @return True if the description was set
 */
bool Device_Set_Description(const char *name, size_t length)
{
    bool status = false; /*return value */

    if (length < sizeof(Description)) {
        memmove(Description, name, length);
        Description[length] = 0;
        status = true;
    }

    return status;
}

/**
 * @brief Get the location of the device object
 * @return The location of the device object
 */
const char *Device_Location(void)
{
    return Location;
}

/**
 * @brief Set the location of the device object
 * @param name [in] The location of the device object
 * @param length [in] The length of the location
 * @return True if the location was set
 */
bool Device_Set_Location(const char *name, size_t length)
{
    bool status = false; /*return value */

    if (length < sizeof(Location)) {
        memmove(Location, name, length);
        Location[length] = 0;
        status = true;
    }

    return status;
}

/**
<<<<<<< HEAD
 * @brief Get the device protocol version value
 * @return The device protocol version value
 */
=======
 * @brief Get the UUID device serial-number property value.
 * @return The device serial-number, as a character string.
 */
const char *Device_Serial_Number(void)
{
    return Serial_Number;
}

>>>>>>> 0da61e52
uint8_t Device_Protocol_Version(void)
{
    return BACNET_PROTOCOL_VERSION;
}

/**
 * @brief Get the device protocol revision value
 * @return The device protocol revision value
 */
uint8_t Device_Protocol_Revision(void)
{
    return BACNET_PROTOCOL_REVISION;
}

/**
 * @brief Get the segmented message supported enumeration
 * @return The segmented message supported enumeration
 */
BACNET_SEGMENTATION Device_Segmentation_Supported(void)
{
    return SEGMENTATION_NONE;
}

/**
 * @brief Get the device database revision value
 * @return The device database revision value
 */
uint32_t Device_Database_Revision(void)
{
    return handler_device_object_database_revision();
}

/**
 * @brief Set the device database revision value
 * @param revision [in] The device database revision value
 */
void Device_Set_Database_Revision(uint32_t revision)
{
    handler_device_object_database_revision_set(revision);
}

/**
 * @brief Shortcut for incrementing database revision as this is potentially
 * the most common operation if changing object names and ids is
 * implemented.
 */
void Device_Inc_Database_Revision(void)
{
    handler_device_object_database_revision_increment();
}

/**
 * @brief Update the current time and date variables
 */
int Device_Object_List_Element_Encode(
    uint32_t object_instance, BACNET_ARRAY_INDEX array_index, uint8_t *apdu)
{
    int apdu_len = BACNET_STATUS_ERROR;
    BACNET_OBJECT_TYPE object_type;
    uint32_t instance;
    bool found;

    if (object_instance == Device_Object_Instance_Number()) {
        /* single element is zero based, add 1 for BACnetARRAY which is one
         * based */
        array_index++;
        found =
            Device_Object_List_Identifier(array_index, &object_type, &instance);
        if (found) {
            apdu_len =
                encode_application_object_id(apdu, object_type, instance);
        }
    }

    return apdu_len;
}

/** Determine if we have an object with the given object_name.
 * If the object_type and object_instance pointers are not null,
 * and the lookup succeeds, they will be given the resulting values.
 * @param object_name [in] The desired Object Name to look for.
 * @param object_type [out] The BACNET_OBJECT_TYPE of the matching Object.
 * @param object_instance [out] The object instance number of the matching
 * Object.
 * @return True on success or else False if not found.
 */
bool Device_Valid_Object_Name(
    const BACNET_CHARACTER_STRING *object_name1,
    BACNET_OBJECT_TYPE *object_type,
    uint32_t *object_instance)
{
    bool found = false;
    BACNET_OBJECT_TYPE type = OBJECT_NONE;
    uint32_t instance;
    uint32_t max_objects = 0, i = 0;
    bool check_id = false;
    BACNET_CHARACTER_STRING object_name2;
    struct object_functions *pObject = NULL;

    max_objects = Device_Object_List_Count();
    for (i = 1; i <= max_objects; i++) {
        check_id = Device_Object_List_Identifier(i, &type, &instance);
        if (check_id) {
            pObject = Device_Objects_Find_Functions(type);
            if ((pObject != NULL) && (pObject->Object_Name != NULL) &&
                (pObject->Object_Name(instance, &object_name2) &&
                 characterstring_same(object_name1, &object_name2))) {
                found = true;
                if (object_type) {
                    *object_type = type;
                }
                if (object_instance) {
                    *object_instance = instance;
                }
                break;
            }
        }
    }

    return found;
}

/** Determine if we have an object of this type and instance number.
 * @param object_type [in] The desired BACNET_OBJECT_TYPE
 * @param object_instance [in] The object instance number to be looked up.
 * @return True if found, else False if no such Object in this device.
 */
bool Device_Valid_Object_Id(
    BACNET_OBJECT_TYPE object_type, uint32_t object_instance)
{
    bool status = false; /* return value */
    struct object_functions *pObject = NULL;

    pObject = Device_Objects_Find_Functions(object_type);
    if ((pObject != NULL) && (pObject->Object_Valid_Instance != NULL)) {
        status = pObject->Object_Valid_Instance(object_instance);
    }

    return status;
}

/** Copy a child object's object_name value, given its ID.
 * @param object_type [in] The BACNET_OBJECT_TYPE of the child Object.
 * @param object_instance [in] The object instance number of the child Object.
 * @param object_name [out] The Object Name found for this child Object.
 * @return True on success or else False if not found.
 */
bool Device_Object_Name_Copy(
    BACNET_OBJECT_TYPE object_type,
    uint32_t object_instance,
    BACNET_CHARACTER_STRING *object_name)
{
    struct object_functions *pObject = NULL;
    bool found = false;

    pObject = Device_Objects_Find_Functions(object_type);
    if (pObject != NULL) {
        if (pObject->Object_Valid_Instance &&
            pObject->Object_Valid_Instance(object_instance)) {
            if (pObject->Object_Name) {
                found = pObject->Object_Name(object_instance, object_name);
            }
        }
    }

    return found;
}

static void Update_Current_Time(void)
{
    datetime_local(
        &Local_Date, &Local_Time, &UTC_Offset, &Daylight_Savings_Status);
}

/**
 * @brief Get the current date and time
 * @param DateTime [out] The current date and time
 */
void Device_getCurrentDateTime(BACNET_DATE_TIME *DateTime)
{
    Update_Current_Time();

    DateTime->date = Local_Date;
    DateTime->time = Local_Time;
}

/**
 * @brief Get the current UTC offset
 * @return The current UTC offset
 */
int32_t Device_UTC_Offset(void)
{
    Update_Current_Time();

    return UTC_Offset;
}

/**
 * @brief Get the current daylight savings status
 * @return The current daylight savings status
 */
bool Device_Daylight_Savings_Status(void)
{
    return Daylight_Savings_Status;
}

#if defined(BACNET_TIME_MASTER)
/**
 * Sets the time sync interval in minutes
 *
 * @param flag
 * This property, of type BOOLEAN, specifies whether (TRUE)
 * or not (FALSE) clock-aligned periodic time synchronization is
 * enabled. If periodic time synchronization is enabled and the
 * time synchronization interval is a factor of (divides without
 * remainder) an hour or day, then the beginning of the period
 * specified for time synchronization shall be aligned to the hour or
 * day, respectively. If this property is present, it shall be writable.
 */
bool Device_Align_Intervals_Set(bool flag)
{
    Align_Intervals = flag;

    return true;
}

/**
 * @brief Get the Align-Intervals flag
 * @return The Align-Intervals flag
 */
bool Device_Align_Intervals(void)
{
    return Align_Intervals;
}

/**
 * Sets the time sync interval in minutes
 *
 * @param minutes
 * This property, of type Unsigned, specifies the periodic
 * interval in minutes at which TimeSynchronization and
 * UTCTimeSynchronization requests shall be sent. If this
 * property has a value of zero, then periodic time synchronization is
 * disabled. If this property is present, it shall be writable.
 */
bool Device_Time_Sync_Interval_Set(uint32_t minutes)
{
    Interval_Minutes = minutes;

    return true;
}

/**
 * @brief Get the time sync interval in minutes
 * @return The time sync interval in minutes
 */
uint32_t Device_Time_Sync_Interval(void)
{
    return Interval_Minutes;
}

/**
 * Sets the time sync interval offset value.
 *
 * @param minutes
 * This property, of type Unsigned, specifies the offset in
 * minutes from the beginning of the period specified for time
 * synchronization until the actual time synchronization requests
 * are sent. The offset used shall be the value of Interval_Offset
 * modulo the value of Time_Synchronization_Interval;
 * e.g., if Interval_Offset has the value 31 and
 * Time_Synchronization_Interval is 30, the offset used shall be 1.
 * Interval_Offset shall have no effect if Align_Intervals is
 * FALSE. If this property is present, it shall be writable.
 */
bool Device_Interval_Offset_Set(uint32_t minutes)
{
    Interval_Offset_Minutes = minutes;

    return true;
}

/**
 * @brief Get the TimeSync interval offset minutes
 * @return The TimeSync interval offset minutes
 */
uint32_t Device_Interval_Offset(void)
{
    return Interval_Offset_Minutes;
}
#endif

/* return the length of the apdu encoded or BACNET_STATUS_ERROR for error or
   BACNET_STATUS_ABORT for abort message */
int Device_Read_Property_Local(BACNET_READ_PROPERTY_DATA *rpdata)
{
    int apdu_len = 0; /* return value */
    BACNET_BIT_STRING bit_string;
    BACNET_CHARACTER_STRING char_string;
    uint32_t count = 0;
    uint8_t *apdu = NULL;
    int apdu_size = 0;

    if ((rpdata == NULL) || (rpdata->application_data == NULL) ||
        (rpdata->application_data_len == 0)) {
        return 0;
    }
    apdu = rpdata->application_data;
    apdu_size = rpdata->application_data_len;
    switch (rpdata->object_property) {
        case PROP_OBJECT_IDENTIFIER:
            apdu_len = encode_application_object_id(
                &apdu[0], OBJECT_DEVICE, Device_Object_Instance_Number());
            break;
        case PROP_OBJECT_NAME:
            apdu_len =
                encode_application_character_string(&apdu[0], &My_Object_Name);
            break;
        case PROP_OBJECT_TYPE:
            apdu_len = encode_application_enumerated(&apdu[0], OBJECT_DEVICE);
            break;
        case PROP_DESCRIPTION:
            characterstring_init_ansi(&char_string, Description);
            apdu_len =
                encode_application_character_string(&apdu[0], &char_string);
            break;
        case PROP_SYSTEM_STATUS:
            apdu_len = encode_application_enumerated(&apdu[0], System_Status);
            break;
        case PROP_VENDOR_NAME:
            characterstring_init_ansi(&char_string, Vendor_Name);
            apdu_len =
                encode_application_character_string(&apdu[0], &char_string);
            break;
        case PROP_VENDOR_IDENTIFIER:
            apdu_len = encode_application_unsigned(
                &apdu[0], Device_Vendor_Identifier());
            break;
        case PROP_MODEL_NAME:
            characterstring_init_ansi(&char_string, Model_Name);
            apdu_len =
                encode_application_character_string(&apdu[0], &char_string);
            break;
        case PROP_FIRMWARE_REVISION:
            characterstring_init_ansi(&char_string, BACnet_Version);
            apdu_len =
                encode_application_character_string(&apdu[0], &char_string);
            break;
        case PROP_APPLICATION_SOFTWARE_VERSION:
            characterstring_init_ansi(
                &char_string, Application_Software_Version);
            apdu_len =
                encode_application_character_string(&apdu[0], &char_string);
            break;
        case PROP_LOCATION:
            characterstring_init_ansi(&char_string, Location);
            apdu_len =
                encode_application_character_string(&apdu[0], &char_string);
            break;
        case PROP_PROTOCOL_VERSION:
            apdu_len = encode_application_unsigned(
                &apdu[0], Device_Protocol_Version());
            break;
        case PROP_PROTOCOL_REVISION:
            apdu_len = encode_application_unsigned(
                &apdu[0], Device_Protocol_Revision());
            break;
        case PROP_PROTOCOL_SERVICES_SUPPORTED:
            /* Note: list of services that are executed, not initiated. */
            bitstring_init(&bit_string);
            for (i = 0; i < MAX_BACNET_SERVICES_SUPPORTED; i++) {
                /* automatic lookup based on handlers set */
                bitstring_set_bit(
                    &bit_string, (uint8_t)i,
                    apdu_service_supported((BACNET_SERVICES_SUPPORTED)i));
            }
            apdu_len = encode_application_bitstring(&apdu[0], &bit_string);
            break;
        case PROP_PROTOCOL_OBJECT_TYPES_SUPPORTED:
            handler_device_object_types_supported(&bit_string);
            apdu_len = encode_application_bitstring(&apdu[0], &bit_string);
            break;
        case PROP_OBJECT_LIST:
            count = Device_Object_List_Count();
            apdu_len = bacnet_array_encode(
                rpdata->object_instance, rpdata->array_index,
                Device_Object_List_Element_Encode, count, apdu, apdu_size);
            if (apdu_len == BACNET_STATUS_ABORT) {
                rpdata->error_code =
                    ERROR_CODE_ABORT_SEGMENTATION_NOT_SUPPORTED;
            } else if (apdu_len == BACNET_STATUS_ERROR) {
                rpdata->error_class = ERROR_CLASS_PROPERTY;
                rpdata->error_code = ERROR_CODE_INVALID_ARRAY_INDEX;
            }
            break;
        case PROP_MAX_APDU_LENGTH_ACCEPTED:
            apdu_len = encode_application_unsigned(&apdu[0], MAX_APDU);
            break;
        case PROP_SEGMENTATION_SUPPORTED:
            apdu_len = encode_application_enumerated(
                &apdu[0], Device_Segmentation_Supported());
            break;
        case PROP_APDU_TIMEOUT:
            apdu_len = encode_application_unsigned(&apdu[0], apdu_timeout());
            break;
        case PROP_NUMBER_OF_APDU_RETRIES:
            apdu_len = encode_application_unsigned(&apdu[0], apdu_retries());
            break;
        case PROP_DEVICE_ADDRESS_BINDING:
#if (MAX_ADDRESS_CACHE > 0)
            apdu_len = address_list_encode(&apdu[0], apdu_size);
#endif
            break;
        case PROP_DATABASE_REVISION:
            apdu_len = encode_application_unsigned(
                &apdu[0], handler_device_object_database_revision());
            break;
#if defined(BACDL_MSTP)
        case PROP_MAX_INFO_FRAMES:
            apdu_len =
                encode_application_unsigned(&apdu[0], dlmstp_max_info_frames());
            break;
        case PROP_MAX_MASTER:
            apdu_len =
                encode_application_unsigned(&apdu[0], dlmstp_max_master());
            break;
#endif
<<<<<<< HEAD
=======
        case PROP_ACTIVE_COV_SUBSCRIPTIONS:
            break;
        case PROP_SERIAL_NUMBER:
            characterstring_init_ansi(&char_string, Serial_Number);
            apdu_len =
                encode_application_character_string(&apdu[0], &char_string);
            break;
>>>>>>> 0da61e52
        default:
            rpdata->error_class = ERROR_CLASS_PROPERTY;
            rpdata->error_code = ERROR_CODE_UNKNOWN_PROPERTY;
            apdu_len = BACNET_STATUS_ERROR;
            break;
    }
    /*  only array properties can have array options */
    if ((apdu_len >= 0) && (rpdata->object_property != PROP_OBJECT_LIST) &&
        (rpdata->array_index != BACNET_ARRAY_ALL)) {
        rpdata->error_class = ERROR_CLASS_PROPERTY;
        rpdata->error_code = ERROR_CODE_PROPERTY_IS_NOT_AN_ARRAY;
        apdu_len = BACNET_STATUS_ERROR;
    }

    return apdu_len;
}

/** Looks up the requested Object and Property, and encodes its Value in an
 * APDU.
 * @ingroup ObjIntf
 * If the Object or Property can't be found, sets the error class and code.
 *
 * @param rpdata [in,out] Structure with the desired Object and Property info
 *                 on entry, and APDU message on return.
 * @return The length of the APDU on success, else BACNET_STATUS_ERROR
 */
int Device_Read_Property(BACNET_READ_PROPERTY_DATA *rpdata)
{
    int apdu_len = BACNET_STATUS_ERROR;
    struct object_functions *pObject = NULL;
#if (BACNET_PROTOCOL_REVISION >= 14)
    struct special_property_list_t property_list;
#endif

    /* initialize the default return values */
    rpdata->error_class = ERROR_CLASS_OBJECT;
    rpdata->error_code = ERROR_CODE_UNKNOWN_OBJECT;
    pObject = Device_Objects_Find_Functions(rpdata->object_type);
    if (pObject != NULL) {
        if (pObject->Object_Valid_Instance &&
            pObject->Object_Valid_Instance(rpdata->object_instance)) {
            if (pObject->Object_Read_Property) {
#if (BACNET_PROTOCOL_REVISION >= 14)
                if ((int)rpdata->object_property == PROP_PROPERTY_LIST) {
                    Device_Objects_Property_List(
                        rpdata->object_type, rpdata->object_instance,
                        &property_list);
                    apdu_len = property_list_encode(
                        rpdata, property_list.Required.pList,
                        property_list.Optional.pList,
                        property_list.Proprietary.pList);
                } else
#endif
                {
                    apdu_len = pObject->Object_Read_Property(rpdata);
                }
            }
        } else {
            rpdata->error_class = ERROR_CLASS_OBJECT;
            rpdata->error_code = ERROR_CODE_UNKNOWN_OBJECT;
        }
    } else {
        rpdata->error_class = ERROR_CLASS_OBJECT;
        rpdata->error_code = ERROR_CODE_UNKNOWN_OBJECT;
    }

    return apdu_len;
}

/**
 * @brief Handles the writing of the object name property
 * @param wp_data [in,out] WriteProperty data structure
 * @param Object_Write_Property object specific function to write the property
 * @return True on success, else False if there is an error.
 */
static bool Device_Write_Property_Object_Name(
    BACNET_WRITE_PROPERTY_DATA *wp_data,
    write_property_function Object_Write_Property)
{
    bool status = false; /* return value */
    int len = 0;
    BACNET_CHARACTER_STRING value;
    BACNET_OBJECT_TYPE object_type = OBJECT_NONE;
    uint32_t object_instance = 0;
    int apdu_size = 0;
    uint8_t *apdu = NULL;

    if (!wp_data) {
        return false;
    }
    if (wp_data->array_index != BACNET_ARRAY_ALL) {
        /*  only array properties can have array options */
        wp_data->error_class = ERROR_CLASS_PROPERTY;
        wp_data->error_code = ERROR_CODE_PROPERTY_IS_NOT_AN_ARRAY;
        return false;
    }
    apdu = wp_data->application_data;
    apdu_size = wp_data->application_data_len;
    len = bacnet_character_string_application_decode(apdu, apdu_size, &value);
    if (len > 0) {
        if ((characterstring_encoding(&value) != CHARACTER_ANSI_X34) ||
            (characterstring_length(&value) == 0) ||
            (!characterstring_printable(&value))) {
            wp_data->error_class = ERROR_CLASS_PROPERTY;
            wp_data->error_code = ERROR_CODE_VALUE_OUT_OF_RANGE;
        } else {
            status = true;
        }
    } else if (len == 0) {
        wp_data->error_class = ERROR_CLASS_PROPERTY;
        wp_data->error_code = ERROR_CODE_INVALID_DATA_TYPE;
    } else {
        wp_data->error_class = ERROR_CLASS_PROPERTY;
        wp_data->error_code = ERROR_CODE_VALUE_OUT_OF_RANGE;
    }
    if (status) {
        /* All the object names in a device must be unique */
        if (Device_Valid_Object_Name(&value, &object_type, &object_instance)) {
            if ((object_type == wp_data->object_type) &&
                (object_instance == wp_data->object_instance)) {
                /* writing same name to same object - but is it writable? */
                status = Object_Write_Property(wp_data);
            } else {
                /* name already exists in some object */
                wp_data->error_class = ERROR_CLASS_PROPERTY;
                wp_data->error_code = ERROR_CODE_DUPLICATE_NAME;
                status = false;
            }
        } else {
            status = Object_Write_Property(wp_data);
        }
    }

    return status;
}

/** Looks up the requested Object and Property, and set the new Value in it,
 *  if allowed.
 * If the Object or Property can't be found, sets the error class and code.
 * @ingroup ObjIntf
 *
 * @param wp_data [in,out] Structure with the desired Object and Property info
 *              and new Value on entry, and APDU message on return.
 * @return True on success, else False if there is an error.
 */
bool Device_Write_Property(BACNET_WRITE_PROPERTY_DATA *wp_data)
{
    bool status = false; /* Ever the pessimist! */
    struct object_functions *pObject = NULL;

    /* initialize the default return values */
    wp_data->error_class = ERROR_CLASS_OBJECT;
    wp_data->error_code = ERROR_CODE_UNKNOWN_OBJECT;
    pObject = Device_Objects_Find_Functions(wp_data->object_type);
    if (pObject != NULL) {
        if (pObject->Object_Valid_Instance &&
            pObject->Object_Valid_Instance(wp_data->object_instance)) {
            if (pObject->Object_Write_Property) {
#if (BACNET_PROTOCOL_REVISION >= 14)
                if (wp_data->object_property == PROP_PROPERTY_LIST) {
                    wp_data->error_class = ERROR_CLASS_PROPERTY;
                    wp_data->error_code = ERROR_CODE_WRITE_ACCESS_DENIED;
                    return status;
                }
#endif
                if (wp_data->object_property == PROP_OBJECT_NAME) {
                    status = Device_Write_Property_Object_Name(
                        wp_data, pObject->Object_Write_Property);
                } else {
                    status = pObject->Object_Write_Property(wp_data);
                }
            } else {
                if (Device_Objects_Property_List_Member(
                        wp_data->object_type, wp_data->object_instance,
                        wp_data->object_property)) {
                    /* this property is not writable */
                    wp_data->error_class = ERROR_CLASS_PROPERTY;
                    wp_data->error_code = ERROR_CODE_WRITE_ACCESS_DENIED;
                } else {
                    /* this property is not supported */
                    wp_data->error_class = ERROR_CLASS_PROPERTY;
                    wp_data->error_code = ERROR_CODE_UNKNOWN_PROPERTY;
                }
            }
        } else {
            wp_data->error_class = ERROR_CLASS_OBJECT;
            wp_data->error_code = ERROR_CODE_UNKNOWN_OBJECT;
        }
    } else {
        wp_data->error_class = ERROR_CLASS_OBJECT;
        wp_data->error_code = ERROR_CODE_UNKNOWN_OBJECT;
    }

    return (status);
}

/**
 * @brief Updates all the object timers with elapsed milliseconds
 * @param milliseconds - number of milliseconds elapsed
 */
void Device_Timer(uint16_t milliseconds)
{
    handler_device_timer(milliseconds);
}

/**
 * @brief Initialize the Device Object.
 *  Initialize the group of object helper functions for any supported Object.
 *  Initialize each of the Device Object child Object instances.
 * @ingroup ObjIntf
 * @param object_table [in,out] array of structure with object functions.
 *  Each Child Object must provide some implementation of each of these
 *  functions in order to properly support the default handlers.
 */
void Device_Init(object_functions_t *object_table)
{
    characterstring_init_ansi(&My_Object_Name, "SimpleClient");
    datetime_init();
    if (object_table) {
        handler_device_object_table_set(object_table);
    } else {
        handler_device_object_table_set(&Object_Table[0]);
    }
    handler_device_object_init();
}<|MERGE_RESOLUTION|>--- conflicted
+++ resolved
@@ -26,15 +26,12 @@
 #include "bacnet/basic/services.h"
 #include "bacnet/datalink/datalink.h"
 #include "bacnet/basic/binding/address.h"
-<<<<<<< HEAD
 #include "bacnet/basic/sys/mstimer.h"
 /* BACnet basic objects API */
 #include "bacnet/basic/object/device.h"
-=======
 #if (BACFILE)
 #include "bacnet/basic/object/bacfile.h"
 #endif
->>>>>>> 0da61e52
 #if (BACNET_PROTOCOL_REVISION >= 17)
 #include "bacnet/basic/object/netport.h"
 #endif
@@ -47,19 +44,7 @@
 static const char *BACnet_Version = BACNET_VERSION_TEXT;
 static char *Location = "USA";
 static char *Description = "command line client";
-<<<<<<< HEAD
-=======
 static char *Serial_Number = "BACnetc64b8511f0a5bab73ca11c2d9a";
-/* static uint8_t Protocol_Version = 1; - constant, not settable */
-/* static uint8_t Protocol_Revision = 4; - constant, not settable */
-/* Protocol_Services_Supported - dynamically generated */
-/* Protocol_Object_Types_Supported - in RP encoding */
-/* Object_List - dynamically generated */
-/* static BACNET_SEGMENTATION Segmentation_Supported = SEGMENTATION_NONE; */
-/* static uint8_t Max_Segments_Accepted = 0; */
-/* VT_Classes_Supported */
-/* Active_VT_Sessions */
->>>>>>> 0da61e52
 static BACNET_TIME Local_Time;
 static BACNET_DATE Local_Date;
 static int16_t UTC_Offset;
@@ -761,11 +746,6 @@
 }
 
 /**
-<<<<<<< HEAD
- * @brief Get the device protocol version value
- * @return The device protocol version value
- */
-=======
  * @brief Get the UUID device serial-number property value.
  * @return The device serial-number, as a character string.
  */
@@ -774,7 +754,6 @@
     return Serial_Number;
 }
 
->>>>>>> 0da61e52
 uint8_t Device_Protocol_Version(void)
 {
     return BACNET_PROTOCOL_VERSION;
@@ -1202,8 +1181,6 @@
                 encode_application_unsigned(&apdu[0], dlmstp_max_master());
             break;
 #endif
-<<<<<<< HEAD
-=======
         case PROP_ACTIVE_COV_SUBSCRIPTIONS:
             break;
         case PROP_SERIAL_NUMBER:
@@ -1211,7 +1188,6 @@
             apdu_len =
                 encode_application_character_string(&apdu[0], &char_string);
             break;
->>>>>>> 0da61e52
         default:
             rpdata->error_class = ERROR_CLASS_PROPERTY;
             rpdata->error_code = ERROR_CODE_UNKNOWN_PROPERTY;
@@ -1282,133 +1258,6 @@
 }
 
 /**
- * @brief Handles the writing of the object name property
- * @param wp_data [in,out] WriteProperty data structure
- * @param Object_Write_Property object specific function to write the property
- * @return True on success, else False if there is an error.
- */
-static bool Device_Write_Property_Object_Name(
-    BACNET_WRITE_PROPERTY_DATA *wp_data,
-    write_property_function Object_Write_Property)
-{
-    bool status = false; /* return value */
-    int len = 0;
-    BACNET_CHARACTER_STRING value;
-    BACNET_OBJECT_TYPE object_type = OBJECT_NONE;
-    uint32_t object_instance = 0;
-    int apdu_size = 0;
-    uint8_t *apdu = NULL;
-
-    if (!wp_data) {
-        return false;
-    }
-    if (wp_data->array_index != BACNET_ARRAY_ALL) {
-        /*  only array properties can have array options */
-        wp_data->error_class = ERROR_CLASS_PROPERTY;
-        wp_data->error_code = ERROR_CODE_PROPERTY_IS_NOT_AN_ARRAY;
-        return false;
-    }
-    apdu = wp_data->application_data;
-    apdu_size = wp_data->application_data_len;
-    len = bacnet_character_string_application_decode(apdu, apdu_size, &value);
-    if (len > 0) {
-        if ((characterstring_encoding(&value) != CHARACTER_ANSI_X34) ||
-            (characterstring_length(&value) == 0) ||
-            (!characterstring_printable(&value))) {
-            wp_data->error_class = ERROR_CLASS_PROPERTY;
-            wp_data->error_code = ERROR_CODE_VALUE_OUT_OF_RANGE;
-        } else {
-            status = true;
-        }
-    } else if (len == 0) {
-        wp_data->error_class = ERROR_CLASS_PROPERTY;
-        wp_data->error_code = ERROR_CODE_INVALID_DATA_TYPE;
-    } else {
-        wp_data->error_class = ERROR_CLASS_PROPERTY;
-        wp_data->error_code = ERROR_CODE_VALUE_OUT_OF_RANGE;
-    }
-    if (status) {
-        /* All the object names in a device must be unique */
-        if (Device_Valid_Object_Name(&value, &object_type, &object_instance)) {
-            if ((object_type == wp_data->object_type) &&
-                (object_instance == wp_data->object_instance)) {
-                /* writing same name to same object - but is it writable? */
-                status = Object_Write_Property(wp_data);
-            } else {
-                /* name already exists in some object */
-                wp_data->error_class = ERROR_CLASS_PROPERTY;
-                wp_data->error_code = ERROR_CODE_DUPLICATE_NAME;
-                status = false;
-            }
-        } else {
-            status = Object_Write_Property(wp_data);
-        }
-    }
-
-    return status;
-}
-
-/** Looks up the requested Object and Property, and set the new Value in it,
- *  if allowed.
- * If the Object or Property can't be found, sets the error class and code.
- * @ingroup ObjIntf
- *
- * @param wp_data [in,out] Structure with the desired Object and Property info
- *              and new Value on entry, and APDU message on return.
- * @return True on success, else False if there is an error.
- */
-bool Device_Write_Property(BACNET_WRITE_PROPERTY_DATA *wp_data)
-{
-    bool status = false; /* Ever the pessimist! */
-    struct object_functions *pObject = NULL;
-
-    /* initialize the default return values */
-    wp_data->error_class = ERROR_CLASS_OBJECT;
-    wp_data->error_code = ERROR_CODE_UNKNOWN_OBJECT;
-    pObject = Device_Objects_Find_Functions(wp_data->object_type);
-    if (pObject != NULL) {
-        if (pObject->Object_Valid_Instance &&
-            pObject->Object_Valid_Instance(wp_data->object_instance)) {
-            if (pObject->Object_Write_Property) {
-#if (BACNET_PROTOCOL_REVISION >= 14)
-                if (wp_data->object_property == PROP_PROPERTY_LIST) {
-                    wp_data->error_class = ERROR_CLASS_PROPERTY;
-                    wp_data->error_code = ERROR_CODE_WRITE_ACCESS_DENIED;
-                    return status;
-                }
-#endif
-                if (wp_data->object_property == PROP_OBJECT_NAME) {
-                    status = Device_Write_Property_Object_Name(
-                        wp_data, pObject->Object_Write_Property);
-                } else {
-                    status = pObject->Object_Write_Property(wp_data);
-                }
-            } else {
-                if (Device_Objects_Property_List_Member(
-                        wp_data->object_type, wp_data->object_instance,
-                        wp_data->object_property)) {
-                    /* this property is not writable */
-                    wp_data->error_class = ERROR_CLASS_PROPERTY;
-                    wp_data->error_code = ERROR_CODE_WRITE_ACCESS_DENIED;
-                } else {
-                    /* this property is not supported */
-                    wp_data->error_class = ERROR_CLASS_PROPERTY;
-                    wp_data->error_code = ERROR_CODE_UNKNOWN_PROPERTY;
-                }
-            }
-        } else {
-            wp_data->error_class = ERROR_CLASS_OBJECT;
-            wp_data->error_code = ERROR_CODE_UNKNOWN_OBJECT;
-        }
-    } else {
-        wp_data->error_class = ERROR_CLASS_OBJECT;
-        wp_data->error_code = ERROR_CODE_UNKNOWN_OBJECT;
-    }
-
-    return (status);
-}
-
-/**
  * @brief Updates all the object timers with elapsed milliseconds
  * @param milliseconds - number of milliseconds elapsed
  */
