/**
 * @file
 * @brief Lightweight base "class" for handling all
 * BACnet objects belonging to a BACnet device, as well as
 * Device-specific properties.  This Device instance is designed to
 * meet minimal functionality for simple clients.
 * @author Steve Karg <skarg@users.sourceforge.net>
 * @date 2007
 * @copyright SPDX-License-Identifier: MIT
 */
#include <stdbool.h>
#include <stdint.h>
#include <string.h>
/* BACnet Stack defines - first */
#include "bacnet/bacdef.h"
/* BACnet Stack API */
#include "bacnet/bacdcode.h"
#include "bacnet/bacapp.h"
#include "bacnet/datetime.h"
#include "bacnet/apdu.h"
#include "bacnet/proplist.h"
#include "bacnet/rp.h" /* ReadProperty handling */
#include "bacnet/dcc.h" /* DeviceCommunicationControl handling */
#include "bacnet/version.h"
/* BACnet basic library */
#include "bacnet/basic/services.h"
#include "bacnet/datalink/datalink.h"
#include "bacnet/basic/binding/address.h"
#include "bacnet/basic/sys/mstimer.h"
/* BACnet basic objects API */
#include "bacnet/basic/object/device.h"
#if (BACNET_PROTOCOL_REVISION >= 17)
#include "bacnet/basic/object/netport.h"
#endif

static BACNET_CHARACTER_STRING My_Object_Name;
static BACNET_DEVICE_STATUS System_Status = STATUS_OPERATIONAL;
static char *Vendor_Name = BACNET_VENDOR_NAME;
static char *Model_Name = "GNU";
static char *Application_Software_Version = "1.0";
static const char *BACnet_Version = BACNET_VERSION_TEXT;
static char *Location = "USA";
static char *Description = "command line client";
static BACNET_TIME Local_Time;
static BACNET_DATE Local_Date;
static int16_t UTC_Offset;
static bool Daylight_Savings_Status;
#if defined(BACNET_TIME_MASTER)
static bool Align_Intervals;
static uint32_t Interval_Minutes;
static uint32_t Interval_Offset_Minutes;
/* Time_Synchronization_Recipients */
#endif
/* List_Of_Session_Keys */
/* Max_Master - rely on MS/TP subsystem, if there is one */
/* Max_Info_Frames - rely on MS/TP subsystem, if there is one */
/* Device_Address_Binding - required, but relies on binding cache */
static uint32_t Database_Revision = 0;
/* Configuration_Files */
/* Last_Restore_Time */
/* Backup_Failure_Timeout */
/* Active_COV_Subscriptions */
/* Slave_Proxy_Enable */
/* Manual_Slave_Address_Binding */
/* Auto_Slave_Discovery */
/* Slave_Address_Binding */
/* Profile_Name */

/* external prototypes */
extern int Routed_Device_Read_Property_Local(BACNET_READ_PROPERTY_DATA *rpdata);
<<<<<<< HEAD
=======
extern bool
Routed_Device_Write_Property_Local(BACNET_WRITE_PROPERTY_DATA *wp_data);
>>>>>>> e71c4177

/* All included BACnet objects */
static object_functions_t Object_Table[] = {
    { OBJECT_DEVICE,
      NULL /* Init - don't init Device or it will recourse! */,
      Device_Count,
      Device_Index_To_Instance,
      Device_Valid_Object_Instance_Number,
      Device_Object_Name,
      Device_Read_Property_Local,
      NULL /* Write_Property */,
      Device_Property_Lists,
      NULL /* ReadRangeInfo */,
      NULL /* Iterator */,
      NULL /* Value_Lists */,
      NULL /* COV */,
      NULL /* COV Clear */,
      NULL /* Intrinsic Reporting */,
      NULL /* Add_List_Element */,
      NULL /* Remove_List_Element */,
      NULL /* Create */,
      NULL /* Delete */,
      NULL /* Timer */ },
#if (BACNET_PROTOCOL_REVISION >= 17)
    { OBJECT_NETWORK_PORT,
      Network_Port_Init,
      Network_Port_Count,
      Network_Port_Index_To_Instance,
      Network_Port_Valid_Instance,
      Network_Port_Object_Name,
      Network_Port_Read_Property,
      Network_Port_Write_Property,
      Network_Port_Property_Lists,
      NULL /* ReadRangeInfo */,
      NULL /* Iterator */,
      NULL /* Value_Lists */,
      NULL /* COV */,
      NULL /* COV Clear */,
      NULL /* Intrinsic Reporting */,
      NULL /* Add_List_Element */,
      NULL /* Remove_List_Element */,
      NULL /* Create */,
      NULL /* Delete */,
      NULL /* Timer */ },
#endif
    { MAX_BACNET_OBJECT_TYPE,
      NULL /* Init */,
      NULL /* Count */,
      NULL /* Index_To_Instance */,
      NULL /* Valid_Instance */,
      NULL /* Object_Name */,
      NULL /* Read_Property */,
      NULL /* Write_Property */,
      NULL /* Property_Lists */,
      NULL /* ReadRangeInfo */,
      NULL /* Iterator */,
      NULL /* Value_Lists */,
      NULL /* COV */,
      NULL /* COV Clear */,
      NULL /* Intrinsic Reporting */,
      NULL /* Add_List_Element */,
      NULL /* Remove_List_Element */,
      NULL /* Create */,
      NULL /* Delete */,
      NULL /* Timer */ },
};

/** Glue function to let the Device object, when called by a handler,
 * lookup which Object type needs to be invoked.
 * @ingroup ObjHelpers
 * @param Object_Type [in] The type of BACnet Object the handler wants to
 * access.
 * @return Pointer to the group of object helper functions that implement this
 *         type of Object.
 */
static struct object_functions *
Device_Objects_Find_Functions(BACNET_OBJECT_TYPE Object_Type)
{
    struct object_functions *pObject = NULL;

    pObject = &Object_Table[0];
    while (pObject->Object_Type < MAX_BACNET_OBJECT_TYPE) {
        /* handle each object type */
        if (pObject->Object_Type == Object_Type) {
            return (pObject);
        }

        pObject++;
    }

    return (NULL);
}

/** Try to find a rr_info_function helper function for the requested object
 * type.
 * @ingroup ObjIntf
 *
 * @param object_type [in] The type of BACnet Object the handler wants to
 * access.
 * @return Pointer to the object helper function that implements the
 *         ReadRangeInfo function, Object_RR_Info, for this type of Object on
 *         success, else a NULL pointer if the type of Object isn't supported
 *         or doesn't have a ReadRangeInfo function.
 */
rr_info_function Device_Objects_RR_Info(BACNET_OBJECT_TYPE object_type)
{
    struct object_functions *pObject = NULL;

    pObject = Device_Objects_Find_Functions(object_type);
    return (pObject != NULL ? pObject->Object_RR_Info : NULL);
}

/** For a given object type, returns the special property list.
 * This function is used for ReadPropertyMultiple calls which want
 * just Required, just Optional, or All properties.
 * @ingroup ObjIntf
 *
 * @param object_type [in] The desired BACNET_OBJECT_TYPE whose properties
 *            are to be listed.
 * @param pPropertyList [out] Reference to the structure which will, on return,
 *            list, separately, the Required, Optional, and Proprietary object
 *            properties with their counts.
 */
void Device_Objects_Property_List(
    BACNET_OBJECT_TYPE object_type,
    uint32_t object_instance,
    struct special_property_list_t *pPropertyList)
{
    struct object_functions *pObject = NULL;

    (void)object_instance;
    pPropertyList->Required.pList = NULL;
    pPropertyList->Optional.pList = NULL;
    pPropertyList->Proprietary.pList = NULL;

    /* If we can find an entry for the required object type
     * and there is an Object_List_RPM fn ptr then call it
     * to populate the pointers to the individual list counters.
     */

    pObject = Device_Objects_Find_Functions(object_type);
    if ((pObject != NULL) && (pObject->Object_RPM_List != NULL)) {
        pObject->Object_RPM_List(
            &pPropertyList->Required.pList, &pPropertyList->Optional.pList,
            &pPropertyList->Proprietary.pList);
    }

    /* Fetch the counts if available otherwise zero them */
    pPropertyList->Required.count = pPropertyList->Required.pList == NULL
        ? 0
        : property_list_count(pPropertyList->Required.pList);

    pPropertyList->Optional.count = pPropertyList->Optional.pList == NULL
        ? 0
        : property_list_count(pPropertyList->Optional.pList);

    pPropertyList->Proprietary.count = pPropertyList->Proprietary.pList == NULL
        ? 0
        : property_list_count(pPropertyList->Proprietary.pList);

    return;
}

/* These three arrays are used by the ReadPropertyMultiple handler */
static const int Device_Properties_Required[] = {
    PROP_OBJECT_IDENTIFIER,
    PROP_OBJECT_NAME,
    PROP_OBJECT_TYPE,
    PROP_SYSTEM_STATUS,
    PROP_VENDOR_NAME,
    PROP_VENDOR_IDENTIFIER,
    PROP_MODEL_NAME,
    PROP_FIRMWARE_REVISION,
    PROP_APPLICATION_SOFTWARE_VERSION,
    PROP_PROTOCOL_VERSION,
    PROP_PROTOCOL_REVISION,
    PROP_PROTOCOL_SERVICES_SUPPORTED,
    PROP_PROTOCOL_OBJECT_TYPES_SUPPORTED,
    PROP_OBJECT_LIST,
    PROP_MAX_APDU_LENGTH_ACCEPTED,
    PROP_SEGMENTATION_SUPPORTED,
    PROP_APDU_TIMEOUT,
    PROP_NUMBER_OF_APDU_RETRIES,
    PROP_DEVICE_ADDRESS_BINDING,
    PROP_DATABASE_REVISION,
    -1
};

static const int Device_Properties_Optional[] = {
#if defined(BACDL_MSTP)
    PROP_MAX_MASTER,  PROP_MAX_INFO_FRAMES,
#endif
<<<<<<< HEAD
    PROP_DESCRIPTION, PROP_LOCATION, -1
=======
    PROP_DESCRIPTION, PROP_LOCATION,        PROP_ACTIVE_COV_SUBSCRIPTIONS, -1
>>>>>>> e71c4177
};

static const int Device_Properties_Proprietary[] = { -1 };

/**
 * @brief Get the Object property lists for the Device Object.
 * @param pRequired [out] The list of required properties
 * @param pOptional [out] The list of optional properties
 * @param pProprietary [out] The list of proprietary properties
 */
void Device_Property_Lists(
    const int **pRequired, const int **pOptional, const int **pProprietary)
{
    if (pRequired) {
        *pRequired = Device_Properties_Required;
    }
    if (pOptional) {
        *pOptional = Device_Properties_Optional;
    }
    if (pProprietary) {
        *pProprietary = Device_Properties_Proprietary;
    }

    return;
}

static BACNET_REINITIALIZED_STATE Reinitialize_State = BACNET_REINIT_IDLE;
static const char *Reinit_Password = "filister";

/** Commands a Device re-initialization, to a given state.
 * The request's password must match for the operation to succeed.
 * This implementation provides a framework, but doesn't
 * actually *DO* anything.
 * @note You could use a mix of states and passwords to multiple outcomes.
 * @note You probably want to restart *after* the simple ack has been sent
 *       from the return handler, so just set a local flag here.
 * @ingroup ObjIntf
 *
 * @param rd_data [in,out] The information from the RD request.
 *                         On failure, the error class and code will be set.
 * @return True if succeeds (password is correct), else False.
 */
bool Device_Reinitialize(BACNET_REINITIALIZE_DEVICE_DATA *rd_data)
{
    bool status = false;

    /* Note: you could use a mix of state and password to multiple things */
    if (characterstring_ansi_same(&rd_data->password, Reinit_Password)) {
        switch (rd_data->state) {
            case BACNET_REINIT_COLDSTART:
                dcc_set_status_duration(COMMUNICATION_ENABLE, 0);
                /* note: you probably want to restart *after* the
                   simple ack has been sent from the return handler
                   so just set a flag from here */
                Reinitialize_State = rd_data->state;
                status = true;
                break;
            case BACNET_REINIT_WARMSTART:
                dcc_set_status_duration(COMMUNICATION_ENABLE, 0);
                /* note: restart *after* the simple ack has been sent */
                Reinitialize_State = rd_data->state;
                status = true;
                break;
            case BACNET_REINIT_STARTBACKUP:
            case BACNET_REINIT_ENDBACKUP:
            case BACNET_REINIT_STARTRESTORE:
            case BACNET_REINIT_ENDRESTORE:
            case BACNET_REINIT_ABORTRESTORE:
                if (dcc_communication_disabled()) {
                    rd_data->error_class = ERROR_CLASS_SERVICES;
                    rd_data->error_code = ERROR_CODE_COMMUNICATION_DISABLED;
                } else {
                    rd_data->error_class = ERROR_CLASS_SERVICES;
                    rd_data->error_code =
                        ERROR_CODE_OPTIONAL_FUNCTIONALITY_NOT_SUPPORTED;
                }
                break;
            case BACNET_REINIT_ACTIVATE_CHANGES:
                /* note: activate changes *after* the simple ack is sent */
                Reinitialize_State = rd_data->state;
                status = true;
                break;
            default:
                rd_data->error_class = ERROR_CLASS_SERVICES;
                rd_data->error_code = ERROR_CODE_PARAMETER_OUT_OF_RANGE;
                break;
        }
    } else {
        rd_data->error_class = ERROR_CLASS_SECURITY;
        rd_data->error_code = ERROR_CODE_PASSWORD_FAILURE;
    }

    return status;
}

BACNET_REINITIALIZED_STATE Device_Reinitialized_State(void)
{
    return Reinitialize_State;
}

unsigned Device_Count(void)
{
    return 1;
}

/**
 * @brief Get the instance number of the device object
 * @param index [in] The index of the device object
 * @return The instance number of the device object
 */
uint32_t Device_Index_To_Instance(unsigned index)
{
    (void)index;
    return handler_device_object_instance_number();
}

/* methods to manipulate the data */

/** Return the Object Instance number for our (single) Device Object.
 * This is a key function, widely invoked by the handler code, since
 * it provides "our" (ie, local) address.
 * @ingroup ObjIntf
 * @return The Instance number used in the BACNET_OBJECT_ID for the Device.
 */
uint32_t Device_Object_Instance_Number(void)
{
#ifdef BAC_ROUTING
    return Routed_Device_Object_Instance_Number();
#else
    return handler_device_object_instance_number();
#endif
}

/**
 * @brief Set the object instance number of the device object
 * @param object_id [in] The object instance number of the device object
 * @return True if the object instance number was set
 */
bool Device_Set_Object_Instance_Number(uint32_t object_id)
{
    bool status = true; /* return value */

    if (object_id <= BACNET_MAX_INSTANCE) {
        /* Make the change and update the database revision */
        handler_device_object_instance_number_set(object_id);
    } else {
        status = false;
    }

    return status;
}

/**
 * @brief Determine if a given device object instance number is valid
 * @param object_id [in] The object instance number of the device object
 *
 */
bool Device_Valid_Object_Instance_Number(uint32_t object_id)
{
    return (handler_device_object_instance_number() == object_id);
}

/**
 * @brief Get the object name of the device object
 * @param object_instance [in] The instance number of the device object
 * @return The object name of the device object
 */
bool Device_Object_Name(
    uint32_t object_instance, BACNET_CHARACTER_STRING *object_name)
{
    bool status = false;

    if (object_instance == handler_device_object_instance_number()) {
        status = characterstring_copy(object_name, &My_Object_Name);
    }

    return status;
}

<<<<<<< HEAD
/**
 * @brief Set the object name of the device object
 * @param object_name [in] The object name of the device object
 * @return True if the object name was set
 */
bool Device_Set_Object_Name(BACNET_CHARACTER_STRING *object_name)
=======
bool Device_Set_Object_Name(const BACNET_CHARACTER_STRING *object_name)
>>>>>>> e71c4177
{
    bool status = false; /*return value */

    if (!characterstring_same(&My_Object_Name, object_name)) {
        /* Make the change and update the database revision */
        status = characterstring_copy(&My_Object_Name, object_name);
        handler_device_object_database_revision_increment();
    }

    return status;
}

bool Device_Object_Name_ANSI_Init(const char *value)
{
    return characterstring_init_ansi(&My_Object_Name, value);
}

BACNET_DEVICE_STATUS Device_System_Status(void)
{
    return System_Status;
}

/**
 * @brief Set the system status of the device object
 * @param status [in] The system status of the device object
 * @param local [in] True if the value is local
 * @return 0 if the value was set, -1 if the value was bad,
 *  -2 if the value was not allowed
 */
int Device_Set_System_Status(BACNET_DEVICE_STATUS status, bool local)
{
    int result = 0; /*return value - 0 = ok, -1 = bad value, -2 = not allowed */

    /* We limit the options available depending on whether the source is
     * internal or external. */
    if (local) {
        switch (status) {
            case STATUS_OPERATIONAL:
            case STATUS_OPERATIONAL_READ_ONLY:
            case STATUS_DOWNLOAD_REQUIRED:
            case STATUS_DOWNLOAD_IN_PROGRESS:
            case STATUS_NON_OPERATIONAL:
                System_Status = status;
                break;

                /* Don't support backup at present so don't allow setting */
            case STATUS_BACKUP_IN_PROGRESS:
                result = -2;
                break;

            default:
                result = -1;
                break;
        }
    } else {
        switch (status) {
                /* Allow these for the moment as a way to easily alter
                 * overall device operation. The lack of password protection
                 * or other authentication makes allowing writes to this
                 * property a risky facility to provide.
                 */
            case STATUS_OPERATIONAL:
            case STATUS_OPERATIONAL_READ_ONLY:
            case STATUS_NON_OPERATIONAL:
                System_Status = status;
                break;

                /* Don't allow outsider set this - it should probably
                 * be set if the device config is incomplete or
                 * corrupted or perhaps after some sort of operator
                 * wipe operation.
                 */
            case STATUS_DOWNLOAD_REQUIRED:
                /* Don't allow outsider set this - it should be set
                 * internally at the start of a multi packet download
                 * perhaps indirectly via PT or WF to a config file.
                 */
            case STATUS_DOWNLOAD_IN_PROGRESS:
                /* Don't support backup at present so don't allow setting */
            case STATUS_BACKUP_IN_PROGRESS:
                result = -2;
                break;

            default:
                result = -1;
                break;
        }
    }

    return (result);
}

/**
 * @brief Get the vendor name of the device object
 * @return The vendor name of the device object
 */
const char *Device_Vendor_Name(void)
{
    return Vendor_Name;
}

/** Returns the Vendor ID for this Device.
 * See the assignments at
 * http://www.bacnet.org/VendorID/BACnet%20Vendor%20IDs.htm
 * @return The Vendor ID of this Device.
 */
uint16_t Device_Vendor_Identifier(void)
{
    return handler_device_vendor_identifier();
}

/**
 * @brief Set the vendor identifier of the device object
 * @param vendor_id [in] The vendor identifier of the device object
 */
void Device_Set_Vendor_Identifier(uint16_t vendor_id)
{
    handler_device_vendor_identifier_set(vendor_id);
}

/**
 * @brief Get the model name of the device object
 * @return The model name of the device object
 */
const char *Device_Model_Name(void)
{
    return Model_Name;
}

/**
 * @brief Set the model name of the device object
 * @param name [in] The model name of the device object
 * @param length [in] The length of the model name
 * @return True if the model name was set
 */
bool Device_Set_Model_Name(const char *name, size_t length)
{
    bool status = false; /*return value */

    if (length < sizeof(Model_Name)) {
        memmove(Model_Name, name, length);
        Model_Name[length] = 0;
        status = true;
    }

    return status;
}

/**
 * @brief Get the firmware revision of the device object
 * @return The firmware revision of the device object
 */
const char *Device_Firmware_Revision(void)
{
    return BACnet_Version;
}

/**
 * @brief Get the application software version of the device object
 * @return the application software version of the device object
 */
const char *Device_Application_Software_Version(void)
{
    return Application_Software_Version;
}

/** 
 * @brief Set the application software version of the device object
 * @param name [in] The application software version of the device object
 * @param length [in] The length of the application software version
 * @return True if the application software version was set
*/
bool Device_Set_Application_Software_Version(const char *name, size_t length)
{
    bool status = false; /*return value */

    if (length < sizeof(Application_Software_Version)) {
        memmove(Application_Software_Version, name, length);
        Application_Software_Version[length] = 0;
        status = true;
    }

    return status;
}

/**
 * @brief Get the description of the device object
 * @return The description of the device object
 * 
*/
const char *Device_Description(void)
{
    return Description;
}

/**
 * @brief Set the description of the device object
 * @param name [in] The description of the device object
 * @param length [in] The length of the description
 * @return True if the description was set
 */
bool Device_Set_Description(const char *name, size_t length)
{
    bool status = false; /*return value */

    if (length < sizeof(Description)) {
        memmove(Description, name, length);
        Description[length] = 0;
        status = true;
    }

    return status;
}

/**
 * @brief Get the location of the device object
 * @return The location of the device object
 */
const char *Device_Location(void)
{
    return Location;
}

/**
 * @brief Set the location of the device object
 * @param name [in] The location of the device object
 * @param length [in] The length of the location
 * @return True if the location was set
 */
bool Device_Set_Location(const char *name, size_t length)
{
    bool status = false; /*return value */

    if (length < sizeof(Location)) {
        memmove(Location, name, length);
        Location[length] = 0;
        status = true;
    }

    return status;
}

/**
 * @brief Get the device protocol version value
 * @return The device protocol version value
 */
uint8_t Device_Protocol_Version(void)
{
    return BACNET_PROTOCOL_VERSION;
}

/**
 * @brief Get the device protocol revision value
 * @return The device protocol revision value
 */
uint8_t Device_Protocol_Revision(void)
{
    return BACNET_PROTOCOL_REVISION;
}

/**
 * @brief Get the segmented message supported enumeration
 * @return The segmented message supported enumeration
 */
BACNET_SEGMENTATION Device_Segmentation_Supported(void)
{
    return SEGMENTATION_NONE;
}

/**
 * @brief Get the device database revision value
 * @return The device database revision value
*/
uint32_t Device_Database_Revision(void)
{
    return handler_device_object_database_revision();
}

/**
 * @brief Set the device database revision value
 * @param revision [in] The device database revision value
 */
void Device_Set_Database_Revision(uint32_t revision)
{
    handler_device_object_database_revision_set(revision);
}

/**
 * @brief Shortcut for incrementing database revision as this is potentially
 * the most common operation if changing object names and ids is
 * implemented.
 */
void Device_Inc_Database_Revision(void)
{
    handler_device_object_database_revision_increment();
}

/**
 * @brief Update the current time and date variables
 */
<<<<<<< HEAD
=======
int Device_Object_List_Element_Encode(
    uint32_t object_instance, BACNET_ARRAY_INDEX array_index, uint8_t *apdu)
{
    int apdu_len = BACNET_STATUS_ERROR;
    BACNET_OBJECT_TYPE object_type;
    uint32_t instance;
    bool found;

    if (object_instance == Device_Object_Instance_Number()) {
        /* single element is zero based, add 1 for BACnetARRAY which is one
         * based */
        array_index++;
        found =
            Device_Object_List_Identifier(array_index, &object_type, &instance);
        if (found) {
            apdu_len =
                encode_application_object_id(apdu, object_type, instance);
        }
    }

    return apdu_len;
}

/** Determine if we have an object with the given object_name.
 * If the object_type and object_instance pointers are not null,
 * and the lookup succeeds, they will be given the resulting values.
 * @param object_name [in] The desired Object Name to look for.
 * @param object_type [out] The BACNET_OBJECT_TYPE of the matching Object.
 * @param object_instance [out] The object instance number of the matching
 * Object.
 * @return True on success or else False if not found.
 */
bool Device_Valid_Object_Name(
    const BACNET_CHARACTER_STRING *object_name1,
    BACNET_OBJECT_TYPE *object_type,
    uint32_t *object_instance)
{
    bool found = false;
    BACNET_OBJECT_TYPE type = OBJECT_NONE;
    uint32_t instance;
    uint32_t max_objects = 0, i = 0;
    bool check_id = false;
    BACNET_CHARACTER_STRING object_name2;
    struct object_functions *pObject = NULL;

    max_objects = Device_Object_List_Count();
    for (i = 1; i <= max_objects; i++) {
        check_id = Device_Object_List_Identifier(i, &type, &instance);
        if (check_id) {
            pObject = Device_Objects_Find_Functions(type);
            if ((pObject != NULL) && (pObject->Object_Name != NULL) &&
                (pObject->Object_Name(instance, &object_name2) &&
                 characterstring_same(object_name1, &object_name2))) {
                found = true;
                if (object_type) {
                    *object_type = type;
                }
                if (object_instance) {
                    *object_instance = instance;
                }
                break;
            }
        }
    }

    return found;
}

/** Determine if we have an object of this type and instance number.
 * @param object_type [in] The desired BACNET_OBJECT_TYPE
 * @param object_instance [in] The object instance number to be looked up.
 * @return True if found, else False if no such Object in this device.
 */
bool Device_Valid_Object_Id(
    BACNET_OBJECT_TYPE object_type, uint32_t object_instance)
{
    bool status = false; /* return value */
    struct object_functions *pObject = NULL;

    pObject = Device_Objects_Find_Functions(object_type);
    if ((pObject != NULL) && (pObject->Object_Valid_Instance != NULL)) {
        status = pObject->Object_Valid_Instance(object_instance);
    }

    return status;
}

/** Copy a child object's object_name value, given its ID.
 * @param object_type [in] The BACNET_OBJECT_TYPE of the child Object.
 * @param object_instance [in] The object instance number of the child Object.
 * @param object_name [out] The Object Name found for this child Object.
 * @return True on success or else False if not found.
 */
bool Device_Object_Name_Copy(
    BACNET_OBJECT_TYPE object_type,
    uint32_t object_instance,
    BACNET_CHARACTER_STRING *object_name)
{
    struct object_functions *pObject = NULL;
    bool found = false;

    pObject = Device_Objects_Find_Functions(object_type);
    if ((pObject != NULL) && (pObject->Object_Name != NULL)) {
        found = pObject->Object_Name(object_instance, object_name);
    }

    return found;
}

>>>>>>> e71c4177
static void Update_Current_Time(void)
{
    datetime_local(
        &Local_Date, &Local_Time, &UTC_Offset, &Daylight_Savings_Status);
}

/**
 * @brief Get the current date and time
 * @param DateTime [out] The current date and time
 */
void Device_getCurrentDateTime(BACNET_DATE_TIME *DateTime)
{
    Update_Current_Time();

    DateTime->date = Local_Date;
    DateTime->time = Local_Time;
}

/**
 * @brief Get the current UTC offset
 * @return The current UTC offset
 */
int32_t Device_UTC_Offset(void)
{
    Update_Current_Time();

    return UTC_Offset;
}

/**
 * @brief Get the current daylight savings status
 * @return The current daylight savings status
 */
bool Device_Daylight_Savings_Status(void)
{
    return Daylight_Savings_Status;
}

#if defined(BACNET_TIME_MASTER)
/**
 * Sets the time sync interval in minutes
 *
 * @param flag
 * This property, of type BOOLEAN, specifies whether (TRUE)
 * or not (FALSE) clock-aligned periodic time synchronization is
 * enabled. If periodic time synchronization is enabled and the
 * time synchronization interval is a factor of (divides without
 * remainder) an hour or day, then the beginning of the period
 * specified for time synchronization shall be aligned to the hour or
 * day, respectively. If this property is present, it shall be writable.
 */
bool Device_Align_Intervals_Set(bool flag)
{
    Align_Intervals = flag;

    return true;
}

/**
 * @brief Get the Align-Intervals flag
 * @return The Align-Intervals flag
 */
bool Device_Align_Intervals(void)
{
    return Align_Intervals;
}

/**
 * Sets the time sync interval in minutes
 *
 * @param minutes
 * This property, of type Unsigned, specifies the periodic
 * interval in minutes at which TimeSynchronization and
 * UTCTimeSynchronization requests shall be sent. If this
 * property has a value of zero, then periodic time synchronization is
 * disabled. If this property is present, it shall be writable.
 */
bool Device_Time_Sync_Interval_Set(uint32_t minutes)
{
    Interval_Minutes = minutes;

    return true;
}

/**
 * @brief Get the time sync interval in minutes
 * @return The time sync interval in minutes
 */
uint32_t Device_Time_Sync_Interval(void)
{
    return Interval_Minutes;
}

/**
 * Sets the time sync interval offset value.
 *
 * @param minutes
 * This property, of type Unsigned, specifies the offset in
 * minutes from the beginning of the period specified for time
 * synchronization until the actual time synchronization requests
 * are sent. The offset used shall be the value of Interval_Offset
 * modulo the value of Time_Synchronization_Interval;
 * e.g., if Interval_Offset has the value 31 and
 * Time_Synchronization_Interval is 30, the offset used shall be 1.
 * Interval_Offset shall have no effect if Align_Intervals is
 * FALSE. If this property is present, it shall be writable.
 */
bool Device_Interval_Offset_Set(uint32_t minutes)
{
    Interval_Offset_Minutes = minutes;

    return true;
}

/**
 * @brief Get the TimeSync interval offset minutes
 * @return The TimeSync interval offset minutes
*/
uint32_t Device_Interval_Offset(void)
{
    return Interval_Offset_Minutes;
}
#endif

/* return the length of the apdu encoded or BACNET_STATUS_ERROR for error or
   BACNET_STATUS_ABORT for abort message */
int Device_Read_Property_Local(BACNET_READ_PROPERTY_DATA *rpdata)
{
    int apdu_len = 0; /* return value */
    BACNET_BIT_STRING bit_string;
    BACNET_CHARACTER_STRING char_string;
    uint32_t count = 0;
    uint8_t *apdu = NULL;
    int apdu_size = 0;

    if ((rpdata == NULL) || (rpdata->application_data == NULL) ||
        (rpdata->application_data_len == 0)) {
        return 0;
    }
    apdu = rpdata->application_data;
    apdu_size = rpdata->application_data_len;
    switch (rpdata->object_property) {
        case PROP_OBJECT_IDENTIFIER:
            apdu_len = encode_application_object_id(
                &apdu[0], OBJECT_DEVICE, 
                Device_Object_Instance_Number());
            break;
        case PROP_OBJECT_NAME:
            apdu_len =
                encode_application_character_string(&apdu[0], &My_Object_Name);
            break;
        case PROP_OBJECT_TYPE:
            apdu_len = encode_application_enumerated(&apdu[0], OBJECT_DEVICE);
            break;
        case PROP_DESCRIPTION:
            characterstring_init_ansi(&char_string, Description);
            apdu_len =
                encode_application_character_string(&apdu[0], &char_string);
            break;
        case PROP_SYSTEM_STATUS:
            apdu_len = encode_application_enumerated(&apdu[0], System_Status);
            break;
        case PROP_VENDOR_NAME:
            characterstring_init_ansi(&char_string, Vendor_Name);
            apdu_len =
                encode_application_character_string(&apdu[0], &char_string);
            break;
        case PROP_VENDOR_IDENTIFIER:
            apdu_len = encode_application_unsigned(&apdu[0], 
                Device_Vendor_Identifier());
            break;
        case PROP_MODEL_NAME:
            characterstring_init_ansi(&char_string, Model_Name);
            apdu_len =
                encode_application_character_string(&apdu[0], &char_string);
            break;
        case PROP_FIRMWARE_REVISION:
            characterstring_init_ansi(&char_string, BACnet_Version);
            apdu_len =
                encode_application_character_string(&apdu[0], &char_string);
            break;
        case PROP_APPLICATION_SOFTWARE_VERSION:
            characterstring_init_ansi(
                &char_string, Application_Software_Version);
            apdu_len =
                encode_application_character_string(&apdu[0], &char_string);
            break;
        case PROP_LOCATION:
            characterstring_init_ansi(&char_string, Location);
            apdu_len =
                encode_application_character_string(&apdu[0], &char_string);
            break;
        case PROP_PROTOCOL_VERSION:
            apdu_len = encode_application_unsigned(
                &apdu[0], Device_Protocol_Version());
            break;
        case PROP_PROTOCOL_REVISION:
            apdu_len = encode_application_unsigned(
                &apdu[0], Device_Protocol_Revision());
            break;
        case PROP_PROTOCOL_SERVICES_SUPPORTED:
<<<<<<< HEAD
            handler_device_services_supported(&bit_string);
=======
            /* Note: list of services that are executed, not initiated. */
            bitstring_init(&bit_string);
            for (i = 0; i < MAX_BACNET_SERVICES_SUPPORTED; i++) {
                /* automatic lookup based on handlers set */
                bitstring_set_bit(
                    &bit_string, (uint8_t)i,
                    apdu_service_supported((BACNET_SERVICES_SUPPORTED)i));
            }
>>>>>>> e71c4177
            apdu_len = encode_application_bitstring(&apdu[0], &bit_string);
            break;
        case PROP_PROTOCOL_OBJECT_TYPES_SUPPORTED:
            handler_device_object_types_supported(&bit_string);
            apdu_len = encode_application_bitstring(&apdu[0], &bit_string);
            break;
        case PROP_OBJECT_LIST:
<<<<<<< HEAD
            count = handler_device_object_list_count();
            apdu_len = bacnet_array_encode(rpdata->object_instance,
                rpdata->array_index, handler_device_object_list_element_encode,
                count, apdu, apdu_size);
=======
            count = Device_Object_List_Count();
            apdu_len = bacnet_array_encode(
                rpdata->object_instance, rpdata->array_index,
                Device_Object_List_Element_Encode, count, apdu, apdu_size);
>>>>>>> e71c4177
            if (apdu_len == BACNET_STATUS_ABORT) {
                rpdata->error_code =
                    ERROR_CODE_ABORT_SEGMENTATION_NOT_SUPPORTED;
            } else if (apdu_len == BACNET_STATUS_ERROR) {
                rpdata->error_class = ERROR_CLASS_PROPERTY;
                rpdata->error_code = ERROR_CODE_INVALID_ARRAY_INDEX;
            }
            break;
        case PROP_MAX_APDU_LENGTH_ACCEPTED:
            apdu_len = encode_application_unsigned(&apdu[0], MAX_APDU);
            break;
        case PROP_SEGMENTATION_SUPPORTED:
            apdu_len = encode_application_enumerated(
                &apdu[0], Device_Segmentation_Supported());
            break;
        case PROP_APDU_TIMEOUT:
            apdu_len = encode_application_unsigned(&apdu[0], apdu_timeout());
            break;
        case PROP_NUMBER_OF_APDU_RETRIES:
            apdu_len = encode_application_unsigned(&apdu[0], apdu_retries());
            break;
        case PROP_DEVICE_ADDRESS_BINDING:
#if (MAX_ADDRESS_CACHE > 0)
            apdu_len = address_list_encode(&apdu[0], apdu_size);
#endif
            break;
        case PROP_DATABASE_REVISION:
            apdu_len = encode_application_unsigned(&apdu[0], 
                handler_device_object_database_revision());
            break;
#if defined(BACDL_MSTP)
        case PROP_MAX_INFO_FRAMES:
            apdu_len =
                encode_application_unsigned(&apdu[0], dlmstp_max_info_frames());
            break;
        case PROP_MAX_MASTER:
            apdu_len =
                encode_application_unsigned(&apdu[0], dlmstp_max_master());
            break;
#endif
        default:
            rpdata->error_class = ERROR_CLASS_PROPERTY;
            rpdata->error_code = ERROR_CODE_UNKNOWN_PROPERTY;
            apdu_len = BACNET_STATUS_ERROR;
            break;
    }
    /*  only array properties can have array options */
    if ((apdu_len >= 0) && (rpdata->object_property != PROP_OBJECT_LIST) &&
        (rpdata->array_index != BACNET_ARRAY_ALL)) {
        rpdata->error_class = ERROR_CLASS_PROPERTY;
        rpdata->error_code = ERROR_CODE_PROPERTY_IS_NOT_AN_ARRAY;
        apdu_len = BACNET_STATUS_ERROR;
    }

    return apdu_len;
}

<<<<<<< HEAD
=======
/** Looks up the requested Object and Property, and encodes its Value in an
 * APDU.
 * @ingroup ObjIntf
 * If the Object or Property can't be found, sets the error class and code.
 *
 * @param rpdata [in,out] Structure with the desired Object and Property info
 *                 on entry, and APDU message on return.
 * @return The length of the APDU on success, else BACNET_STATUS_ERROR
 */
int Device_Read_Property(BACNET_READ_PROPERTY_DATA *rpdata)
{
    int apdu_len = BACNET_STATUS_ERROR;
    struct object_functions *pObject = NULL;
#if (BACNET_PROTOCOL_REVISION >= 14)
    struct special_property_list_t property_list;
#endif

    /* initialize the default return values */
    rpdata->error_class = ERROR_CLASS_OBJECT;
    rpdata->error_code = ERROR_CODE_UNKNOWN_OBJECT;
    pObject = Device_Objects_Find_Functions(rpdata->object_type);
    if (pObject != NULL) {
        if (pObject->Object_Valid_Instance &&
            pObject->Object_Valid_Instance(rpdata->object_instance)) {
            if (pObject->Object_Read_Property) {
#if (BACNET_PROTOCOL_REVISION >= 14)
                if ((int)rpdata->object_property == PROP_PROPERTY_LIST) {
                    Device_Objects_Property_List(
                        rpdata->object_type, rpdata->object_instance,
                        &property_list);
                    apdu_len = property_list_encode(
                        rpdata, property_list.Required.pList,
                        property_list.Optional.pList,
                        property_list.Proprietary.pList);
                } else
#endif
                {
                    apdu_len = pObject->Object_Read_Property(rpdata);
                }
            }
        } else {
            rpdata->error_class = ERROR_CLASS_OBJECT;
            rpdata->error_code = ERROR_CODE_UNKNOWN_OBJECT;
        }
    } else {
        rpdata->error_class = ERROR_CLASS_OBJECT;
        rpdata->error_code = ERROR_CODE_UNKNOWN_OBJECT;
    }

    return apdu_len;
}

>>>>>>> e71c4177
/**
 * @brief Updates all the object timers with elapsed milliseconds
 * @param milliseconds - number of milliseconds elapsed
 */
void Device_Timer(uint16_t milliseconds)
{
    handler_device_timer(milliseconds);
}

/** 
 * @brief Initialize the Device Object.
 *  Initialize the group of object helper functions for any supported Object.
 *  Initialize each of the Device Object child Object instances.
 * @ingroup ObjIntf
 * @param object_table [in,out] array of structure with object functions.
 *  Each Child Object must provide some implementation of each of these
 *  functions in order to properly support the default handlers.
 */
void Device_Init(object_functions_t *object_table)
{
    characterstring_init_ansi(&My_Object_Name, "SimpleClient");
    datetime_init();
    if (object_table) {
        handler_device_object_table_set(object_table);
    } else {
        handler_device_object_table_set(&Object_Table[0]);
    }
    handler_device_object_init();
}<|MERGE_RESOLUTION|>--- conflicted
+++ resolved
@@ -68,11 +68,8 @@
 
 /* external prototypes */
 extern int Routed_Device_Read_Property_Local(BACNET_READ_PROPERTY_DATA *rpdata);
-<<<<<<< HEAD
-=======
 extern bool
 Routed_Device_Write_Property_Local(BACNET_WRITE_PROPERTY_DATA *wp_data);
->>>>>>> e71c4177
 
 /* All included BACnet objects */
 static object_functions_t Object_Table[] = {
@@ -265,11 +262,7 @@
 #if defined(BACDL_MSTP)
     PROP_MAX_MASTER,  PROP_MAX_INFO_FRAMES,
 #endif
-<<<<<<< HEAD
-    PROP_DESCRIPTION, PROP_LOCATION, -1
-=======
     PROP_DESCRIPTION, PROP_LOCATION,        PROP_ACTIVE_COV_SUBSCRIPTIONS, -1
->>>>>>> e71c4177
 };
 
 static const int Device_Properties_Proprietary[] = { -1 };
@@ -449,16 +442,7 @@
     return status;
 }
 
-<<<<<<< HEAD
-/**
- * @brief Set the object name of the device object
- * @param object_name [in] The object name of the device object
- * @return True if the object name was set
- */
-bool Device_Set_Object_Name(BACNET_CHARACTER_STRING *object_name)
-=======
 bool Device_Set_Object_Name(const BACNET_CHARACTER_STRING *object_name)
->>>>>>> e71c4177
 {
     bool status = false; /*return value */
 
@@ -625,12 +609,12 @@
     return Application_Software_Version;
 }
 
-/** 
+/**
  * @brief Set the application software version of the device object
  * @param name [in] The application software version of the device object
  * @param length [in] The length of the application software version
  * @return True if the application software version was set
-*/
+ */
 bool Device_Set_Application_Software_Version(const char *name, size_t length)
 {
     bool status = false; /*return value */
@@ -647,8 +631,8 @@
 /**
  * @brief Get the description of the device object
  * @return The description of the device object
- * 
-*/
+ *
+ */
 const char *Device_Description(void)
 {
     return Description;
@@ -731,7 +715,7 @@
 /**
  * @brief Get the device database revision value
  * @return The device database revision value
-*/
+ */
 uint32_t Device_Database_Revision(void)
 {
     return handler_device_object_database_revision();
@@ -759,8 +743,6 @@
 /**
  * @brief Update the current time and date variables
  */
-<<<<<<< HEAD
-=======
 int Device_Object_List_Element_Encode(
     uint32_t object_instance, BACNET_ARRAY_INDEX array_index, uint8_t *apdu)
 {
@@ -870,7 +852,6 @@
     return found;
 }
 
->>>>>>> e71c4177
 static void Update_Current_Time(void)
 {
     datetime_local(
@@ -988,7 +969,7 @@
 /**
  * @brief Get the TimeSync interval offset minutes
  * @return The TimeSync interval offset minutes
-*/
+ */
 uint32_t Device_Interval_Offset(void)
 {
     return Interval_Offset_Minutes;
@@ -1015,8 +996,7 @@
     switch (rpdata->object_property) {
         case PROP_OBJECT_IDENTIFIER:
             apdu_len = encode_application_object_id(
-                &apdu[0], OBJECT_DEVICE, 
-                Device_Object_Instance_Number());
+                &apdu[0], OBJECT_DEVICE, Device_Object_Instance_Number());
             break;
         case PROP_OBJECT_NAME:
             apdu_len =
@@ -1039,8 +1019,8 @@
                 encode_application_character_string(&apdu[0], &char_string);
             break;
         case PROP_VENDOR_IDENTIFIER:
-            apdu_len = encode_application_unsigned(&apdu[0], 
-                Device_Vendor_Identifier());
+            apdu_len = encode_application_unsigned(
+                &apdu[0], Device_Vendor_Identifier());
             break;
         case PROP_MODEL_NAME:
             characterstring_init_ansi(&char_string, Model_Name);
@@ -1072,9 +1052,6 @@
                 &apdu[0], Device_Protocol_Revision());
             break;
         case PROP_PROTOCOL_SERVICES_SUPPORTED:
-<<<<<<< HEAD
-            handler_device_services_supported(&bit_string);
-=======
             /* Note: list of services that are executed, not initiated. */
             bitstring_init(&bit_string);
             for (i = 0; i < MAX_BACNET_SERVICES_SUPPORTED; i++) {
@@ -1083,7 +1060,6 @@
                     &bit_string, (uint8_t)i,
                     apdu_service_supported((BACNET_SERVICES_SUPPORTED)i));
             }
->>>>>>> e71c4177
             apdu_len = encode_application_bitstring(&apdu[0], &bit_string);
             break;
         case PROP_PROTOCOL_OBJECT_TYPES_SUPPORTED:
@@ -1091,17 +1067,10 @@
             apdu_len = encode_application_bitstring(&apdu[0], &bit_string);
             break;
         case PROP_OBJECT_LIST:
-<<<<<<< HEAD
-            count = handler_device_object_list_count();
-            apdu_len = bacnet_array_encode(rpdata->object_instance,
-                rpdata->array_index, handler_device_object_list_element_encode,
-                count, apdu, apdu_size);
-=======
             count = Device_Object_List_Count();
             apdu_len = bacnet_array_encode(
                 rpdata->object_instance, rpdata->array_index,
                 Device_Object_List_Element_Encode, count, apdu, apdu_size);
->>>>>>> e71c4177
             if (apdu_len == BACNET_STATUS_ABORT) {
                 rpdata->error_code =
                     ERROR_CODE_ABORT_SEGMENTATION_NOT_SUPPORTED;
@@ -1129,8 +1098,8 @@
 #endif
             break;
         case PROP_DATABASE_REVISION:
-            apdu_len = encode_application_unsigned(&apdu[0], 
-                handler_device_object_database_revision());
+            apdu_len = encode_application_unsigned(
+                &apdu[0], handler_device_object_database_revision());
             break;
 #if defined(BACDL_MSTP)
         case PROP_MAX_INFO_FRAMES:
@@ -1159,8 +1128,6 @@
     return apdu_len;
 }
 
-<<<<<<< HEAD
-=======
 /** Looks up the requested Object and Property, and encodes its Value in an
  * APDU.
  * @ingroup ObjIntf
@@ -1213,7 +1180,6 @@
     return apdu_len;
 }
 
->>>>>>> e71c4177
 /**
  * @brief Updates all the object timers with elapsed milliseconds
  * @param milliseconds - number of milliseconds elapsed
@@ -1223,7 +1189,7 @@
     handler_device_timer(milliseconds);
 }
 
-/** 
+/**
  * @brief Initialize the Device Object.
  *  Initialize the group of object helper functions for any supported Object.
  *  Initialize each of the Device Object child Object instances.
