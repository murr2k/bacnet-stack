/**
 * @file
 * @author Steve Karg <skarg@users.sourceforge.net>
 * @date 2005
 * @brief Base "class" for handling all BACnet objects belonging
 * to a BACnet device, as well as Device-specific properties.
 * @copyright SPDX-License-Identifier: MIT
 */
#include <stdbool.h>
#include <stdint.h>
#include <string.h>
/* BACnet Stack defines - first */
#include "bacnet/bacdef.h"
/* BACnet Stack API */
#include "bacnet/bacdcode.h"
#include "bacnet/bacapp.h"
#include "bacnet/datetime.h"
#include "bacnet/apdu.h"
#include "bacnet/wp.h" /* WriteProperty handling */
#include "bacnet/rp.h" /* ReadProperty handling */
#include "bacnet/dcc.h" /* DeviceCommunicationControl handling */
#include "bacnet/version.h"
<<<<<<< HEAD
=======
#if defined(BACDL_MSTP)
#include "bacnet/datalink/dlmstp.h"
#endif
#include "bacnet/basic/object/device.h" /* me */
>>>>>>> e71c4177
#include "bacnet/basic/services.h"
#include "bacnet/basic/binding/address.h"
/* include the device object */
#include "bacnet/basic/object/device.h"
#include "bacnet/basic/object/acc.h"
#include "bacnet/basic/object/ai.h"
#include "bacnet/basic/object/ao.h"
#include "bacnet/basic/object/av.h"
#include "bacnet/basic/object/bi.h"
#include "bacnet/basic/object/bo.h"
#include "bacnet/basic/object/bv.h"
#include "bacnet/basic/object/calendar.h"
#include "bacnet/basic/object/command.h"
#include "bacnet/basic/object/lc.h"
#include "bacnet/basic/object/lsp.h"
#include "bacnet/basic/object/lsz.h"
#include "bacnet/basic/object/ms-input.h"
#include "bacnet/basic/object/mso.h"
#include "bacnet/basic/object/msv.h"
#include "bacnet/basic/object/schedule.h"
#include "bacnet/basic/object/structured_view.h"
#include "bacnet/basic/object/trendlog.h"
#if defined(INTRINSIC_REPORTING)
#include "nc.h"
#endif /* defined(INTRINSIC_REPORTING) */
#if defined(BACFILE)
#include "bacfile.h"
#endif /* defined(BACFILE) */
#if (BACNET_PROTOCOL_REVISION >= 10)
#include "bacnet/basic/object/bitstring_value.h"
#include "bacnet/basic/object/csv.h"
#include "bacnet/basic/object/iv.h"
#include "bacnet/basic/object/osv.h"
#include "bacnet/basic/object/piv.h"
#include "bacnet/basic/object/time_value.h"
#endif
#if (BACNET_PROTOCOL_REVISION >= 14)
#include "bacnet/basic/object/channel.h"
#include "bacnet/basic/object/lo.h"
#endif
#if (BACNET_PROTOCOL_REVISION >= 16)
#include "bacnet/basic/object/blo.h"
#endif
#if (BACNET_PROTOCOL_REVISION >= 17)
#include "bacnet/basic/object/netport.h"
#endif
#if (BACNET_PROTOCOL_REVISION >= 24)
#include "color_object.h"
#include "color_temperature.h"
#endif

/* external prototypes */
extern int Routed_Device_Read_Property_Local(BACNET_READ_PROPERTY_DATA *rpdata);
extern bool
Routed_Device_Write_Property_Local(BACNET_WRITE_PROPERTY_DATA *wp_data);

/* may be overridden by outside table */
static object_functions_t *Object_Table;

/* clang-format off */
static object_functions_t My_Object_Table[] = {
    { OBJECT_DEVICE, NULL /* Init - don't init Device or it will recourse! */,
        Device_Count, Device_Index_To_Instance,
        Device_Valid_Object_Instance_Number, Device_Object_Name,
        Device_Read_Property_Local, Device_Write_Property_Local,
        Device_Property_Lists, DeviceGetRRInfo, NULL /* Iterator */,
        NULL /* Value_Lists */, NULL /* COV */, NULL /* COV Clear */,
        NULL /* Intrinsic Reporting */, NULL /* Add_List_Element */,
        NULL /* Remove_List_Element */, NULL /* Create */, NULL /* Delete */,
        NULL /* Timer */ },
#if (BACNET_PROTOCOL_REVISION >= 17)
    { OBJECT_NETWORK_PORT, Network_Port_Init, Network_Port_Count,
        Network_Port_Index_To_Instance, Network_Port_Valid_Instance,
        Network_Port_Object_Name, Network_Port_Read_Property,
        Network_Port_Write_Property, Network_Port_Property_Lists,
        NULL /* ReadRangeInfo */, NULL /* Iterator */, NULL /* Value_Lists */,
        NULL /* COV */, NULL /* COV Clear */, NULL /* Intrinsic Reporting */,
        NULL /* Add_List_Element */, NULL /* Remove_List_Element */,
        NULL /* Create */, NULL /* Delete */, NULL /* Timer */ },
#endif
    { OBJECT_ANALOG_INPUT, Analog_Input_Init, Analog_Input_Count,
        Analog_Input_Index_To_Instance, Analog_Input_Valid_Instance,
        Analog_Input_Object_Name, Analog_Input_Read_Property,
        Analog_Input_Write_Property, Analog_Input_Property_Lists,
        NULL /* ReadRangeInfo */, NULL /* Iterator */,
        Analog_Input_Encode_Value_List, Analog_Input_Change_Of_Value,
        Analog_Input_Change_Of_Value_Clear, Analog_Input_Intrinsic_Reporting,
        NULL /* Add_List_Element */, NULL /* Remove_List_Element */,
        Analog_Input_Create, Analog_Input_Delete, NULL /* Timer */ },
    { OBJECT_ANALOG_OUTPUT, Analog_Output_Init, Analog_Output_Count,
        Analog_Output_Index_To_Instance, Analog_Output_Valid_Instance,
        Analog_Output_Object_Name, Analog_Output_Read_Property,
        Analog_Output_Write_Property, Analog_Output_Property_Lists,
        NULL /* ReadRangeInfo */, NULL /* Iterator */,
        Analog_Output_Encode_Value_List, Analog_Output_Change_Of_Value,
        Analog_Output_Change_Of_Value_Clear, NULL /* Intrinsic Reporting */,
        NULL /* Add_List_Element */, NULL /* Remove_List_Element */,
        Analog_Output_Create, Analog_Output_Delete, NULL /* Timer */ },
    { OBJECT_ANALOG_VALUE, Analog_Value_Init, Analog_Value_Count,
        Analog_Value_Index_To_Instance, Analog_Value_Valid_Instance,
        Analog_Value_Object_Name, Analog_Value_Read_Property,
        Analog_Value_Write_Property, Analog_Value_Property_Lists,
        NULL /* ReadRangeInfo */, NULL /* Iterator */,
        Analog_Value_Encode_Value_List, Analog_Value_Change_Of_Value,
        Analog_Value_Change_Of_Value_Clear, Analog_Value_Intrinsic_Reporting,
        NULL /* Add_List_Element */, NULL /* Remove_List_Element */,
        Analog_Value_Create, Analog_Value_Delete, NULL /* Timer */ },
    { OBJECT_BINARY_INPUT, Binary_Input_Init, Binary_Input_Count,
        Binary_Input_Index_To_Instance, Binary_Input_Valid_Instance,
        Binary_Input_Object_Name, Binary_Input_Read_Property,
        Binary_Input_Write_Property, Binary_Input_Property_Lists,
        NULL /* ReadRangeInfo */, NULL /* Iterator */,
        Binary_Input_Encode_Value_List, Binary_Input_Change_Of_Value,
        Binary_Input_Change_Of_Value_Clear, NULL /* Intrinsic Reporting */,
        NULL /* Add_List_Element */, NULL /* Remove_List_Element */,
        Binary_Input_Create, Binary_Input_Delete, NULL /* Timer */ },
    { OBJECT_BINARY_OUTPUT, Binary_Output_Init, Binary_Output_Count,
        Binary_Output_Index_To_Instance, Binary_Output_Valid_Instance,
        Binary_Output_Object_Name, Binary_Output_Read_Property,
        Binary_Output_Write_Property, Binary_Output_Property_Lists,
        NULL /* ReadRangeInfo */, NULL /* Iterator */,
        Binary_Output_Encode_Value_List, Binary_Output_Change_Of_Value,
        Binary_Output_Change_Of_Value_Clear, NULL /* Intrinsic Reporting */,
        NULL /* Add_List_Element */, NULL /* Remove_List_Element */,
        Binary_Output_Create, Binary_Output_Delete, NULL /* Timer */ },
    { OBJECT_BINARY_VALUE, Binary_Value_Init, Binary_Value_Count,
        Binary_Value_Index_To_Instance, Binary_Value_Valid_Instance,
        Binary_Value_Object_Name, Binary_Value_Read_Property,
        Binary_Value_Write_Property, Binary_Value_Property_Lists,
        NULL /* ReadRangeInfo */, NULL /* Iterator */,
        Binary_Value_Encode_Value_List, Binary_Value_Change_Of_Value,
        Binary_Value_Change_Of_Value_Clear, NULL /* Intrinsic Reporting */,
        NULL /* Add_List_Element */, NULL /* Remove_List_Element */,
        Binary_Value_Create, Binary_Value_Delete, NULL /* Timer */ },
    { OBJECT_CALENDAR, Calendar_Init, Calendar_Count,
        Calendar_Index_To_Instance, Calendar_Valid_Instance,
        Calendar_Object_Name, Calendar_Read_Property,
        Calendar_Write_Property, Calendar_Property_Lists,
        NULL /* ReadRangeInfo */, NULL /* Iterator */, NULL /* Value_Lists */,
        NULL /* COV */, NULL /* COV Clear */, NULL /* Intrinsic Reporting */,
        NULL /* Add_List_Element */, NULL /* Remove_List_Element */,
        Calendar_Create, Calendar_Delete, NULL /* Timer */ },
#if (BACNET_PROTOCOL_REVISION >= 10)
    { OBJECT_BITSTRING_VALUE, BitString_Value_Init,
        BitString_Value_Count, BitString_Value_Index_To_Instance,
        BitString_Value_Valid_Instance, BitString_Value_Object_Name,
        BitString_Value_Read_Property, BitString_Value_Write_Property,
        BitString_Value_Property_Lists, NULL /* ReadRangeInfo */,
        NULL /* Iterator */, BitString_Value_Encode_Value_List,
        BitString_Value_Change_Of_Value, BitString_Value_Change_Of_Value_Clear,
        NULL /* Intrinsic Reporting */,  NULL /* Add_List_Element */,
        NULL /* Remove_List_Element */, NULL /* Create */, NULL /* Delete */,
        NULL /* Timer */ },
    { OBJECT_CHARACTERSTRING_VALUE, CharacterString_Value_Init,
        CharacterString_Value_Count, CharacterString_Value_Index_To_Instance,
        CharacterString_Value_Valid_Instance, CharacterString_Value_Object_Name,
        CharacterString_Value_Read_Property,
        CharacterString_Value_Write_Property,
        CharacterString_Value_Property_Lists, NULL /* ReadRangeInfo */,
        NULL /* Iterator */, CharacterString_Value_Encode_Value_List,
        CharacterString_Value_Change_Of_Value,
        CharacterString_Value_Change_Of_Value_Clear,
        NULL /* Intrinsic Reporting */, NULL /* Add_List_Element */,
        NULL /* Remove_List_Element */, NULL /* Create */, NULL /* Delete */,
        NULL /* Timer */ },
    { OBJECT_OCTETSTRING_VALUE, OctetString_Value_Init, OctetString_Value_Count,
        OctetString_Value_Index_To_Instance, OctetString_Value_Valid_Instance,
        OctetString_Value_Object_Name, OctetString_Value_Read_Property,
        OctetString_Value_Write_Property, OctetString_Value_Property_Lists,
        NULL /* ReadRangeInfo */, NULL /* Iterator */, NULL /* Value_Lists */,
        NULL /* COV */, NULL /* COV Clear */, NULL /* Intrinsic Reporting */,
        NULL /* Add_List_Element */, NULL /* Remove_List_Element */,
        NULL /* Create */, NULL /* Delete */, NULL /* Timer */ },
    { OBJECT_POSITIVE_INTEGER_VALUE, PositiveInteger_Value_Init,
        PositiveInteger_Value_Count, PositiveInteger_Value_Index_To_Instance,
        PositiveInteger_Value_Valid_Instance, PositiveInteger_Value_Object_Name,
        PositiveInteger_Value_Read_Property,
        PositiveInteger_Value_Write_Property,
        PositiveInteger_Value_Property_Lists, NULL /* ReadRangeInfo */,
        NULL /* Iterator */, NULL /* Value_Lists */, NULL /* COV */,
        NULL /* COV Clear */, NULL /* Intrinsic Reporting */,
        NULL /* Add_List_Element */, NULL /* Remove_List_Element */,
        NULL /* Create */, NULL /* Delete */, NULL /* Timer */ },
    { OBJECT_TIME_VALUE, Time_Value_Init, Time_Value_Count,
        Time_Value_Index_To_Instance, Time_Value_Valid_Instance,
        Time_Value_Object_Name, Time_Value_Read_Property,
        Time_Value_Write_Property, Time_Value_Property_Lists,
        NULL /* ReadRangeInfo */, NULL /* Iterator */, NULL /* Value_Lists */,
        NULL /* COV */, NULL /* COV Clear */, NULL /* Intrinsic Reporting */,
        NULL /* Add_List_Element */, NULL /* Remove_List_Element */,
        NULL /* Create */, NULL /* Delete */, NULL /* Timer */ },
#endif
    { OBJECT_COMMAND, Command_Init, Command_Count, Command_Index_To_Instance,
        Command_Valid_Instance, Command_Object_Name, Command_Read_Property,
        Command_Write_Property, Command_Property_Lists,
        NULL /* ReadRangeInfo */, NULL /* Iterator */, NULL /* Value_Lists */,
        NULL /* COV */, NULL /* COV Clear */, NULL /* Intrinsic Reporting */,
        NULL /* Add_List_Element */, NULL /* Remove_List_Element */,
        NULL /* Create */, NULL /* Delete */, NULL /* Timer */ },
    { OBJECT_INTEGER_VALUE, Integer_Value_Init, Integer_Value_Count,
        Integer_Value_Index_To_Instance, Integer_Value_Valid_Instance,
        Integer_Value_Object_Name, Integer_Value_Read_Property,
        Integer_Value_Write_Property, Integer_Value_Property_Lists,
        NULL /* ReadRangeInfo */, NULL /* Iterator */, NULL /* Value_Lists */,
        NULL /* COV */, NULL /* COV Clear */, NULL /* Intrinsic Reporting */,
        NULL /* Add_List_Element */, NULL /* Remove_List_Element */,
        NULL /* Create */, NULL /* Delete */, NULL /* Timer */ },
#if defined(INTRINSIC_REPORTING)
    { OBJECT_NOTIFICATION_CLASS, Notification_Class_Init,
        Notification_Class_Count, Notification_Class_Index_To_Instance,
        Notification_Class_Valid_Instance, Notification_Class_Object_Name,
        Notification_Class_Read_Property, Notification_Class_Write_Property,
        Notification_Class_Property_Lists, NULL /* ReadRangeInfo */,
        NULL /* Iterator */, NULL /* Value_Lists */, NULL /* COV */,
        NULL /* COV Clear */, NULL /* Intrinsic Reporting */,
        Notification_Class_Add_List_Element,
        Notification_Class_Remove_List_Element, NULL /* Create */,
        NULL /* Delete */, NULL /* Timer */ },
#endif
    { OBJECT_LIFE_SAFETY_POINT, Life_Safety_Point_Init, Life_Safety_Point_Count,
        Life_Safety_Point_Index_To_Instance, Life_Safety_Point_Valid_Instance,
        Life_Safety_Point_Object_Name, Life_Safety_Point_Read_Property,
        Life_Safety_Point_Write_Property, Life_Safety_Point_Property_Lists,
        NULL /* ReadRangeInfo */, NULL /* Iterator */, NULL /* Value_Lists */,
        NULL /* COV */, NULL /* COV Clear */, NULL /* Intrinsic Reporting */,
        NULL /* Add_List_Element */, NULL /* Remove_List_Element */,
        Life_Safety_Point_Create, Life_Safety_Point_Delete, NULL /* Timer */ },
    { OBJECT_LIFE_SAFETY_ZONE, Life_Safety_Zone_Init, Life_Safety_Zone_Count,
        Life_Safety_Zone_Index_To_Instance, Life_Safety_Zone_Valid_Instance,
        Life_Safety_Zone_Object_Name, Life_Safety_Zone_Read_Property,
        Life_Safety_Zone_Write_Property, Life_Safety_Zone_Property_Lists,
        NULL /* ReadRangeInfo */, NULL /* Iterator */, NULL /* Value_Lists */,
        NULL /* COV */, NULL /* COV Clear */, NULL /* Intrinsic Reporting */,
        NULL /* Add_List_Element */, NULL /* Remove_List_Element */,
        Life_Safety_Zone_Create, Life_Safety_Zone_Delete, NULL /* Timer */ },
    { OBJECT_LOAD_CONTROL, Load_Control_Init, Load_Control_Count,
        Load_Control_Index_To_Instance, Load_Control_Valid_Instance,
        Load_Control_Object_Name, Load_Control_Read_Property,
        Load_Control_Write_Property, Load_Control_Property_Lists,
        NULL /* ReadRangeInfo */, NULL /* Iterator */, NULL /* Value_Lists */,
        NULL /* COV */, NULL /* COV Clear */, NULL /* Intrinsic Reporting */,
        NULL /* Add_List_Element */, NULL /* Remove_List_Element */,
        Load_Control_Create, Load_Control_Delete, Load_Control_Timer},
    { OBJECT_MULTI_STATE_INPUT, Multistate_Input_Init, Multistate_Input_Count,
        Multistate_Input_Index_To_Instance, Multistate_Input_Valid_Instance,
        Multistate_Input_Object_Name, Multistate_Input_Read_Property,
        Multistate_Input_Write_Property, Multistate_Input_Property_Lists,
        NULL /* ReadRangeInfo */, NULL /* Iterator */,
        Multistate_Input_Encode_Value_List, Multistate_Input_Change_Of_Value,
        Multistate_Input_Change_Of_Value_Clear, NULL /* Intrinsic Reporting */,
        NULL /* Add_List_Element */, NULL /* Remove_List_Element */,
        Multistate_Input_Create, Multistate_Input_Delete, NULL /* Timer */ },
    { OBJECT_MULTI_STATE_OUTPUT, Multistate_Output_Init,
        Multistate_Output_Count, Multistate_Output_Index_To_Instance,
        Multistate_Output_Valid_Instance, Multistate_Output_Object_Name,
        Multistate_Output_Read_Property, Multistate_Output_Write_Property,
        Multistate_Output_Property_Lists, NULL /* ReadRangeInfo */,
        NULL /* Iterator */,
        Multistate_Output_Encode_Value_List, Multistate_Output_Change_Of_Value,
        Multistate_Output_Change_Of_Value_Clear, NULL /* Intrinsic Reporting */,
        NULL /* Add_List_Element */, NULL /* Remove_List_Element */,
        Multistate_Output_Create, Multistate_Output_Delete, NULL /* Timer */ },
    { OBJECT_MULTI_STATE_VALUE, Multistate_Value_Init, Multistate_Value_Count,
        Multistate_Value_Index_To_Instance, Multistate_Value_Valid_Instance,
        Multistate_Value_Object_Name, Multistate_Value_Read_Property,
        Multistate_Value_Write_Property, Multistate_Value_Property_Lists,
        NULL /* ReadRangeInfo */, NULL /* Iterator */,
        Multistate_Value_Encode_Value_List, Multistate_Value_Change_Of_Value,
        Multistate_Value_Change_Of_Value_Clear, NULL /* Intrinsic Reporting */,
        NULL /* Add_List_Element */, NULL /* Remove_List_Element */,
        Multistate_Value_Create, Multistate_Value_Delete, NULL /* Timer */ },
    { OBJECT_TRENDLOG, Trend_Log_Init, Trend_Log_Count,
        Trend_Log_Index_To_Instance, Trend_Log_Valid_Instance,
        Trend_Log_Object_Name, Trend_Log_Read_Property,
        Trend_Log_Write_Property, Trend_Log_Property_Lists, TrendLogGetRRInfo,
        NULL /* Iterator */, NULL /* Value_Lists */, NULL /* COV */,
        NULL /* COV Clear */, NULL /* Intrinsic Reporting */,
        NULL /* Add_List_Element */, NULL /* Remove_List_Element */,
        NULL /* Create */, NULL /* Delete */, NULL /* Timer */ },
#if (BACNET_PROTOCOL_REVISION >= 14)
    { OBJECT_LIGHTING_OUTPUT, Lighting_Output_Init, Lighting_Output_Count,
        Lighting_Output_Index_To_Instance, Lighting_Output_Valid_Instance,
        Lighting_Output_Object_Name, Lighting_Output_Read_Property,
        Lighting_Output_Write_Property, Lighting_Output_Property_Lists,
        NULL /* ReadRangeInfo */, NULL /* Iterator */, NULL /* Value_Lists */,
        NULL /* COV */, NULL /* COV Clear */, NULL /* Intrinsic Reporting */,
        NULL /* Add_List_Element */, NULL /* Remove_List_Element */,
        Lighting_Output_Create, Lighting_Output_Delete, Lighting_Output_Timer },
    { OBJECT_CHANNEL, Channel_Init, Channel_Count, Channel_Index_To_Instance,
        Channel_Valid_Instance, Channel_Object_Name, Channel_Read_Property,
        Channel_Write_Property, Channel_Property_Lists,
        NULL /* ReadRangeInfo */, NULL /* Iterator */, NULL /* Value_Lists */,
        NULL /* COV */, NULL /* COV Clear */, NULL /* Intrinsic Reporting */,
        NULL /* Add_List_Element */, NULL /* Remove_List_Element */,
        Channel_Create, Channel_Delete, NULL /* Timer */ },
#endif
#if (BACNET_PROTOCOL_REVISION >= 16)
    { OBJECT_BINARY_LIGHTING_OUTPUT, Binary_Lighting_Output_Init,
        Binary_Lighting_Output_Count, Binary_Lighting_Output_Index_To_Instance,
        Binary_Lighting_Output_Valid_Instance,
        Binary_Lighting_Output_Object_Name,
        Binary_Lighting_Output_Read_Property,
        Binary_Lighting_Output_Write_Property,
        Binary_Lighting_Output_Property_Lists, NULL /* ReadRangeInfo */,
        NULL /* Iterator */, NULL /* Value_Lists */, NULL /* COV */,
        NULL /* COV Clear */, NULL /* Intrinsic Reporting */,
        NULL /* Add_List_Element */, NULL /* Remove_List_Element */,
        Binary_Lighting_Output_Create, Binary_Lighting_Output_Delete,
        Binary_Lighting_Output_Timer },
#endif
#if (BACNET_PROTOCOL_REVISION >= 24)
    { OBJECT_COLOR, Color_Init, Color_Count, Color_Index_To_Instance,
        Color_Valid_Instance, Color_Object_Name, Color_Read_Property,
        Color_Write_Property, Color_Property_Lists, NULL /* ReadRangeInfo */,
        NULL /* Iterator */, NULL /* Value_Lists */, NULL /* COV */,
        NULL /* COV Clear */, NULL /* Intrinsic Reporting */,
        NULL /* Add_List_Element */, NULL /* Remove_List_Element */,
        Color_Create, Color_Delete, Color_Timer },
    { OBJECT_COLOR_TEMPERATURE, Color_Temperature_Init, Color_Temperature_Count,
        Color_Temperature_Index_To_Instance, Color_Temperature_Valid_Instance,
        Color_Temperature_Object_Name, Color_Temperature_Read_Property,
        Color_Temperature_Write_Property, Color_Temperature_Property_Lists,
        NULL /* ReadRangeInfo */, NULL /* Iterator */, NULL /* Value_Lists */,
        NULL /* COV */, NULL /* COV Clear */, NULL /* Intrinsic Reporting */,
        NULL /* Add_List_Element */, NULL /* Remove_List_Element */,
        Color_Temperature_Create, Color_Temperature_Delete,
        Color_Temperature_Timer },
#endif
#if defined(BACFILE)
    { OBJECT_FILE, bacfile_init, bacfile_count, bacfile_index_to_instance,
        bacfile_valid_instance, bacfile_object_name, bacfile_read_property,
        bacfile_write_property, BACfile_Property_Lists,
        NULL /* ReadRangeInfo */, NULL /* Iterator */, NULL /* Value_Lists */,
        NULL /* COV */, NULL /* COV Clear */, NULL /* Intrinsic Reporting */,
        NULL /* Add_List_Element */, NULL /* Remove_List_Element */,
        bacfile_create, bacfile_delete, NULL /* Timer */ },
#endif
    { OBJECT_SCHEDULE, Schedule_Init, Schedule_Count,
        Schedule_Index_To_Instance, Schedule_Valid_Instance,
        Schedule_Object_Name, Schedule_Read_Property, Schedule_Write_Property,
        Schedule_Property_Lists, NULL /* ReadRangeInfo */, NULL /* Iterator */,
        NULL /* Value_Lists */, NULL /* COV */, NULL /* COV Clear */,
        NULL /* Intrinsic Reporting */, NULL /* Add_List_Element */,
        NULL /* Remove_List_Element */, NULL /* Create */, NULL /* Delete */,
        NULL /* Timer */ },
    { OBJECT_STRUCTURED_VIEW, Structured_View_Init, Structured_View_Count,
        Structured_View_Index_To_Instance, Structured_View_Valid_Instance,
        Structured_View_Object_Name, Structured_View_Read_Property,
        NULL /* Write_Property */, Structured_View_Property_Lists,
        NULL /* ReadRangeInfo */, NULL /* Iterator */, NULL /* Value_Lists */,
        NULL /* COV */, NULL /* COV Clear */,  NULL /* Intrinsic Reporting */,
        NULL /* Add_List_Element */, NULL /* Remove_List_Element */,
        Structured_View_Create, Structured_View_Delete, NULL /* Timer */ },
    { OBJECT_ACCUMULATOR, Accumulator_Init, Accumulator_Count,
        Accumulator_Index_To_Instance, Accumulator_Valid_Instance,
        Accumulator_Object_Name, Accumulator_Read_Property,
        Accumulator_Write_Property, Accumulator_Property_Lists,
        NULL /* ReadRangeInfo */, NULL /* Iterator */, NULL /* Value_Lists */,
        NULL /* COV */, NULL /* COV Clear */, NULL /* Intrinsic Reporting */,
        NULL /* Add_List_Element */, NULL /* Remove_List_Element */,
        NULL /* Create */, NULL /* Delete */, NULL /* Timer */ },
    { MAX_BACNET_OBJECT_TYPE, NULL /* Init */, NULL /* Count */,
        NULL /* Index_To_Instance */, NULL /* Valid_Instance */,
        NULL /* Object_Name */, NULL /* Read_Property */,
        NULL /* Write_Property */, NULL /* Property_Lists */,
        NULL /* ReadRangeInfo */, NULL /* Iterator */, NULL /* Value_Lists */,
        NULL /* COV */, NULL /* COV Clear */, NULL /* Intrinsic Reporting */,
        NULL /* Add_List_Element */, NULL /* Remove_List_Element */,
        NULL /* Create */, NULL /* Delete */, NULL /* Timer */ },
};
/* clang-format on */

<<<<<<< HEAD
=======
/** Glue function to let the Device object, when called by a handler,
 * lookup which Object type needs to be invoked.
 * @ingroup ObjHelpers
 * @param Object_Type [in] The type of BACnet Object the handler wants to
 * access.
 * @return Pointer to the group of object helper functions that implement this
 *         type of Object.
 */
static struct object_functions *
Device_Objects_Find_Functions(BACNET_OBJECT_TYPE Object_Type)
{
    struct object_functions *pObject = NULL;

    pObject = Object_Table;
    while (pObject->Object_Type < MAX_BACNET_OBJECT_TYPE) {
        /* handle each object type */
        if (pObject->Object_Type == Object_Type) {
            return (pObject);
        }
        pObject++;
    }

    return (NULL);
}

>>>>>>> e71c4177
/** Try to find a rr_info_function helper function for the requested object
 * type.
 * @ingroup ObjIntf
 *
 * @param object_type [in] The type of BACnet Object the handler wants to
 * access.
 * @return Pointer to the object helper function that implements the
 *         ReadRangeInfo function, Object_RR_Info, for this type of Object on
 *         success, else a NULL pointer if the type of Object isn't supported
 *         or doesn't have a ReadRangeInfo function.
 */
rr_info_function Device_Objects_RR_Info(BACNET_OBJECT_TYPE object_type)
{
    return handler_device_object_read_range_info(object_type);
}

/** For a given object type, returns the special property list.
 * This function is used for ReadPropertyMultiple calls which want
 * just Required, just Optional, or All properties.
 * @ingroup ObjIntf
 *
 * @param object_type [in] The desired BACNET_OBJECT_TYPE whose properties
 *            are to be listed.
 * @param pPropertyList [out] Reference to the structure which will, on return,
 *            list, separately, the Required, Optional, and Proprietary object
 *            properties with their counts.
 */
void Device_Objects_Property_List(
    BACNET_OBJECT_TYPE object_type,
    uint32_t object_instance,
    struct special_property_list_t *pPropertyList)
{
<<<<<<< HEAD
    handler_device_object_property_list(object_type, object_instance, 
        pPropertyList);
=======
    struct object_functions *pObject = NULL;

    (void)object_instance;
    pPropertyList->Required.pList = NULL;
    pPropertyList->Optional.pList = NULL;
    pPropertyList->Proprietary.pList = NULL;

    /* If we can find an entry for the required object type
     * and there is an Object_List_RPM fn ptr then call it
     * to populate the pointers to the individual list counters.
     */

    pObject = Device_Objects_Find_Functions(object_type);
    if ((pObject != NULL) && (pObject->Object_RPM_List != NULL)) {
        pObject->Object_RPM_List(
            &pPropertyList->Required.pList, &pPropertyList->Optional.pList,
            &pPropertyList->Proprietary.pList);
    }

    /* Fetch the counts if available otherwise zero them */
    pPropertyList->Required.count = pPropertyList->Required.pList == NULL
        ? 0
        : property_list_count(pPropertyList->Required.pList);

    pPropertyList->Optional.count = pPropertyList->Optional.pList == NULL
        ? 0
        : property_list_count(pPropertyList->Optional.pList);

    pPropertyList->Proprietary.count = pPropertyList->Proprietary.pList == NULL
        ? 0
        : property_list_count(pPropertyList->Proprietary.pList);

    return;
>>>>>>> e71c4177
}

/* clang-format off */
/* These three arrays are used by the ReadPropertyMultiple handler */
static const int Device_Properties_Required[] = {
    PROP_OBJECT_IDENTIFIER, PROP_OBJECT_NAME, PROP_OBJECT_TYPE,
    PROP_SYSTEM_STATUS, PROP_VENDOR_NAME, PROP_VENDOR_IDENTIFIER,
    PROP_MODEL_NAME, PROP_FIRMWARE_REVISION, PROP_APPLICATION_SOFTWARE_VERSION,
    PROP_PROTOCOL_VERSION, PROP_PROTOCOL_REVISION,
    PROP_PROTOCOL_SERVICES_SUPPORTED, PROP_PROTOCOL_OBJECT_TYPES_SUPPORTED,
    PROP_OBJECT_LIST, PROP_MAX_APDU_LENGTH_ACCEPTED,
    PROP_SEGMENTATION_SUPPORTED, PROP_APDU_TIMEOUT,
    PROP_NUMBER_OF_APDU_RETRIES, PROP_DEVICE_ADDRESS_BINDING,
    PROP_DATABASE_REVISION, -1
};

static const int Device_Properties_Optional[] = {
#if defined(BACDL_MSTP)
    PROP_MAX_MASTER, PROP_MAX_INFO_FRAMES,
#endif
    PROP_DESCRIPTION, PROP_LOCAL_TIME, PROP_UTC_OFFSET, PROP_LOCAL_DATE,
    PROP_DAYLIGHT_SAVINGS_STATUS, PROP_LOCATION, PROP_ACTIVE_COV_SUBSCRIPTIONS,
    PROP_SERIAL_NUMBER,
#if defined(BACNET_TIME_MASTER)
    PROP_TIME_SYNCHRONIZATION_RECIPIENTS, PROP_TIME_SYNCHRONIZATION_INTERVAL,
    PROP_ALIGN_INTERVALS, PROP_INTERVAL_OFFSET,
#endif
    -1
};

static const int Device_Properties_Proprietary[] = {
    -1
};
/* clang-format on */

void Device_Property_Lists(
    const int **pRequired, const int **pOptional, const int **pProprietary)
{
    if (pRequired) {
        *pRequired = Device_Properties_Required;
    }
    if (pOptional) {
        *pOptional = Device_Properties_Optional;
    }
    if (pProprietary) {
        *pProprietary = Device_Properties_Proprietary;
    }

    return;
}

/**
 * @brief Determine if the object property is a member of this object instance
<<<<<<< HEAD
=======
 * @param object_type - object type of the object
>>>>>>> e71c4177
 * @param object_instance - object-instance number of the object
 * @param object_property - object-property to be checked
 * @return true if the property is a member of this object instance
 */
<<<<<<< HEAD
static bool Property_List_Member(
    uint32_t object_instance, int object_property)
{
    bool found = false;
    const int *pRequired = NULL;
    const int *pOptional = NULL;
    const int *pProprietary = NULL;

    (void)object_instance;
    Device_Property_Lists(
        &pRequired, &pOptional, &pProprietary);
    found = property_list_member(pRequired, object_property);
    if (!found) {
        found = property_list_member(pOptional, object_property);
    }
    if (!found) {
        found = property_list_member(pProprietary, object_property);
=======
bool Device_Objects_Property_List_Member(
    BACNET_OBJECT_TYPE object_type,
    uint32_t object_instance,
    BACNET_PROPERTY_ID object_property)
{
    bool found = false;
    struct special_property_list_t property_list = { 0 };

    Device_Objects_Property_List(object_type, object_instance, &property_list);
    found = property_list_member(property_list.Required.pList, object_property);
    if (!found) {
        found =
            property_list_member(property_list.Optional.pList, object_property);
    }
    if (!found) {
        found = property_list_member(
            property_list.Proprietary.pList, object_property);
>>>>>>> e71c4177
    }

    return found;
}

/* note: you really only need to define variables for
   properties that are writable or that may change.
   The properties that are constant can be hard coded
   into the read-property encoding. */

static uint32_t Object_Instance_Number = 260001;
static BACNET_CHARACTER_STRING My_Object_Name;
static BACNET_DEVICE_STATUS System_Status = STATUS_OPERATIONAL;
static const char *Vendor_Name = BACNET_VENDOR_NAME;
static uint16_t Vendor_Identifier = BACNET_VENDOR_ID;
static char Model_Name[MAX_DEV_MOD_LEN + 1] = "GNU";
static char Application_Software_Version[MAX_DEV_VER_LEN + 1] = "1.0";
static const char *BACnet_Version = BACNET_VERSION_TEXT;
static char Location[MAX_DEV_LOC_LEN + 1] = "USA";
static char Description[MAX_DEV_DESC_LEN + 1] = "server";
static char Serial_Number[MAX_DEV_DESC_LEN + 1] =
    "BACnetDMcN56RBkeDJuNfxn3M44tfC2Y";
/* static uint8_t Protocol_Version = 1; - constant, not settable */
/* static uint8_t Protocol_Revision = 4; - constant, not settable */
/* Protocol_Services_Supported - dynamically generated */
/* Protocol_Object_Types_Supported - in RP encoding */
/* Object_List - dynamically generated */
/* static BACNET_SEGMENTATION Segmentation_Supported = SEGMENTATION_NONE; */
/* static uint8_t Max_Segments_Accepted = 0; */
/* VT_Classes_Supported */
/* Active_VT_Sessions */
static BACNET_TIME Local_Time; /* rely on OS, if there is one */
static BACNET_DATE Local_Date; /* rely on OS, if there is one */
/* NOTE: BACnet UTC Offset is inverse of common practice.
   If your UTC offset is -5hours of GMT,
   then BACnet UTC offset is +5hours.
   BACnet UTC offset is expressed in minutes. */
static int16_t UTC_Offset = 5 * 60;
static bool Daylight_Savings_Status = false; /* rely on OS */
#if defined(BACNET_TIME_MASTER)
static bool Align_Intervals;
static uint32_t Interval_Minutes;
static uint32_t Interval_Offset_Minutes;
/* Time_Synchronization_Recipients */
#endif
/* List_Of_Session_Keys */
/* Max_Master - rely on MS/TP subsystem, if there is one */
/* Max_Info_Frames - rely on MS/TP subsystem, if there is one */
/* Device_Address_Binding - required, but relies on binding cache */
/* Configuration_Files */
/* Last_Restore_Time */
/* Backup_Failure_Timeout */
/* Active_COV_Subscriptions */
/* Slave_Proxy_Enable */
/* Manual_Slave_Address_Binding */
/* Auto_Slave_Discovery */
/* Slave_Address_Binding */
/* Profile_Name */
static BACNET_REINITIALIZED_STATE Reinitialize_State = BACNET_REINIT_IDLE;
static const char *Reinit_Password = "filister";
static write_property_function Device_Write_Property_Store_Callback;

#ifdef BAC_ROUTING
static bool Device_Router_Mode = false;
#endif

/**
 * @brief Sets the ReinitializeDevice password
 *
 * The password shall be a null terminated C string of up to
 * 20 ASCII characters for those devices that require the password.
 *
 * For those devices that do not require a password, set to NULL or
 * point to a zero length C string (null terminated).
 *
 * @param the ReinitializeDevice password; can be NULL or empty string
 */
bool Device_Reinitialize_Password_Set(const char *password)
{
    Reinit_Password = password;

    return true;
}

/** Commands a Device re-initialization, to a given state.
 * The request's password must match for the operation to succeed.
 * This implementation provides a framework, but doesn't
 * actually *DO* anything.
 * @note You could use a mix of states and passwords to multiple outcomes.
 * @note You probably want to restart *after* the simple ack has been sent
 *       from the return handler, so just set a local flag here.
 * @ingroup ObjIntf
 *
 * @param rd_data [in,out] The information from the RD request.
 *                         On failure, the error class and code will be set.
 * @return True if succeeds (password is correct), else False.
 */
bool Device_Reinitialize(BACNET_REINITIALIZE_DEVICE_DATA *rd_data)
{
    bool status = false;
    bool password_success = false;

    /* From 16.4.1.1.2 Password
        This optional parameter shall be a CharacterString of up to
        20 characters. For those devices that require the password as a
        protection, the service request shall be denied if the parameter
        is absent or if the password is incorrect. For those devices that
        do not require a password, this parameter shall be ignored.*/
    if (Reinit_Password && strlen(Reinit_Password) > 0) {
        if (characterstring_utf8_length(&rd_data->password) > 20) {
            rd_data->error_class = ERROR_CLASS_SERVICES;
            rd_data->error_code = ERROR_CODE_PARAMETER_OUT_OF_RANGE;
        } else if (characterstring_ansi_same(
                       &rd_data->password, Reinit_Password)) {
            password_success = true;
        } else {
            rd_data->error_class = ERROR_CLASS_SECURITY;
            rd_data->error_code = ERROR_CODE_PASSWORD_FAILURE;
        }
    } else {
        password_success = true;
    }
    if (password_success) {
        switch (rd_data->state) {
            case BACNET_REINIT_COLDSTART:
            case BACNET_REINIT_WARMSTART:
                dcc_set_status_duration(COMMUNICATION_ENABLE, 0);
                /* note: you probably want to restart *after* the
                   simple ack has been sent from the return handler
                   so just set a flag from here */
                Reinitialize_State = rd_data->state;
                status = true;
                break;
            case BACNET_REINIT_STARTBACKUP:
            case BACNET_REINIT_ENDBACKUP:
            case BACNET_REINIT_STARTRESTORE:
            case BACNET_REINIT_ENDRESTORE:
            case BACNET_REINIT_ABORTRESTORE:
                if (dcc_communication_disabled()) {
                    rd_data->error_class = ERROR_CLASS_SERVICES;
                    rd_data->error_code = ERROR_CODE_COMMUNICATION_DISABLED;
                } else {
                    rd_data->error_class = ERROR_CLASS_SERVICES;
                    rd_data->error_code =
                        ERROR_CODE_OPTIONAL_FUNCTIONALITY_NOT_SUPPORTED;
                }
                break;
            case BACNET_REINIT_ACTIVATE_CHANGES:
                /* note: activate changes *after* the simple ack is sent */
                Reinitialize_State = rd_data->state;
                status = true;
                break;
            default:
                rd_data->error_class = ERROR_CLASS_SERVICES;
                rd_data->error_code = ERROR_CODE_PARAMETER_OUT_OF_RANGE;
                break;
        }
    }

    return status;
}

BACNET_REINITIALIZED_STATE Device_Reinitialized_State(void)
{
    return Reinitialize_State;
}

unsigned Device_Count(void)
{
    return 1;
}

uint32_t Device_Index_To_Instance(unsigned index)
{
    (void)index;
    return Object_Instance_Number;
}

/* methods to manipulate the data */

/** Return the Object Instance number for our (single) Device Object.
 * This is a key function, widely invoked by the handler code, since
 * it provides "our" (ie, local) address.
 * @ingroup ObjIntf
 * @return The Instance number used in the BACNET_OBJECT_ID for the Device.
 */
uint32_t Device_Object_Instance_Number(void)
{
#ifdef BAC_ROUTING
    if (Device_Router_Mode) {
        return Routed_Device_Object_Instance_Number();
    } else {
        return Object_Instance_Number;
    }
#else
    return Object_Instance_Number;
#endif
}

bool Device_Set_Object_Instance_Number(uint32_t object_id)
{
    bool status = true; /* return value */

    if (object_id <= BACNET_MAX_INSTANCE) {
        /* Make the change and update the database revision */
        Object_Instance_Number = object_id;
        Device_Inc_Database_Revision();
    } else {
        status = false;
    }

    return status;
}

bool Device_Valid_Object_Instance_Number(uint32_t object_id)
{
    return (Object_Instance_Number == object_id);
}

bool Device_Object_Name(
    uint32_t object_instance, BACNET_CHARACTER_STRING *object_name)
{
    bool status = false;

    if (object_instance == Object_Instance_Number) {
        status = characterstring_copy(object_name, &My_Object_Name);
    }

    return status;
}

bool Device_Set_Object_Name(const BACNET_CHARACTER_STRING *object_name)
{
    bool status = false; /*return value */

    if (!characterstring_same(&My_Object_Name, object_name)) {
        /* Make the change and update the database revision */
        status = characterstring_copy(&My_Object_Name, object_name);
        Device_Inc_Database_Revision();
    }

    return status;
}

bool Device_Object_Name_ANSI_Init(const char *value)
{
    return characterstring_init_ansi(&My_Object_Name, value);
}

BACNET_DEVICE_STATUS Device_System_Status(void)
{
    return System_Status;
}

int Device_Set_System_Status(BACNET_DEVICE_STATUS status, bool local)
{
    int result = 0; /*return value - 0 = ok, -1 = bad value, -2 = not allowed */

    /* We limit the options available depending on whether the source is
     * internal or external. */
    if (local) {
        switch (status) {
            case STATUS_OPERATIONAL:
            case STATUS_OPERATIONAL_READ_ONLY:
            case STATUS_DOWNLOAD_REQUIRED:
            case STATUS_DOWNLOAD_IN_PROGRESS:
            case STATUS_NON_OPERATIONAL:
                System_Status = status;
                break;

                /* Don't support backup at present so don't allow setting */
            case STATUS_BACKUP_IN_PROGRESS:
                result = -2;
                break;

            default:
                result = -1;
                break;
        }
    } else {
        switch (status) {
                /* Allow these for the moment as a way to easily alter
                 * overall device operation. The lack of password protection
                 * or other authentication makes allowing writes to this
                 * property a risky facility to provide.
                 */
            case STATUS_OPERATIONAL:
            case STATUS_OPERATIONAL_READ_ONLY:
            case STATUS_NON_OPERATIONAL:
                System_Status = status;
                break;

                /* Don't allow outsider set this - it should probably
                 * be set if the device config is incomplete or
                 * corrupted or perhaps after some sort of operator
                 * wipe operation.
                 */
            case STATUS_DOWNLOAD_REQUIRED:
                /* Don't allow outsider set this - it should be set
                 * internally at the start of a multi packet download
                 * perhaps indirectly via PT or WF to a config file.
                 */
            case STATUS_DOWNLOAD_IN_PROGRESS:
                /* Don't support backup at present so don't allow setting */
            case STATUS_BACKUP_IN_PROGRESS:
                result = -2;
                break;

            default:
                result = -1;
                break;
        }
    }

    return (result);
}

const char *Device_Vendor_Name(void)
{
    return Vendor_Name;
}

/** Returns the Vendor ID for this Device.
 * See the assignments at
 * http://www.bacnet.org/VendorID/BACnet%20Vendor%20IDs.htm
 * @return The Vendor ID of this Device.
 */
uint16_t Device_Vendor_Identifier(void)
{
    return Vendor_Identifier;
}

void Device_Set_Vendor_Identifier(uint16_t vendor_id)
{
    Vendor_Identifier = vendor_id;
}

const char *Device_Model_Name(void)
{
    return Model_Name;
}

bool Device_Set_Model_Name(const char *name, size_t length)
{
    bool status = false; /*return value */

    if (length < sizeof(Model_Name)) {
        memmove(Model_Name, name, length);
        Model_Name[length] = 0;
        status = true;
    }

    return status;
}

const char *Device_Firmware_Revision(void)
{
    return BACnet_Version;
}

const char *Device_Application_Software_Version(void)
{
    return Application_Software_Version;
}

bool Device_Set_Application_Software_Version(const char *name, size_t length)
{
    bool status = false; /*return value */

    if (length < sizeof(Application_Software_Version)) {
        memmove(Application_Software_Version, name, length);
        Application_Software_Version[length] = 0;
        status = true;
    }

    return status;
}

const char *Device_Description(void)
{
    return Description;
}

bool Device_Set_Description(const char *name, size_t length)
{
    bool status = false; /*return value */

    if (length < sizeof(Description)) {
        memmove(Description, name, length);
        Description[length] = 0;
        status = true;
    }

    return status;
}

const char *Device_Location(void)
{
    return Location;
}

bool Device_Set_Location(const char *name, size_t length)
{
    bool status = false; /*return value */

    if (length < sizeof(Location)) {
        memmove(Location, name, length);
        Location[length] = 0;
        status = true;
    }

    return status;
}

/**
 * @brief Get the device serial-number property value.
 * @return The device serial-number, as a character string.
 */
const char *Device_Serial_Number(void)
{
    return Serial_Number;
}

/**
 * @brief Set the device serial-number property value.
 * @param str [in] The new device serial-number, as a character string.
 * @param length [in] The number of characters in the string.
 * @return true if the device serial-number was set, false if the value was
 *  too long to store in the object.
 */
bool Device_Serial_Number_Set(const char *str, size_t length)
{
    bool status = false; /*return value */

    if (length < sizeof(Serial_Number)) {
        memmove(Serial_Number, str, length);
        Serial_Number[length] = 0;
        status = true;
    }

    return status;
}

uint8_t Device_Protocol_Version(void)
{
    return BACNET_PROTOCOL_VERSION;
}

uint8_t Device_Protocol_Revision(void)
{
    return BACNET_PROTOCOL_REVISION;
}

BACNET_SEGMENTATION Device_Segmentation_Supported(void)
{
    return SEGMENTATION_NONE;
}

uint32_t Device_Database_Revision(void)
{
    return handler_device_object_database_revision();
}

void Device_Set_Database_Revision(uint32_t revision)
{
    handler_device_object_database_revision_set(revision);
}

/*
 * Shortcut for incrementing database revision as this is potentially
 * the most common operation if changing object names and ids is
 * implemented.
 */
void Device_Inc_Database_Revision(void)
{
    handler_device_object_database_revision_increment();
}

/** Get the total count of objects supported by this Device Object.
 * @note Since many network clients depend on the object list
 *       for discovery, it must be consistent!
 * @return The count of objects, for all supported Object types.
 */
unsigned Device_Object_List_Count(void)
{
    return handler_device_object_list_count();
}

/** Lookup the Object at the given array index in the Device's Object List.
 * Even though we don't keep a single linear array of objects in the Device,
 * this method acts as though we do and works through a virtual, concatenated
 * array of all of our object type arrays.
 *
 * @param array_index [in] The desired array index (1 to N)
 * @param object_type [out] The object's type, if found.
 * @param instance [out] The object's instance number, if found.
 * @return True if found, else false.
 */
bool Device_Object_List_Identifier(
    uint32_t array_index, BACNET_OBJECT_TYPE *object_type, uint32_t *instance)
{
    return handler_device_object_list_identifier(array_index, object_type, instance);
}

/** Determine if we have an object with the given object_name.
 * If the object_type and object_instance pointers are not null,
 * and the lookup succeeds, they will be given the resulting values.
 * @param object_name [in] The desired Object Name to look for.
 * @param object_type [out] The BACNET_OBJECT_TYPE of the matching Object.
 * @param object_instance [out] The object instance number of the matching
 * Object.
 * @return True on success or else False if not found.
 */
<<<<<<< HEAD
bool Device_Valid_Object_Name(BACNET_CHARACTER_STRING *object_name,
    BACNET_OBJECT_TYPE *object_type,
    uint32_t *object_instance)
{
    return handler_device_valid_object_name(object_name, object_type, object_instance);
=======
bool Device_Valid_Object_Name(
    const BACNET_CHARACTER_STRING *object_name1,
    BACNET_OBJECT_TYPE *object_type,
    uint32_t *object_instance)
{
    bool found = false;
    BACNET_OBJECT_TYPE type = OBJECT_NONE;
    uint32_t instance;
    uint32_t max_objects = 0, i = 0;
    bool check_id = false;
    BACNET_CHARACTER_STRING object_name2;
    struct object_functions *pObject = NULL;

    max_objects = Device_Object_List_Count();
    for (i = 1; i <= max_objects; i++) {
        check_id = Device_Object_List_Identifier(i, &type, &instance);
        if (check_id) {
            pObject = Device_Objects_Find_Functions(type);
            if ((pObject != NULL) && (pObject->Object_Name != NULL) &&
                (pObject->Object_Name(instance, &object_name2) &&
                 characterstring_same(object_name1, &object_name2))) {
                found = true;
                if (object_type) {
                    *object_type = type;
                }
                if (object_instance) {
                    *object_instance = instance;
                }
                break;
            }
        }
    }

    return found;
>>>>>>> e71c4177
}

/** Determine if we have an object of this type and instance number.
 * @param object_type [in] The desired BACNET_OBJECT_TYPE
 * @param object_instance [in] The object instance number to be looked up.
 * @return True if found, else False if no such Object in this device.
 */
bool Device_Valid_Object_Id(
    BACNET_OBJECT_TYPE object_type, uint32_t object_instance)
{
    return handler_device_object_instance_valid(object_type, object_instance);
}

/** Copy a child object's object_name value, given its ID.
 * @param object_type [in] The BACNET_OBJECT_TYPE of the child Object.
 * @param object_instance [in] The object instance number of the child Object.
 * @param object_name [out] The Object Name found for this child Object.
 * @return True on success or else False if not found.
 */
bool Device_Object_Name_Copy(
    BACNET_OBJECT_TYPE object_type,
    uint32_t object_instance,
    BACNET_CHARACTER_STRING *object_name)
{
    return handler_device_object_name_copy(object_type, object_instance,
        object_name);
}

static void Update_Current_Time(void)
{
    datetime_local(
        &Local_Date, &Local_Time, &UTC_Offset, &Daylight_Savings_Status);
}

void Device_getCurrentDateTime(BACNET_DATE_TIME *DateTime)
{
    Update_Current_Time();

    DateTime->date = Local_Date;
    DateTime->time = Local_Time;
}

int32_t Device_UTC_Offset(void)
{
    Update_Current_Time();

    return UTC_Offset;
}

void Device_UTC_Offset_Set(int16_t offset)
{
    UTC_Offset = offset;
}

bool Device_Daylight_Savings_Status(void)
{
    return Daylight_Savings_Status;
}

#if defined(BACNET_TIME_MASTER)
/**
 * Sets the time sync interval in minutes
 *
 * @param flag
 * This property, of type BOOLEAN, specifies whether (TRUE)
 * or not (FALSE) clock-aligned periodic time synchronization is
 * enabled. If periodic time synchronization is enabled and the
 * time synchronization interval is a factor of (divides without
 * remainder) an hour or day, then the beginning of the period
 * specified for time synchronization shall be aligned to the hour or
 * day, respectively. If this property is present, it shall be writable.
 */
bool Device_Align_Intervals_Set(bool flag)
{
    Align_Intervals = flag;

    return true;
}

bool Device_Align_Intervals(void)
{
    return Align_Intervals;
}

/**
 * Sets the time sync interval in minutes
 *
 * @param minutes
 * This property, of type Unsigned, specifies the periodic
 * interval in minutes at which TimeSynchronization and
 * UTCTimeSynchronization requests shall be sent. If this
 * property has a value of zero, then periodic time synchronization is
 * disabled. If this property is present, it shall be writable.
 */
bool Device_Time_Sync_Interval_Set(uint32_t minutes)
{
    Interval_Minutes = minutes;

    return true;
}

uint32_t Device_Time_Sync_Interval(void)
{
    return Interval_Minutes;
}

/**
 * Sets the time sync interval offset value.
 *
 * @param minutes
 * This property, of type Unsigned, specifies the offset in
 * minutes from the beginning of the period specified for time
 * synchronization until the actual time synchronization requests
 * are sent. The offset used shall be the value of Interval_Offset
 * modulo the value of Time_Synchronization_Interval;
 * e.g., if Interval_Offset has the value 31 and
 * Time_Synchronization_Interval is 30, the offset used shall be 1.
 * Interval_Offset shall have no effect if Align_Intervals is
 * FALSE. If this property is present, it shall be writable.
 */
bool Device_Interval_Offset_Set(uint32_t minutes)
{
    Interval_Offset_Minutes = minutes;

    return true;
}

uint32_t Device_Interval_Offset(void)
{
    return Interval_Offset_Minutes;
}
#endif

/* return the length of the apdu encoded or BACNET_STATUS_ERROR for error or
   BACNET_STATUS_ABORT for abort message */
int Device_Read_Property_Local(BACNET_READ_PROPERTY_DATA *rpdata)
{
    int apdu_len = 0; /* return value */
    BACNET_BIT_STRING bit_string = { 0 };
    BACNET_CHARACTER_STRING char_string = { 0 };
    uint32_t count = 0;
    uint8_t *apdu = NULL;
    uint16_t apdu_max = 0;

    if ((rpdata == NULL) || (rpdata->application_data == NULL) ||
        (rpdata->application_data_len == 0)) {
        return 0;
    }
    apdu = rpdata->application_data;
    apdu_max = rpdata->application_data_len;
    switch (rpdata->object_property) {
        case PROP_OBJECT_IDENTIFIER:
            apdu_len = encode_application_object_id(
                &apdu[0], OBJECT_DEVICE, Object_Instance_Number);
            break;
        case PROP_OBJECT_NAME:
            apdu_len =
                encode_application_character_string(&apdu[0], &My_Object_Name);
            break;
        case PROP_OBJECT_TYPE:
            apdu_len = encode_application_enumerated(&apdu[0], OBJECT_DEVICE);
            break;
        case PROP_DESCRIPTION:
            characterstring_init_ansi(&char_string, Description);
            apdu_len =
                encode_application_character_string(&apdu[0], &char_string);
            break;
        case PROP_SYSTEM_STATUS:
            apdu_len = encode_application_enumerated(&apdu[0], System_Status);
            break;
        case PROP_VENDOR_NAME:
            characterstring_init_ansi(&char_string, Vendor_Name);
            apdu_len =
                encode_application_character_string(&apdu[0], &char_string);
            break;
        case PROP_VENDOR_IDENTIFIER:
            apdu_len = encode_application_unsigned(&apdu[0], Vendor_Identifier);
            break;
        case PROP_MODEL_NAME:
            characterstring_init_ansi(&char_string, Model_Name);
            apdu_len =
                encode_application_character_string(&apdu[0], &char_string);
            break;
        case PROP_FIRMWARE_REVISION:
            characterstring_init_ansi(&char_string, BACnet_Version);
            apdu_len =
                encode_application_character_string(&apdu[0], &char_string);
            break;
        case PROP_APPLICATION_SOFTWARE_VERSION:
            characterstring_init_ansi(
                &char_string, Application_Software_Version);
            apdu_len =
                encode_application_character_string(&apdu[0], &char_string);
            break;
        case PROP_LOCATION:
            characterstring_init_ansi(&char_string, Location);
            apdu_len =
                encode_application_character_string(&apdu[0], &char_string);
            break;
        case PROP_LOCAL_TIME:
            Update_Current_Time();
            apdu_len = encode_application_time(&apdu[0], &Local_Time);
            break;
        case PROP_UTC_OFFSET:
            Update_Current_Time();
            apdu_len = encode_application_signed(&apdu[0], UTC_Offset);
            break;
        case PROP_LOCAL_DATE:
            Update_Current_Time();
            apdu_len = encode_application_date(&apdu[0], &Local_Date);
            break;
        case PROP_DAYLIGHT_SAVINGS_STATUS:
            Update_Current_Time();
            apdu_len =
                encode_application_boolean(&apdu[0], Daylight_Savings_Status);
            break;
        case PROP_PROTOCOL_VERSION:
            apdu_len = encode_application_unsigned(
                &apdu[0], Device_Protocol_Version());
            break;
        case PROP_PROTOCOL_REVISION:
            apdu_len = encode_application_unsigned(
                &apdu[0], Device_Protocol_Revision());
            break;
        case PROP_PROTOCOL_SERVICES_SUPPORTED:
<<<<<<< HEAD
            handler_device_services_supported(&bit_string);
=======
            /* Note: list of services that are executed, not initiated. */
            bitstring_init(&bit_string);
            for (i = 0; i < MAX_BACNET_SERVICES_SUPPORTED; i++) {
                /* automatic lookup based on handlers set */
                bitstring_set_bit(
                    &bit_string, (uint8_t)i,
                    apdu_service_supported((BACNET_SERVICES_SUPPORTED)i));
            }
>>>>>>> e71c4177
            apdu_len = encode_application_bitstring(&apdu[0], &bit_string);
            break;
        case PROP_PROTOCOL_OBJECT_TYPES_SUPPORTED:
            handler_device_object_types_supported(&bit_string);
            apdu_len = encode_application_bitstring(&apdu[0], &bit_string);
            break;
        case PROP_OBJECT_LIST:
<<<<<<< HEAD
            count = handler_device_object_list_count();
            apdu_len = bacnet_array_encode(rpdata->object_instance,
                rpdata->array_index, handler_device_object_list_element_encode, 
                count, apdu, apdu_max);
=======
            count = Device_Object_List_Count();
            apdu_len = bacnet_array_encode(
                rpdata->object_instance, rpdata->array_index,
                Device_Object_List_Element_Encode, count, apdu, apdu_max);
>>>>>>> e71c4177
            if (apdu_len == BACNET_STATUS_ABORT) {
                rpdata->error_code =
                    ERROR_CODE_ABORT_SEGMENTATION_NOT_SUPPORTED;
            } else if (apdu_len == BACNET_STATUS_ERROR) {
                rpdata->error_class = ERROR_CLASS_PROPERTY;
                rpdata->error_code = ERROR_CODE_INVALID_ARRAY_INDEX;
            }
            break;
        case PROP_MAX_APDU_LENGTH_ACCEPTED:
            apdu_len = encode_application_unsigned(&apdu[0], MAX_APDU);
            break;
        case PROP_SEGMENTATION_SUPPORTED:
            apdu_len = encode_application_enumerated(
                &apdu[0], Device_Segmentation_Supported());
            break;
        case PROP_APDU_TIMEOUT:
            apdu_len = encode_application_unsigned(&apdu[0], apdu_timeout());
            break;
        case PROP_NUMBER_OF_APDU_RETRIES:
            apdu_len = encode_application_unsigned(&apdu[0], apdu_retries());
            break;
        case PROP_DEVICE_ADDRESS_BINDING:
#if (MAX_ADDRESS_CACHE > 0)
            apdu_len = address_list_encode(&apdu[0], apdu_max);
#endif
            break;
        case PROP_DATABASE_REVISION:
            apdu_len = encode_application_unsigned(&apdu[0], 
                Device_Database_Revision());
            break;
#if defined(BACDL_MSTP)
        case PROP_MAX_INFO_FRAMES:
            apdu_len =
                encode_application_unsigned(&apdu[0], dlmstp_max_info_frames());
            break;
        case PROP_MAX_MASTER:
            apdu_len =
                encode_application_unsigned(&apdu[0], dlmstp_max_master());
            break;
#endif
#if defined(BACNET_TIME_MASTER)
        case PROP_TIME_SYNCHRONIZATION_RECIPIENTS:
            apdu_len = handler_timesync_encode_recipients(&apdu[0], MAX_APDU);
            if (apdu_len < 0) {
                rpdata->error_code =
                    ERROR_CODE_ABORT_SEGMENTATION_NOT_SUPPORTED;
                apdu_len = BACNET_STATUS_ABORT;
            }
            break;
        case PROP_TIME_SYNCHRONIZATION_INTERVAL:
            apdu_len = encode_application_unsigned(
                &apdu[0], Device_Time_Sync_Interval());
            break;
        case PROP_ALIGN_INTERVALS:
            apdu_len =
                encode_application_boolean(&apdu[0], Device_Align_Intervals());
            break;
        case PROP_INTERVAL_OFFSET:
            apdu_len =
                encode_application_unsigned(&apdu[0], Device_Interval_Offset());
            break;
#endif
        case PROP_ACTIVE_COV_SUBSCRIPTIONS:
            if ((apdu_len = handler_cov_encode_subscriptions(
                     &apdu[0], apdu_max)) < 0) {
                rpdata->error_code =
                    ERROR_CODE_ABORT_SEGMENTATION_NOT_SUPPORTED;
                apdu_len = BACNET_STATUS_ABORT;
            }
            break;
        case PROP_SERIAL_NUMBER:
            characterstring_init_ansi(&char_string, Serial_Number);
            apdu_len =
                encode_application_character_string(&apdu[0], &char_string);
            break;
        default:
            rpdata->error_class = ERROR_CLASS_PROPERTY;
            rpdata->error_code = ERROR_CODE_UNKNOWN_PROPERTY;
            apdu_len = BACNET_STATUS_ERROR;
            break;
    }
    /*  only array properties can have array options */
    if ((apdu_len >= 0) && (rpdata->object_property != PROP_OBJECT_LIST) &&
        (rpdata->array_index != BACNET_ARRAY_ALL)) {
        rpdata->error_class = ERROR_CLASS_PROPERTY;
        rpdata->error_code = ERROR_CODE_PROPERTY_IS_NOT_AN_ARRAY;
        apdu_len = BACNET_STATUS_ERROR;
    }

    return apdu_len;
}

<<<<<<< HEAD
=======
/** Looks up the common Object and Property, and encodes its Value in an
 * APDU. Sets the error class and code if request is not appropriate.
 * @param pObject - object table
 * @param rpdata [in,out] Structure with the requested Object & Property info
 *  on entry, and APDU message on return.
 * @return The length of the APDU on success, else BACNET_STATUS_ERROR
 */
static int Read_Property_Common(
    const struct object_functions *pObject, BACNET_READ_PROPERTY_DATA *rpdata)
{
    int apdu_len = BACNET_STATUS_ERROR;
    BACNET_CHARACTER_STRING char_string;
    uint8_t *apdu = NULL;
#if (BACNET_PROTOCOL_REVISION >= 14)
    struct special_property_list_t property_list;
#endif

    if ((rpdata->application_data == NULL) ||
        (rpdata->application_data_len == 0)) {
        return 0;
    }
    apdu = rpdata->application_data;
    if (property_list_common(rpdata->object_property)) {
        apdu_len = property_list_common_encode(rpdata, Object_Instance_Number);
    } else if (rpdata->object_property == PROP_OBJECT_NAME) {
        /*  only array properties can have array options */
        if (rpdata->array_index != BACNET_ARRAY_ALL) {
            rpdata->error_class = ERROR_CLASS_PROPERTY;
            rpdata->error_code = ERROR_CODE_PROPERTY_IS_NOT_AN_ARRAY;
            apdu_len = BACNET_STATUS_ERROR;
        } else {
            characterstring_init_ansi(&char_string, "");
            if (pObject->Object_Name) {
                (void)pObject->Object_Name(
                    rpdata->object_instance, &char_string);
            }
            apdu_len =
                encode_application_character_string(&apdu[0], &char_string);
        }
#if (BACNET_PROTOCOL_REVISION >= 14)
    } else if (rpdata->object_property == PROP_PROPERTY_LIST) {
        Device_Objects_Property_List(
            rpdata->object_type, rpdata->object_instance, &property_list);
        apdu_len = property_list_encode(
            rpdata, property_list.Required.pList, property_list.Optional.pList,
            property_list.Proprietary.pList);
#endif
    } else if (pObject->Object_Read_Property) {
        apdu_len = pObject->Object_Read_Property(rpdata);
    }

    return apdu_len;
}

>>>>>>> e71c4177
/** Looks up the requested Object and Property, and encodes its Value in an
 * APDU.
 * @ingroup ObjIntf
 * If the Object or Property can't be found, sets the error class and code.
 *
 * @param rpdata [in,out] Structure with the desired Object and Property info
 *                 on entry, and APDU message on return.
 * @return The length of the APDU on success, else BACNET_STATUS_ERROR
 */
int Device_Read_Property(BACNET_READ_PROPERTY_DATA *rpdata)
{
    return handler_device_read_property(rpdata);
}

/* returns true if successful */
bool Device_Write_Property_Local(BACNET_WRITE_PROPERTY_DATA *wp_data)
{
    bool status = false; /* return value */
    int len = 0;
    BACNET_APPLICATION_DATA_VALUE value;
    BACNET_OBJECT_TYPE object_type = OBJECT_NONE;
    uint32_t object_instance = 0;
    int result = 0;
#if defined(BACNET_TIME_MASTER)
    uint32_t minutes = 0;
#endif

    /* decode the some of the request */
    len = bacapp_decode_application_data(
        wp_data->application_data, wp_data->application_data_len, &value);
    if (len < 0) {
        /* error while decoding - a value larger than we can handle */
        wp_data->error_class = ERROR_CLASS_PROPERTY;
        wp_data->error_code = ERROR_CODE_VALUE_OUT_OF_RANGE;
        return false;
    }
    if ((wp_data->object_property != PROP_OBJECT_LIST) &&
        (wp_data->array_index != BACNET_ARRAY_ALL)) {
        /*  only array properties can have array options */
        wp_data->error_class = ERROR_CLASS_PROPERTY;
        wp_data->error_code = ERROR_CODE_PROPERTY_IS_NOT_AN_ARRAY;
        return false;
    }
    /* FIXME: len < application_data_len: more data? */
    switch (wp_data->object_property) {
        case PROP_OBJECT_IDENTIFIER:
            status = write_property_type_valid(
                wp_data, &value, BACNET_APPLICATION_TAG_OBJECT_ID);
            if (status) {
                if ((value.type.Object_Id.type == OBJECT_DEVICE) &&
                    (Device_Set_Object_Instance_Number(
                        value.type.Object_Id.instance))) {
                    /* FIXME: we could send an I-Am broadcast to let the world
                     * know */
                } else {
                    status = false;
                    wp_data->error_class = ERROR_CLASS_PROPERTY;
                    wp_data->error_code = ERROR_CODE_VALUE_OUT_OF_RANGE;
                }
            }
            break;
        case PROP_NUMBER_OF_APDU_RETRIES:
            status = write_property_type_valid(
                wp_data, &value, BACNET_APPLICATION_TAG_UNSIGNED_INT);
            if (status) {
                /* FIXME: bounds check? */
                apdu_retries_set((uint8_t)value.type.Unsigned_Int);
            }
            break;
        case PROP_APDU_TIMEOUT:
            status = write_property_type_valid(
                wp_data, &value, BACNET_APPLICATION_TAG_UNSIGNED_INT);
            if (status) {
                /* FIXME: bounds check? */
                apdu_timeout_set((uint16_t)value.type.Unsigned_Int);
            }
            break;
        case PROP_VENDOR_IDENTIFIER:
            status = write_property_type_valid(
                wp_data, &value, BACNET_APPLICATION_TAG_UNSIGNED_INT);
            if (status) {
                /* FIXME: bounds check? */
                Device_Set_Vendor_Identifier((uint16_t)value.type.Unsigned_Int);
            }
            break;
        case PROP_SYSTEM_STATUS:
            status = write_property_type_valid(
                wp_data, &value, BACNET_APPLICATION_TAG_ENUMERATED);
            if (status) {
                result = Device_Set_System_Status(
                    (BACNET_DEVICE_STATUS)value.type.Enumerated, false);
                if (result != 0) {
                    /* result: - 0 = ok, -1 = bad value, -2 = not allowed */
                    status = false;
                    wp_data->error_class = ERROR_CLASS_PROPERTY;
                    if (result == -1) {
                        wp_data->error_code = ERROR_CODE_VALUE_OUT_OF_RANGE;
                    } else {
                        wp_data->error_code =
                            ERROR_CODE_OPTIONAL_FUNCTIONALITY_NOT_SUPPORTED;
                    }
                }
            }
            break;
        case PROP_OBJECT_NAME:
            status = write_property_string_valid(
                wp_data, &value, characterstring_capacity(&My_Object_Name));
            if (status) {
                /* All the object names in a device must be unique */
                if (Device_Valid_Object_Name(
                        &value.type.Character_String, &object_type,
                        &object_instance)) {
                    if ((object_type == wp_data->object_type) &&
                        (object_instance == wp_data->object_instance)) {
                        /* writing same name to same object */
                        status = true;
                    } else {
                        status = false;
                        wp_data->error_class = ERROR_CLASS_PROPERTY;
                        wp_data->error_code = ERROR_CODE_DUPLICATE_NAME;
                    }
                } else {
                    Device_Set_Object_Name(&value.type.Character_String);
                }
            }
            break;
        case PROP_LOCATION:
            status = write_property_empty_string_valid(
                wp_data, &value, MAX_DEV_LOC_LEN);
            if (status) {
                Device_Set_Location(
                    characterstring_value(&value.type.Character_String),
                    characterstring_length(&value.type.Character_String));
            }
            break;

        case PROP_DESCRIPTION:
            status = write_property_empty_string_valid(
                wp_data, &value, MAX_DEV_DESC_LEN);
            if (status) {
                Device_Set_Description(
                    characterstring_value(&value.type.Character_String),
                    characterstring_length(&value.type.Character_String));
            }
            break;
        case PROP_MODEL_NAME:
            status = write_property_empty_string_valid(
                wp_data, &value, MAX_DEV_MOD_LEN);
            if (status) {
                Device_Set_Model_Name(
                    characterstring_value(&value.type.Character_String),
                    characterstring_length(&value.type.Character_String));
            }
            break;
#if defined(BACNET_TIME_MASTER)
        case PROP_TIME_SYNCHRONIZATION_INTERVAL:
            status = write_property_type_valid(
                wp_data, &value, BACNET_APPLICATION_TAG_UNSIGNED_INT);
            if (status) {
                if (value.type.Unsigned_Int < 65535) {
                    minutes = value.type.Unsigned_Int;
                    Device_Time_Sync_Interval_Set(minutes);
                    status = true;
                } else {
                    wp_data->error_class = ERROR_CLASS_PROPERTY;
                    wp_data->error_code = ERROR_CODE_VALUE_OUT_OF_RANGE;
                }
            }
            break;
        case PROP_ALIGN_INTERVALS:
            status = write_property_type_valid(
                wp_data, &value, BACNET_APPLICATION_TAG_BOOLEAN);
            if (status) {
                Device_Align_Intervals_Set(value.type.Boolean);
                status = true;
            }
            break;
        case PROP_INTERVAL_OFFSET:
            status = write_property_type_valid(
                wp_data, &value, BACNET_APPLICATION_TAG_UNSIGNED_INT);
            if (status) {
                if (value.type.Unsigned_Int < 65535) {
                    minutes = value.type.Unsigned_Int;
                    Device_Interval_Offset_Set(minutes);
                    status = true;
                } else {
                    wp_data->error_class = ERROR_CLASS_PROPERTY;
                    wp_data->error_code = ERROR_CODE_VALUE_OUT_OF_RANGE;
                }
            }
            break;
#endif
        case PROP_UTC_OFFSET:
            status = write_property_type_valid(
                wp_data, &value, BACNET_APPLICATION_TAG_SIGNED_INT);
            if (status) {
                if ((value.type.Signed_Int < (12 * 60)) &&
                    (value.type.Signed_Int > (-12 * 60))) {
                    Device_UTC_Offset_Set(value.type.Signed_Int);
                    status = true;
                } else {
                    wp_data->error_class = ERROR_CLASS_PROPERTY;
                    wp_data->error_code = ERROR_CODE_VALUE_OUT_OF_RANGE;
                }
            }
            break;
#if defined(BACDL_MSTP)
        case PROP_MAX_INFO_FRAMES:
            status = write_property_type_valid(
                wp_data, &value, BACNET_APPLICATION_TAG_UNSIGNED_INT);
            if (status) {
                if (value.type.Unsigned_Int <= 255) {
                    dlmstp_set_max_info_frames(
                        (uint8_t)value.type.Unsigned_Int);
                } else {
                    status = false;
                    wp_data->error_class = ERROR_CLASS_PROPERTY;
                    wp_data->error_code = ERROR_CODE_VALUE_OUT_OF_RANGE;
                }
            }
            break;
        case PROP_MAX_MASTER:
            status = write_property_type_valid(
                wp_data, &value, BACNET_APPLICATION_TAG_UNSIGNED_INT);
            if (status) {
                if ((value.type.Unsigned_Int > 0) &&
                    (value.type.Unsigned_Int <= 127)) {
                    dlmstp_set_max_master((uint8_t)value.type.Unsigned_Int);
                } else {
                    status = false;
                    wp_data->error_class = ERROR_CLASS_PROPERTY;
                    wp_data->error_code = ERROR_CODE_VALUE_OUT_OF_RANGE;
                }
            }
            break;
#endif
        default:
<<<<<<< HEAD
            if (Property_List_Member(
                    wp_data->object_instance, wp_data->object_property)) {
                wp_data->error_class = ERROR_CLASS_PROPERTY;
                wp_data->error_code = ERROR_CODE_WRITE_ACCESS_DENIED;
=======
            if (property_lists_member(
                    Device_Properties_Required, Device_Properties_Optional,
                    Device_Properties_Proprietary, wp_data->object_property)) {
                wp_data->error_class = ERROR_CLASS_PROPERTY;
                wp_data->error_code = ERROR_CODE_WRITE_ACCESS_DENIED;
            } else {
                wp_data->error_class = ERROR_CLASS_PROPERTY;
                wp_data->error_code = ERROR_CODE_UNKNOWN_PROPERTY;
            }
    }

    return status;
}

/**
 * @brief Handles the writing of the object name property
 * @param wp_data [in,out] WriteProperty data structure
 * @param Object_Write_Property object specific function to write the property
 * @return True on success, else False if there is an error.
 */
static bool Device_Write_Property_Object_Name(
    BACNET_WRITE_PROPERTY_DATA *wp_data,
    write_property_function Object_Write_Property)
{
    bool status = false; /* return value */
    int len = 0;
    BACNET_CHARACTER_STRING value;
    BACNET_OBJECT_TYPE object_type = OBJECT_NONE;
    uint32_t object_instance = 0;
    int apdu_size = 0;
    const uint8_t *apdu = NULL;

    if (!wp_data) {
        return false;
    }
    if (wp_data->array_index != BACNET_ARRAY_ALL) {
        /*  only array properties can have array options */
        wp_data->error_class = ERROR_CLASS_PROPERTY;
        wp_data->error_code = ERROR_CODE_PROPERTY_IS_NOT_AN_ARRAY;
        return false;
    }
    apdu = wp_data->application_data;
    apdu_size = wp_data->application_data_len;
    len = bacnet_character_string_application_decode(apdu, apdu_size, &value);
    if (len > 0) {
        if ((characterstring_encoding(&value) != CHARACTER_ANSI_X34) ||
            (characterstring_length(&value) == 0) ||
            (!characterstring_printable(&value))) {
            wp_data->error_class = ERROR_CLASS_PROPERTY;
            wp_data->error_code = ERROR_CODE_VALUE_OUT_OF_RANGE;
        } else {
            status = true;
        }
    } else if (len == 0) {
        wp_data->error_class = ERROR_CLASS_PROPERTY;
        wp_data->error_code = ERROR_CODE_INVALID_DATA_TYPE;
    } else {
        wp_data->error_class = ERROR_CLASS_PROPERTY;
        wp_data->error_code = ERROR_CODE_VALUE_OUT_OF_RANGE;
    }
    if (status) {
        /* All the object names in a device must be unique */
        if (Device_Valid_Object_Name(&value, &object_type, &object_instance)) {
            if ((object_type == wp_data->object_type) &&
                (object_instance == wp_data->object_instance)) {
                /* writing same name to same object */
                status = true;
>>>>>>> e71c4177
            } else {
                wp_data->error_class = ERROR_CLASS_PROPERTY;
                wp_data->error_code = ERROR_CODE_UNKNOWN_PROPERTY;
            }
            break;
    }

    return status;
}

/**
 * @brief Set the callback for a WriteProperty successful operation
 * @param cb [in] The function to be called, or NULL to disable
 */
void Device_Write_Property_Store_Callback_Set(write_property_function cb)
{
    Device_Write_Property_Store_Callback = cb;
}

/**
 * @brief Store the value of a property when WriteProperty is successful
 */
static void Device_Write_Property_Store(BACNET_WRITE_PROPERTY_DATA *wp_data)
{
    if (Device_Write_Property_Store_Callback) {
        (void)Device_Write_Property_Store_Callback(wp_data);
    }
}

/** Looks up the requested Object and Property, and set the new Value in it,
 *  if allowed.
 * If the Object or Property can't be found, sets the error class and code.
 * @ingroup ObjIntf
 *
 * @param wp_data [in,out] Structure with the desired Object and Property info
 *              and new Value on entry, and APDU message on return.
 * @return True on success, else False if there is an error.
 */
bool Device_Write_Property(BACNET_WRITE_PROPERTY_DATA *wp_data)
{
<<<<<<< HEAD
    return handler_device_write_property(wp_data);
=======
    bool status = false; /* Ever the pessimist! */
    struct object_functions *pObject = NULL;

    /* initialize the default return values */
    wp_data->error_class = ERROR_CLASS_OBJECT;
    wp_data->error_code = ERROR_CODE_UNKNOWN_OBJECT;
    pObject = Device_Objects_Find_Functions(wp_data->object_type);
    if (pObject != NULL) {
        if (pObject->Object_Valid_Instance &&
            pObject->Object_Valid_Instance(wp_data->object_instance)) {
            if (pObject->Object_Write_Property) {
#if (BACNET_PROTOCOL_REVISION >= 14)
                if (wp_data->object_property == PROP_PROPERTY_LIST) {
                    wp_data->error_class = ERROR_CLASS_PROPERTY;
                    wp_data->error_code = ERROR_CODE_WRITE_ACCESS_DENIED;
                    return status;
                }
#endif
                if (wp_data->object_property == PROP_OBJECT_NAME) {
                    status = Device_Write_Property_Object_Name(
                        wp_data, pObject->Object_Write_Property);
                } else {
                    status = pObject->Object_Write_Property(wp_data);
                }
                if (status) {
                    Device_Write_Property_Store(wp_data);
                }
            } else {
                wp_data->error_class = ERROR_CLASS_PROPERTY;
                wp_data->error_code = ERROR_CODE_WRITE_ACCESS_DENIED;
            }
        } else {
            wp_data->error_class = ERROR_CLASS_OBJECT;
            wp_data->error_code = ERROR_CODE_UNKNOWN_OBJECT;
        }
    } else {
        wp_data->error_class = ERROR_CLASS_OBJECT;
        wp_data->error_code = ERROR_CODE_UNKNOWN_OBJECT;
    }

    return (status);
>>>>>>> e71c4177
}

/**
 * @brief AddListElement from an object list property
 * @param list_element [in] Pointer to the BACnet_List_Element_Data structure,
 * which is packed with the information from the request.
 * @return The length of the apdu encoded or #BACNET_STATUS_ERROR or
 * #BACNET_STATUS_ABORT or #BACNET_STATUS_REJECT.
 */
int Device_Add_List_Element(BACNET_LIST_ELEMENT_DATA *list_element)
{
    return handler_device_object_list_element_add(list_element);
}

/**
 * @brief RemoveListElement from an object list property
 * @param list_element [in] Pointer to the BACnet_List_Element_Data structure,
 * which is packed with the information from the request.
 * @return The length of the apdu encoded or #BACNET_STATUS_ERROR or
 * #BACNET_STATUS_ABORT or #BACNET_STATUS_REJECT.
 */
int Device_Remove_List_Element(BACNET_LIST_ELEMENT_DATA *list_element)
{
    return handler_device_object_list_element_remove(list_element);
}

/** Looks up the requested Object, and fills the Property Value list.
 * If the Object or Property can't be found, returns false.
 * @ingroup ObjHelpers
 * @param [in] The object type to be looked up.
 * @param [in] The object instance number to be looked up.
 * @param [out] The value list
 * @return True if the object instance supports this feature and value changed.
 */
bool Device_Encode_Value_List(
    BACNET_OBJECT_TYPE object_type,
    uint32_t object_instance,
    BACNET_PROPERTY_VALUE *value_list)
{
    return handler_device_object_value_list(object_type, object_instance, value_list);
}

/** Checks the COV flag in the requested Object
 * @ingroup ObjHelpers
 * @param [in] The object type to be looked up.
 * @param [in] The object instance to be looked up.
 * @return True if the COV flag is set
 */
bool Device_COV(BACNET_OBJECT_TYPE object_type, uint32_t object_instance)
{
    return handler_device_object_cov(object_type, object_instance);
}

/** Clears the COV flag in the requested Object
 * @ingroup ObjHelpers
 * @param [in] The object type to be looked up.
 * @param [in] The object instance to be looked up.
 */
void Device_COV_Clear(BACNET_OBJECT_TYPE object_type, uint32_t object_instance)
{
    handler_device_object_cov_clear(object_type, object_instance);
}

/**
 * @brief Creates a child object, if supported
 * @ingroup ObjHelpers
 * @param data - CreateObject data, including error codes if failures
 * @return true if object has been created
 */
bool Device_Create_Object(BACNET_CREATE_OBJECT_DATA *data)
{
<<<<<<< HEAD
    return handler_device_object_create(data);
=======
    bool status = false;
    struct object_functions *pObject = NULL;
    uint32_t object_instance;

    pObject = Device_Objects_Find_Functions(data->object_type);
    if (pObject != NULL) {
        if (!pObject->Object_Create) {
            /*  The device supports the object type and may have
                sufficient space, but does not support the creation of the
                object for some other reason.*/
            data->error_class = ERROR_CLASS_OBJECT;
            data->error_code = ERROR_CODE_DYNAMIC_CREATION_NOT_SUPPORTED;
        } else if (
            pObject->Object_Valid_Instance &&
            pObject->Object_Valid_Instance(data->object_instance)) {
            /* The object being created already exists */
            data->error_class = ERROR_CLASS_OBJECT;
            data->error_code = ERROR_CODE_OBJECT_IDENTIFIER_ALREADY_EXISTS;
        } else {
            if (data->list_of_initial_values) {
                /* FIXME: add support for writing to list of initial values */
                /*  A property specified by the Property_Identifier in the
                    List of Initial Values does not support initialization
                    during the CreateObject service. */
                data->first_failed_element_number = 1;
                data->error_class = ERROR_CLASS_PROPERTY;
                data->error_code = ERROR_CODE_WRITE_ACCESS_DENIED;
                /* and the object shall not be created */
            } else {
                object_instance = pObject->Object_Create(data->object_instance);
                if (object_instance == BACNET_MAX_INSTANCE) {
                    /* The device cannot allocate the space needed
                    for the new object.*/
                    data->error_class = ERROR_CLASS_RESOURCES;
                    data->error_code = ERROR_CODE_NO_SPACE_FOR_OBJECT;
                } else {
                    /* required by ACK */
                    data->object_instance = object_instance;
                    Device_Inc_Database_Revision();
                    status = true;
                }
            }
        }
    } else {
        /* The device does not support the specified object type. */
        data->error_class = ERROR_CLASS_OBJECT;
        data->error_code = ERROR_CODE_UNSUPPORTED_OBJECT_TYPE;
    }

    return status;
>>>>>>> e71c4177
}

/**
 * @brief Deletes a child object, if supported
 * @ingroup ObjHelpers
 * @param data - DeleteObject data, including error codes if failures
 * @return true if object has been deleted
 */
bool Device_Delete_Object(BACNET_DELETE_OBJECT_DATA *data)
{
<<<<<<< HEAD
    return handler_device_object_delete(data);
=======
    bool status = false;
    struct object_functions *pObject = NULL;

    pObject = Device_Objects_Find_Functions(data->object_type);
    if (pObject != NULL) {
        if (!pObject->Object_Delete) {
            /*  The device supports the object type
                but does not support the deletion of the
                object for some reason.*/
            data->error_class = ERROR_CLASS_OBJECT;
            data->error_code = ERROR_CODE_OBJECT_DELETION_NOT_PERMITTED;
        } else if (
            pObject->Object_Valid_Instance &&
            pObject->Object_Valid_Instance(data->object_instance)) {
            /* The object being deleted must already exist */
            status = pObject->Object_Delete(data->object_instance);
            if (status) {
                Device_Inc_Database_Revision();
            } else {
                /* The object exists but cannot be deleted. */
                data->error_class = ERROR_CLASS_OBJECT;
                data->error_code = ERROR_CODE_OBJECT_DELETION_NOT_PERMITTED;
            }
        } else {
            /* The object to be deleted does not exist. */
            data->error_class = ERROR_CLASS_OBJECT;
            data->error_code = ERROR_CODE_UNKNOWN_OBJECT;
        }
    } else {
        /* The device does not support the specified object type. */
        data->error_class = ERROR_CLASS_OBJECT;
        data->error_code = ERROR_CODE_UNSUPPORTED_OBJECT_TYPE;
    }

    return status;
>>>>>>> e71c4177
}

#if defined(INTRINSIC_REPORTING)
void Device_local_reporting(void)
{
    handler_device_intrinsic_reporting();
}
#endif

/** Looks up the requested Object to see if the functionality is supported.
 * @ingroup ObjHelpers
 * @param [in] The object type to be looked up.
 * @return True if the object instance supports this feature.
 */
bool Device_Value_List_Supported(BACNET_OBJECT_TYPE object_type)
{
    return handler_device_object_value_list_supported(object_type);
}

/** Initialize the Device Object.
 Initialize the group of object helper functions for any supported Object.
 Initialize each of the Device Object child Object instances.
 * @ingroup ObjIntf
 * @param object_table [in,out] array of structure with object functions.
 *  Each Child Object must provide some implementation of each of these
 *  functions in order to properly support the default handlers.
 */
void Device_Init(object_functions_t *object_table)
{
    characterstring_init_ansi(&My_Object_Name, "SimpleServer");
    datetime_init();
    if (object_table) {
        handler_device_object_table_set(object_table);
    } else {
        handler_device_object_table_set(&My_Object_Table[0]);
    }
    handler_device_object_init();
#if (BACNET_PROTOCOL_REVISION >= 14)
    Channel_Write_Property_Internal_Callback_Set(Device_Write_Property);
#endif
}

<<<<<<< HEAD
/**
 * @brief Get list property info with ReadRangeInfo-Request
 * @param pRequest [in] BACNET_READ_RANGE_DATA object
 * @param pInfo [out] RR_PROP_INFO object
 * @return true if the property is supported and the request is valid
*/
bool DeviceGetRRInfo(BACNET_READ_RANGE_DATA *pRequest,
=======
bool DeviceGetRRInfo(
    BACNET_READ_RANGE_DATA *pRequest, /* Info on the request */
>>>>>>> e71c4177
    RR_PROP_INFO *pInfo)
{
    bool status = false; /* return value */

    switch (pRequest->object_property) {
        case PROP_VT_CLASSES_SUPPORTED:
        case PROP_ACTIVE_VT_SESSIONS:
        case PROP_LIST_OF_SESSION_KEYS:
        case PROP_TIME_SYNCHRONIZATION_RECIPIENTS:
        case PROP_MANUAL_SLAVE_ADDRESS_BINDING:
        case PROP_SLAVE_ADDRESS_BINDING:
        case PROP_RESTART_NOTIFICATION_RECIPIENTS:
        case PROP_UTC_TIME_SYNCHRONIZATION_RECIPIENTS:
            pInfo->RequestTypes = RR_BY_POSITION;
            pRequest->error_class = ERROR_CLASS_PROPERTY;
            if (pRequest->array_index == BACNET_ARRAY_ALL) {
                pRequest->error_code = ERROR_CODE_UNKNOWN_PROPERTY;
            } else {
                pRequest->error_code = ERROR_CODE_PROPERTY_IS_NOT_AN_ARRAY;
            }
            break;

        case PROP_DEVICE_ADDRESS_BINDING:
            pInfo->RequestTypes = RR_BY_POSITION;
            pInfo->Handler = rr_address_list_encode;
            status = true;
            break;

        case PROP_ACTIVE_COV_SUBSCRIPTIONS:
            pInfo->RequestTypes = RR_BY_POSITION;
            pRequest->error_class = ERROR_CLASS_PROPERTY;
            if (pRequest->array_index == BACNET_ARRAY_ALL) {
                pRequest->error_code = ERROR_CODE_UNKNOWN_PROPERTY;
            } else {
                pRequest->error_code = ERROR_CODE_PROPERTY_IS_NOT_AN_ARRAY;
            }
            break;
        default:
            pRequest->error_class = ERROR_CLASS_SERVICES;
            pRequest->error_code = ERROR_CODE_PROPERTY_IS_NOT_A_LIST;
            if (pRequest->array_index == BACNET_ARRAY_ALL) {
                pRequest->error_code = ERROR_CODE_UNKNOWN_PROPERTY;
                pRequest->error_class = ERROR_CLASS_PROPERTY;
            }
            break;
    }

    return status;
}

/**
 * @brief Updates all the object timers with elapsed milliseconds
 * @param milliseconds - number of milliseconds elapsed
 */
void Device_Timer(uint16_t milliseconds)
{
    handler_device_timer(milliseconds);
}

#ifdef BAC_ROUTING
/****************************************************************************
 ************* BACnet Routing Functionality (Optional) **********************
 ****************************************************************************
 * The supporting functions are located in gw_device.c, except for those
 * that need access to local data in this file.
 ****************************************************************************/

/** Initialize the first of our array of Devices with the main Device's
 * information, and then swap out some of the Device object functions and
 * replace with ones appropriate for routing.
 * @ingroup ObjIntf
 * @param first_object_instance Set the first (gateway) Device to this
            instance number.
 */
void Routing_Device_Init(uint32_t first_object_instance)
{
    struct object_functions *pDevObject = NULL;
    Device_Router_Mode = true;

    /* Initialize with our preset strings */
    Add_Routed_Device(first_object_instance, &My_Object_Name, Description);

    /* Now substitute our routed versions of the main object functions. */
    pDevObject = Object_Table;
    pDevObject->Object_Index_To_Instance = Routed_Device_Index_To_Instance;
    pDevObject->Object_Valid_Instance =
        Routed_Device_Valid_Object_Instance_Number;
    pDevObject->Object_Name = Routed_Device_Name;
    pDevObject->Object_Read_Property = Routed_Device_Read_Property_Local;
    pDevObject->Object_Write_Property = Routed_Device_Write_Property_Local;
}

#endif /* BAC_ROUTING */<|MERGE_RESOLUTION|>--- conflicted
+++ resolved
@@ -20,13 +20,10 @@
 #include "bacnet/rp.h" /* ReadProperty handling */
 #include "bacnet/dcc.h" /* DeviceCommunicationControl handling */
 #include "bacnet/version.h"
-<<<<<<< HEAD
-=======
 #if defined(BACDL_MSTP)
 #include "bacnet/datalink/dlmstp.h"
 #endif
 #include "bacnet/basic/object/device.h" /* me */
->>>>>>> e71c4177
 #include "bacnet/basic/services.h"
 #include "bacnet/basic/binding/address.h"
 /* include the device object */
@@ -399,8 +396,6 @@
 };
 /* clang-format on */
 
-<<<<<<< HEAD
-=======
 /** Glue function to let the Device object, when called by a handler,
  * lookup which Object type needs to be invoked.
  * @ingroup ObjHelpers
@@ -426,7 +421,6 @@
     return (NULL);
 }
 
->>>>>>> e71c4177
 /** Try to find a rr_info_function helper function for the requested object
  * type.
  * @ingroup ObjIntf
@@ -459,10 +453,6 @@
     uint32_t object_instance,
     struct special_property_list_t *pPropertyList)
 {
-<<<<<<< HEAD
-    handler_device_object_property_list(object_type, object_instance, 
-        pPropertyList);
-=======
     struct object_functions *pObject = NULL;
 
     (void)object_instance;
@@ -496,7 +486,6 @@
         : property_list_count(pPropertyList->Proprietary.pList);
 
     return;
->>>>>>> e71c4177
 }
 
 /* clang-format off */
@@ -550,33 +539,11 @@
 
 /**
  * @brief Determine if the object property is a member of this object instance
-<<<<<<< HEAD
-=======
  * @param object_type - object type of the object
->>>>>>> e71c4177
  * @param object_instance - object-instance number of the object
  * @param object_property - object-property to be checked
  * @return true if the property is a member of this object instance
  */
-<<<<<<< HEAD
-static bool Property_List_Member(
-    uint32_t object_instance, int object_property)
-{
-    bool found = false;
-    const int *pRequired = NULL;
-    const int *pOptional = NULL;
-    const int *pProprietary = NULL;
-
-    (void)object_instance;
-    Device_Property_Lists(
-        &pRequired, &pOptional, &pProprietary);
-    found = property_list_member(pRequired, object_property);
-    if (!found) {
-        found = property_list_member(pOptional, object_property);
-    }
-    if (!found) {
-        found = property_list_member(pProprietary, object_property);
-=======
 bool Device_Objects_Property_List_Member(
     BACNET_OBJECT_TYPE object_type,
     uint32_t object_instance,
@@ -594,7 +561,6 @@
     if (!found) {
         found = property_list_member(
             property_list.Proprietary.pList, object_property);
->>>>>>> e71c4177
     }
 
     return found;
@@ -1096,7 +1062,8 @@
 bool Device_Object_List_Identifier(
     uint32_t array_index, BACNET_OBJECT_TYPE *object_type, uint32_t *instance)
 {
-    return handler_device_object_list_identifier(array_index, object_type, instance);
+    return handler_device_object_list_identifier(
+        array_index, object_type, instance);
 }
 
 /** Determine if we have an object with the given object_name.
@@ -1108,13 +1075,6 @@
  * Object.
  * @return True on success or else False if not found.
  */
-<<<<<<< HEAD
-bool Device_Valid_Object_Name(BACNET_CHARACTER_STRING *object_name,
-    BACNET_OBJECT_TYPE *object_type,
-    uint32_t *object_instance)
-{
-    return handler_device_valid_object_name(object_name, object_type, object_instance);
-=======
 bool Device_Valid_Object_Name(
     const BACNET_CHARACTER_STRING *object_name1,
     BACNET_OBJECT_TYPE *object_type,
@@ -1149,7 +1109,6 @@
     }
 
     return found;
->>>>>>> e71c4177
 }
 
 /** Determine if we have an object of this type and instance number.
@@ -1174,8 +1133,8 @@
     uint32_t object_instance,
     BACNET_CHARACTER_STRING *object_name)
 {
-    return handler_device_object_name_copy(object_type, object_instance,
-        object_name);
+    return handler_device_object_name_copy(
+        object_type, object_instance, object_name);
 }
 
 static void Update_Current_Time(void)
@@ -1375,9 +1334,6 @@
                 &apdu[0], Device_Protocol_Revision());
             break;
         case PROP_PROTOCOL_SERVICES_SUPPORTED:
-<<<<<<< HEAD
-            handler_device_services_supported(&bit_string);
-=======
             /* Note: list of services that are executed, not initiated. */
             bitstring_init(&bit_string);
             for (i = 0; i < MAX_BACNET_SERVICES_SUPPORTED; i++) {
@@ -1386,7 +1342,6 @@
                     &bit_string, (uint8_t)i,
                     apdu_service_supported((BACNET_SERVICES_SUPPORTED)i));
             }
->>>>>>> e71c4177
             apdu_len = encode_application_bitstring(&apdu[0], &bit_string);
             break;
         case PROP_PROTOCOL_OBJECT_TYPES_SUPPORTED:
@@ -1394,17 +1349,10 @@
             apdu_len = encode_application_bitstring(&apdu[0], &bit_string);
             break;
         case PROP_OBJECT_LIST:
-<<<<<<< HEAD
-            count = handler_device_object_list_count();
-            apdu_len = bacnet_array_encode(rpdata->object_instance,
-                rpdata->array_index, handler_device_object_list_element_encode, 
-                count, apdu, apdu_max);
-=======
             count = Device_Object_List_Count();
             apdu_len = bacnet_array_encode(
                 rpdata->object_instance, rpdata->array_index,
                 Device_Object_List_Element_Encode, count, apdu, apdu_max);
->>>>>>> e71c4177
             if (apdu_len == BACNET_STATUS_ABORT) {
                 rpdata->error_code =
                     ERROR_CODE_ABORT_SEGMENTATION_NOT_SUPPORTED;
@@ -1432,8 +1380,8 @@
 #endif
             break;
         case PROP_DATABASE_REVISION:
-            apdu_len = encode_application_unsigned(&apdu[0], 
-                Device_Database_Revision());
+            apdu_len = encode_application_unsigned(
+                &apdu[0], Device_Database_Revision());
             break;
 #if defined(BACDL_MSTP)
         case PROP_MAX_INFO_FRAMES:
@@ -1497,8 +1445,6 @@
     return apdu_len;
 }
 
-<<<<<<< HEAD
-=======
 /** Looks up the common Object and Property, and encodes its Value in an
  * APDU. Sets the error class and code if request is not appropriate.
  * @param pObject - object table
@@ -1553,7 +1499,6 @@
     return apdu_len;
 }
 
->>>>>>> e71c4177
 /** Looks up the requested Object and Property, and encodes its Value in an
  * APDU.
  * @ingroup ObjIntf
@@ -1791,12 +1736,6 @@
             break;
 #endif
         default:
-<<<<<<< HEAD
-            if (Property_List_Member(
-                    wp_data->object_instance, wp_data->object_property)) {
-                wp_data->error_class = ERROR_CLASS_PROPERTY;
-                wp_data->error_code = ERROR_CODE_WRITE_ACCESS_DENIED;
-=======
             if (property_lists_member(
                     Device_Properties_Required, Device_Properties_Optional,
                     Device_Properties_Proprietary, wp_data->object_property)) {
@@ -1864,410 +1803,399 @@
                 (object_instance == wp_data->object_instance)) {
                 /* writing same name to same object */
                 status = true;
->>>>>>> e71c4177
             } else {
+                /* name already exists in some object */
+                wp_data->error_class = ERROR_CLASS_PROPERTY;
+                wp_data->error_code = ERROR_CODE_WRITE_ACCESS_DENIED;
+            }
+            else
+            {
                 wp_data->error_class = ERROR_CLASS_PROPERTY;
                 wp_data->error_code = ERROR_CODE_UNKNOWN_PROPERTY;
             }
             break;
-    }
-
-    return status;
-}
-
-/**
- * @brief Set the callback for a WriteProperty successful operation
- * @param cb [in] The function to be called, or NULL to disable
- */
-void Device_Write_Property_Store_Callback_Set(write_property_function cb)
-{
-    Device_Write_Property_Store_Callback = cb;
-}
-
-/**
- * @brief Store the value of a property when WriteProperty is successful
- */
-static void Device_Write_Property_Store(BACNET_WRITE_PROPERTY_DATA *wp_data)
-{
-    if (Device_Write_Property_Store_Callback) {
-        (void)Device_Write_Property_Store_Callback(wp_data);
-    }
-}
-
-/** Looks up the requested Object and Property, and set the new Value in it,
- *  if allowed.
- * If the Object or Property can't be found, sets the error class and code.
- * @ingroup ObjIntf
- *
- * @param wp_data [in,out] Structure with the desired Object and Property info
- *              and new Value on entry, and APDU message on return.
- * @return True on success, else False if there is an error.
- */
-bool Device_Write_Property(BACNET_WRITE_PROPERTY_DATA *wp_data)
-{
-<<<<<<< HEAD
-    return handler_device_write_property(wp_data);
-=======
-    bool status = false; /* Ever the pessimist! */
-    struct object_functions *pObject = NULL;
-
-    /* initialize the default return values */
-    wp_data->error_class = ERROR_CLASS_OBJECT;
-    wp_data->error_code = ERROR_CODE_UNKNOWN_OBJECT;
-    pObject = Device_Objects_Find_Functions(wp_data->object_type);
-    if (pObject != NULL) {
-        if (pObject->Object_Valid_Instance &&
-            pObject->Object_Valid_Instance(wp_data->object_instance)) {
-            if (pObject->Object_Write_Property) {
+        }
+
+        return status;
+    }
+
+    /**
+     * @brief Set the callback for a WriteProperty successful operation
+     * @param cb [in] The function to be called, or NULL to disable
+     */
+    void Device_Write_Property_Store_Callback_Set(write_property_function cb)
+    {
+        Device_Write_Property_Store_Callback = cb;
+    }
+
+    /**
+     * @brief Store the value of a property when WriteProperty is successful
+     */
+    static void Device_Write_Property_Store(
+        BACNET_WRITE_PROPERTY_DATA * wp_data)
+    {
+        if (Device_Write_Property_Store_Callback) {
+            (void)Device_Write_Property_Store_Callback(wp_data);
+        }
+    }
+
+    /** Looks up the requested Object and Property, and set the new Value in it,
+     *  if allowed.
+     * If the Object or Property can't be found, sets the error class and code.
+     * @ingroup ObjIntf
+     *
+     * @param wp_data [in,out] Structure with the desired Object and Property
+     * info and new Value on entry, and APDU message on return.
+     * @return True on success, else False if there is an error.
+     */
+    bool Device_Write_Property(BACNET_WRITE_PROPERTY_DATA * wp_data)
+    {
+        bool status = false; /* Ever the pessimist! */
+        struct object_functions *pObject = NULL;
+
+        /* initialize the default return values */
+        wp_data->error_class = ERROR_CLASS_OBJECT;
+        wp_data->error_code = ERROR_CODE_UNKNOWN_OBJECT;
+        pObject = Device_Objects_Find_Functions(wp_data->object_type);
+        if (pObject != NULL) {
+            if (pObject->Object_Valid_Instance &&
+                pObject->Object_Valid_Instance(wp_data->object_instance)) {
+                if (pObject->Object_Write_Property) {
 #if (BACNET_PROTOCOL_REVISION >= 14)
-                if (wp_data->object_property == PROP_PROPERTY_LIST) {
+                    if (wp_data->object_property == PROP_PROPERTY_LIST) {
+                        wp_data->error_class = ERROR_CLASS_PROPERTY;
+                        wp_data->error_code = ERROR_CODE_WRITE_ACCESS_DENIED;
+                        return status;
+                    }
+#endif
+                    if (wp_data->object_property == PROP_OBJECT_NAME) {
+                        status = Device_Write_Property_Object_Name(
+                            wp_data, pObject->Object_Write_Property);
+                    } else {
+                        status = pObject->Object_Write_Property(wp_data);
+                    }
+                    if (status) {
+                        Device_Write_Property_Store(wp_data);
+                    }
+                } else {
                     wp_data->error_class = ERROR_CLASS_PROPERTY;
                     wp_data->error_code = ERROR_CODE_WRITE_ACCESS_DENIED;
-                    return status;
-                }
-#endif
-                if (wp_data->object_property == PROP_OBJECT_NAME) {
-                    status = Device_Write_Property_Object_Name(
-                        wp_data, pObject->Object_Write_Property);
-                } else {
-                    status = pObject->Object_Write_Property(wp_data);
-                }
-                if (status) {
-                    Device_Write_Property_Store(wp_data);
                 }
             } else {
-                wp_data->error_class = ERROR_CLASS_PROPERTY;
-                wp_data->error_code = ERROR_CODE_WRITE_ACCESS_DENIED;
+                wp_data->error_class = ERROR_CLASS_OBJECT;
+                wp_data->error_code = ERROR_CODE_UNKNOWN_OBJECT;
             }
         } else {
             wp_data->error_class = ERROR_CLASS_OBJECT;
             wp_data->error_code = ERROR_CODE_UNKNOWN_OBJECT;
         }
-    } else {
-        wp_data->error_class = ERROR_CLASS_OBJECT;
-        wp_data->error_code = ERROR_CODE_UNKNOWN_OBJECT;
-    }
-
-    return (status);
->>>>>>> e71c4177
-}
-
-/**
- * @brief AddListElement from an object list property
- * @param list_element [in] Pointer to the BACnet_List_Element_Data structure,
- * which is packed with the information from the request.
- * @return The length of the apdu encoded or #BACNET_STATUS_ERROR or
- * #BACNET_STATUS_ABORT or #BACNET_STATUS_REJECT.
- */
-int Device_Add_List_Element(BACNET_LIST_ELEMENT_DATA *list_element)
-{
-    return handler_device_object_list_element_add(list_element);
-}
-
-/**
- * @brief RemoveListElement from an object list property
- * @param list_element [in] Pointer to the BACnet_List_Element_Data structure,
- * which is packed with the information from the request.
- * @return The length of the apdu encoded or #BACNET_STATUS_ERROR or
- * #BACNET_STATUS_ABORT or #BACNET_STATUS_REJECT.
- */
-int Device_Remove_List_Element(BACNET_LIST_ELEMENT_DATA *list_element)
-{
-    return handler_device_object_list_element_remove(list_element);
-}
-
-/** Looks up the requested Object, and fills the Property Value list.
- * If the Object or Property can't be found, returns false.
- * @ingroup ObjHelpers
- * @param [in] The object type to be looked up.
- * @param [in] The object instance number to be looked up.
- * @param [out] The value list
- * @return True if the object instance supports this feature and value changed.
- */
-bool Device_Encode_Value_List(
-    BACNET_OBJECT_TYPE object_type,
-    uint32_t object_instance,
-    BACNET_PROPERTY_VALUE *value_list)
-{
-    return handler_device_object_value_list(object_type, object_instance, value_list);
-}
-
-/** Checks the COV flag in the requested Object
- * @ingroup ObjHelpers
- * @param [in] The object type to be looked up.
- * @param [in] The object instance to be looked up.
- * @return True if the COV flag is set
- */
-bool Device_COV(BACNET_OBJECT_TYPE object_type, uint32_t object_instance)
-{
-    return handler_device_object_cov(object_type, object_instance);
-}
-
-/** Clears the COV flag in the requested Object
- * @ingroup ObjHelpers
- * @param [in] The object type to be looked up.
- * @param [in] The object instance to be looked up.
- */
-void Device_COV_Clear(BACNET_OBJECT_TYPE object_type, uint32_t object_instance)
-{
-    handler_device_object_cov_clear(object_type, object_instance);
-}
-
-/**
- * @brief Creates a child object, if supported
- * @ingroup ObjHelpers
- * @param data - CreateObject data, including error codes if failures
- * @return true if object has been created
- */
-bool Device_Create_Object(BACNET_CREATE_OBJECT_DATA *data)
-{
-<<<<<<< HEAD
-    return handler_device_object_create(data);
-=======
-    bool status = false;
-    struct object_functions *pObject = NULL;
-    uint32_t object_instance;
-
-    pObject = Device_Objects_Find_Functions(data->object_type);
-    if (pObject != NULL) {
-        if (!pObject->Object_Create) {
-            /*  The device supports the object type and may have
-                sufficient space, but does not support the creation of the
-                object for some other reason.*/
+
+        return (status);
+    }
+
+    /**
+     * @brief AddListElement from an object list property
+     * @param list_element [in] Pointer to the BACnet_List_Element_Data
+     * structure, which is packed with the information from the request.
+     * @return The length of the apdu encoded or #BACNET_STATUS_ERROR or
+     * #BACNET_STATUS_ABORT or #BACNET_STATUS_REJECT.
+     */
+    int Device_Add_List_Element(BACNET_LIST_ELEMENT_DATA * list_element)
+    {
+        return handler_device_object_list_element_add(list_element);
+    }
+
+    /**
+     * @brief RemoveListElement from an object list property
+     * @param list_element [in] Pointer to the BACnet_List_Element_Data
+     * structure, which is packed with the information from the request.
+     * @return The length of the apdu encoded or #BACNET_STATUS_ERROR or
+     * #BACNET_STATUS_ABORT or #BACNET_STATUS_REJECT.
+     */
+    int Device_Remove_List_Element(BACNET_LIST_ELEMENT_DATA * list_element)
+    {
+        return handler_device_object_list_element_remove(list_element);
+    }
+
+    /** Looks up the requested Object, and fills the Property Value list.
+     * If the Object or Property can't be found, returns false.
+     * @ingroup ObjHelpers
+     * @param [in] The object type to be looked up.
+     * @param [in] The object instance number to be looked up.
+     * @param [out] The value list
+     * @return True if the object instance supports this feature and value
+     * changed.
+     */
+    bool Device_Encode_Value_List(
+        BACNET_OBJECT_TYPE object_type, uint32_t object_instance,
+        BACNET_PROPERTY_VALUE * value_list)
+    {
+        return handler_device_object_value_list(
+            object_type, object_instance, value_list);
+    }
+
+    /** Checks the COV flag in the requested Object
+     * @ingroup ObjHelpers
+     * @param [in] The object type to be looked up.
+     * @param [in] The object instance to be looked up.
+     * @return True if the COV flag is set
+     */
+    bool Device_COV(BACNET_OBJECT_TYPE object_type, uint32_t object_instance)
+    {
+        return handler_device_object_cov(object_type, object_instance);
+    }
+
+    /** Clears the COV flag in the requested Object
+     * @ingroup ObjHelpers
+     * @param [in] The object type to be looked up.
+     * @param [in] The object instance to be looked up.
+     */
+    void Device_COV_Clear(
+        BACNET_OBJECT_TYPE object_type, uint32_t object_instance)
+    {
+        handler_device_object_cov_clear(object_type, object_instance);
+    }
+
+    /**
+     * @brief Creates a child object, if supported
+     * @ingroup ObjHelpers
+     * @param data - CreateObject data, including error codes if failures
+     * @return true if object has been created
+     */
+    bool Device_Create_Object(BACNET_CREATE_OBJECT_DATA * data)
+    {
+        bool status = false;
+        struct object_functions *pObject = NULL;
+        uint32_t object_instance;
+
+        pObject = Device_Objects_Find_Functions(data->object_type);
+        if (pObject != NULL) {
+            if (!pObject->Object_Create) {
+                /*  The device supports the object type and may have
+                    sufficient space, but does not support the creation of the
+                    object for some other reason.*/
+                data->error_class = ERROR_CLASS_OBJECT;
+                data->error_code = ERROR_CODE_DYNAMIC_CREATION_NOT_SUPPORTED;
+            } else if (
+                pObject->Object_Valid_Instance &&
+                pObject->Object_Valid_Instance(data->object_instance)) {
+                /* The object being created already exists */
+                data->error_class = ERROR_CLASS_OBJECT;
+                data->error_code = ERROR_CODE_OBJECT_IDENTIFIER_ALREADY_EXISTS;
+            } else {
+                if (data->list_of_initial_values) {
+                    /* FIXME: add support for writing to list of initial values
+                     */
+                    /*  A property specified by the Property_Identifier in the
+                        List of Initial Values does not support initialization
+                        during the CreateObject service. */
+                    data->first_failed_element_number = 1;
+                    data->error_class = ERROR_CLASS_PROPERTY;
+                    data->error_code = ERROR_CODE_WRITE_ACCESS_DENIED;
+                    /* and the object shall not be created */
+                } else {
+                    object_instance =
+                        pObject->Object_Create(data->object_instance);
+                    if (object_instance == BACNET_MAX_INSTANCE) {
+                        /* The device cannot allocate the space needed
+                        for the new object.*/
+                        data->error_class = ERROR_CLASS_RESOURCES;
+                        data->error_code = ERROR_CODE_NO_SPACE_FOR_OBJECT;
+                    } else {
+                        /* required by ACK */
+                        data->object_instance = object_instance;
+                        Device_Inc_Database_Revision();
+                        status = true;
+                    }
+                }
+            }
+        } else {
+            /* The device does not support the specified object type. */
             data->error_class = ERROR_CLASS_OBJECT;
-            data->error_code = ERROR_CODE_DYNAMIC_CREATION_NOT_SUPPORTED;
-        } else if (
-            pObject->Object_Valid_Instance &&
-            pObject->Object_Valid_Instance(data->object_instance)) {
-            /* The object being created already exists */
-            data->error_class = ERROR_CLASS_OBJECT;
-            data->error_code = ERROR_CODE_OBJECT_IDENTIFIER_ALREADY_EXISTS;
-        } else {
-            if (data->list_of_initial_values) {
-                /* FIXME: add support for writing to list of initial values */
-                /*  A property specified by the Property_Identifier in the
-                    List of Initial Values does not support initialization
-                    during the CreateObject service. */
-                data->first_failed_element_number = 1;
-                data->error_class = ERROR_CLASS_PROPERTY;
-                data->error_code = ERROR_CODE_WRITE_ACCESS_DENIED;
-                /* and the object shall not be created */
-            } else {
-                object_instance = pObject->Object_Create(data->object_instance);
-                if (object_instance == BACNET_MAX_INSTANCE) {
-                    /* The device cannot allocate the space needed
-                    for the new object.*/
-                    data->error_class = ERROR_CLASS_RESOURCES;
-                    data->error_code = ERROR_CODE_NO_SPACE_FOR_OBJECT;
-                } else {
-                    /* required by ACK */
-                    data->object_instance = object_instance;
-                    Device_Inc_Database_Revision();
-                    status = true;
-                }
-            }
+            data->error_code = ERROR_CODE_UNSUPPORTED_OBJECT_TYPE;
         }
-    } else {
-        /* The device does not support the specified object type. */
-        data->error_class = ERROR_CLASS_OBJECT;
-        data->error_code = ERROR_CODE_UNSUPPORTED_OBJECT_TYPE;
-    }
-
-    return status;
->>>>>>> e71c4177
-}
-
-/**
- * @brief Deletes a child object, if supported
- * @ingroup ObjHelpers
- * @param data - DeleteObject data, including error codes if failures
- * @return true if object has been deleted
- */
-bool Device_Delete_Object(BACNET_DELETE_OBJECT_DATA *data)
-{
-<<<<<<< HEAD
-    return handler_device_object_delete(data);
-=======
-    bool status = false;
-    struct object_functions *pObject = NULL;
-
-    pObject = Device_Objects_Find_Functions(data->object_type);
-    if (pObject != NULL) {
-        if (!pObject->Object_Delete) {
-            /*  The device supports the object type
-                but does not support the deletion of the
-                object for some reason.*/
-            data->error_class = ERROR_CLASS_OBJECT;
-            data->error_code = ERROR_CODE_OBJECT_DELETION_NOT_PERMITTED;
-        } else if (
-            pObject->Object_Valid_Instance &&
-            pObject->Object_Valid_Instance(data->object_instance)) {
-            /* The object being deleted must already exist */
-            status = pObject->Object_Delete(data->object_instance);
-            if (status) {
-                Device_Inc_Database_Revision();
-            } else {
-                /* The object exists but cannot be deleted. */
+
+        return status;
+    }
+
+    /**
+     * @brief Deletes a child object, if supported
+     * @ingroup ObjHelpers
+     * @param data - DeleteObject data, including error codes if failures
+     * @return true if object has been deleted
+     */
+    bool Device_Delete_Object(BACNET_DELETE_OBJECT_DATA * data)
+    {
+        bool status = false;
+        struct object_functions *pObject = NULL;
+
+        pObject = Device_Objects_Find_Functions(data->object_type);
+        if (pObject != NULL) {
+            if (!pObject->Object_Delete) {
+                /*  The device supports the object type
+                    but does not support the deletion of the
+                    object for some reason.*/
                 data->error_class = ERROR_CLASS_OBJECT;
                 data->error_code = ERROR_CODE_OBJECT_DELETION_NOT_PERMITTED;
+            } else if (
+                pObject->Object_Valid_Instance &&
+                pObject->Object_Valid_Instance(data->object_instance)) {
+                /* The object being deleted must already exist */
+                status = pObject->Object_Delete(data->object_instance);
+                if (status) {
+                    Device_Inc_Database_Revision();
+                } else {
+                    /* The object exists but cannot be deleted. */
+                    data->error_class = ERROR_CLASS_OBJECT;
+                    data->error_code = ERROR_CODE_OBJECT_DELETION_NOT_PERMITTED;
+                }
+            } else {
+                /* The object to be deleted does not exist. */
+                data->error_class = ERROR_CLASS_OBJECT;
+                data->error_code = ERROR_CODE_UNKNOWN_OBJECT;
             }
         } else {
-            /* The object to be deleted does not exist. */
+            /* The device does not support the specified object type. */
             data->error_class = ERROR_CLASS_OBJECT;
-            data->error_code = ERROR_CODE_UNKNOWN_OBJECT;
+            data->error_code = ERROR_CODE_UNSUPPORTED_OBJECT_TYPE;
         }
-    } else {
-        /* The device does not support the specified object type. */
-        data->error_class = ERROR_CLASS_OBJECT;
-        data->error_code = ERROR_CODE_UNSUPPORTED_OBJECT_TYPE;
-    }
-
-    return status;
->>>>>>> e71c4177
-}
+
+        return status;
+    }
 
 #if defined(INTRINSIC_REPORTING)
-void Device_local_reporting(void)
-{
-    handler_device_intrinsic_reporting();
-}
-#endif
-
-/** Looks up the requested Object to see if the functionality is supported.
- * @ingroup ObjHelpers
- * @param [in] The object type to be looked up.
- * @return True if the object instance supports this feature.
- */
-bool Device_Value_List_Supported(BACNET_OBJECT_TYPE object_type)
-{
-    return handler_device_object_value_list_supported(object_type);
-}
-
-/** Initialize the Device Object.
- Initialize the group of object helper functions for any supported Object.
- Initialize each of the Device Object child Object instances.
- * @ingroup ObjIntf
- * @param object_table [in,out] array of structure with object functions.
- *  Each Child Object must provide some implementation of each of these
- *  functions in order to properly support the default handlers.
- */
-void Device_Init(object_functions_t *object_table)
-{
-    characterstring_init_ansi(&My_Object_Name, "SimpleServer");
-    datetime_init();
-    if (object_table) {
-        handler_device_object_table_set(object_table);
-    } else {
-        handler_device_object_table_set(&My_Object_Table[0]);
-    }
-    handler_device_object_init();
+    void Device_local_reporting(void)
+    {
+        handler_device_intrinsic_reporting();
+    }
+#endif
+
+    /** Looks up the requested Object to see if the functionality is supported.
+     * @ingroup ObjHelpers
+     * @param [in] The object type to be looked up.
+     * @return True if the object instance supports this feature.
+     */
+    bool Device_Value_List_Supported(BACNET_OBJECT_TYPE object_type)
+    {
+        return handler_device_object_value_list_supported(object_type);
+    }
+
+    /** Initialize the Device Object.
+     Initialize the group of object helper functions for any supported Object.
+     Initialize each of the Device Object child Object instances.
+     * @ingroup ObjIntf
+     * @param object_table [in,out] array of structure with object functions.
+     *  Each Child Object must provide some implementation of each of these
+     *  functions in order to properly support the default handlers.
+     */
+    void Device_Init(object_functions_t * object_table)
+    {
+        characterstring_init_ansi(&My_Object_Name, "SimpleServer");
+        datetime_init();
+        if (object_table) {
+            handler_device_object_table_set(object_table);
+        } else {
+            handler_device_object_table_set(&My_Object_Table[0]);
+        }
+        handler_device_object_init();
 #if (BACNET_PROTOCOL_REVISION >= 14)
-    Channel_Write_Property_Internal_Callback_Set(Device_Write_Property);
-#endif
-}
-
-<<<<<<< HEAD
-/**
- * @brief Get list property info with ReadRangeInfo-Request
- * @param pRequest [in] BACNET_READ_RANGE_DATA object
- * @param pInfo [out] RR_PROP_INFO object
- * @return true if the property is supported and the request is valid
-*/
-bool DeviceGetRRInfo(BACNET_READ_RANGE_DATA *pRequest,
-=======
-bool DeviceGetRRInfo(
-    BACNET_READ_RANGE_DATA *pRequest, /* Info on the request */
->>>>>>> e71c4177
-    RR_PROP_INFO *pInfo)
-{
-    bool status = false; /* return value */
-
-    switch (pRequest->object_property) {
-        case PROP_VT_CLASSES_SUPPORTED:
-        case PROP_ACTIVE_VT_SESSIONS:
-        case PROP_LIST_OF_SESSION_KEYS:
-        case PROP_TIME_SYNCHRONIZATION_RECIPIENTS:
-        case PROP_MANUAL_SLAVE_ADDRESS_BINDING:
-        case PROP_SLAVE_ADDRESS_BINDING:
-        case PROP_RESTART_NOTIFICATION_RECIPIENTS:
-        case PROP_UTC_TIME_SYNCHRONIZATION_RECIPIENTS:
-            pInfo->RequestTypes = RR_BY_POSITION;
-            pRequest->error_class = ERROR_CLASS_PROPERTY;
-            if (pRequest->array_index == BACNET_ARRAY_ALL) {
-                pRequest->error_code = ERROR_CODE_UNKNOWN_PROPERTY;
-            } else {
-                pRequest->error_code = ERROR_CODE_PROPERTY_IS_NOT_AN_ARRAY;
-            }
-            break;
-
-        case PROP_DEVICE_ADDRESS_BINDING:
-            pInfo->RequestTypes = RR_BY_POSITION;
-            pInfo->Handler = rr_address_list_encode;
-            status = true;
-            break;
-
-        case PROP_ACTIVE_COV_SUBSCRIPTIONS:
-            pInfo->RequestTypes = RR_BY_POSITION;
-            pRequest->error_class = ERROR_CLASS_PROPERTY;
-            if (pRequest->array_index == BACNET_ARRAY_ALL) {
-                pRequest->error_code = ERROR_CODE_UNKNOWN_PROPERTY;
-            } else {
-                pRequest->error_code = ERROR_CODE_PROPERTY_IS_NOT_AN_ARRAY;
-            }
-            break;
-        default:
-            pRequest->error_class = ERROR_CLASS_SERVICES;
-            pRequest->error_code = ERROR_CODE_PROPERTY_IS_NOT_A_LIST;
-            if (pRequest->array_index == BACNET_ARRAY_ALL) {
-                pRequest->error_code = ERROR_CODE_UNKNOWN_PROPERTY;
+        Channel_Write_Property_Internal_Callback_Set(Device_Write_Property);
+#endif
+    }
+
+    bool DeviceGetRRInfo(
+        BACNET_READ_RANGE_DATA * pRequest, /* Info on the request */
+        RR_PROP_INFO * pInfo)
+    {
+        bool status = false; /* return value */
+
+        switch (pRequest->object_property) {
+            case PROP_VT_CLASSES_SUPPORTED:
+            case PROP_ACTIVE_VT_SESSIONS:
+            case PROP_LIST_OF_SESSION_KEYS:
+            case PROP_TIME_SYNCHRONIZATION_RECIPIENTS:
+            case PROP_MANUAL_SLAVE_ADDRESS_BINDING:
+            case PROP_SLAVE_ADDRESS_BINDING:
+            case PROP_RESTART_NOTIFICATION_RECIPIENTS:
+            case PROP_UTC_TIME_SYNCHRONIZATION_RECIPIENTS:
+                pInfo->RequestTypes = RR_BY_POSITION;
                 pRequest->error_class = ERROR_CLASS_PROPERTY;
-            }
-            break;
-    }
-
-    return status;
-}
-
-/**
- * @brief Updates all the object timers with elapsed milliseconds
- * @param milliseconds - number of milliseconds elapsed
- */
-void Device_Timer(uint16_t milliseconds)
-{
-    handler_device_timer(milliseconds);
-}
+                if (pRequest->array_index == BACNET_ARRAY_ALL) {
+                    pRequest->error_code = ERROR_CODE_UNKNOWN_PROPERTY;
+                } else {
+                    pRequest->error_code = ERROR_CODE_PROPERTY_IS_NOT_AN_ARRAY;
+                }
+                break;
+
+            case PROP_DEVICE_ADDRESS_BINDING:
+                pInfo->RequestTypes = RR_BY_POSITION;
+                pInfo->Handler = rr_address_list_encode;
+                status = true;
+                break;
+
+            case PROP_ACTIVE_COV_SUBSCRIPTIONS:
+                pInfo->RequestTypes = RR_BY_POSITION;
+                pRequest->error_class = ERROR_CLASS_PROPERTY;
+                if (pRequest->array_index == BACNET_ARRAY_ALL) {
+                    pRequest->error_code = ERROR_CODE_UNKNOWN_PROPERTY;
+                } else {
+                    pRequest->error_code = ERROR_CODE_PROPERTY_IS_NOT_AN_ARRAY;
+                }
+                break;
+            default:
+                pRequest->error_class = ERROR_CLASS_SERVICES;
+                pRequest->error_code = ERROR_CODE_PROPERTY_IS_NOT_A_LIST;
+                if (pRequest->array_index == BACNET_ARRAY_ALL) {
+                    pRequest->error_code = ERROR_CODE_UNKNOWN_PROPERTY;
+                    pRequest->error_class = ERROR_CLASS_PROPERTY;
+                }
+                break;
+        }
+
+        return status;
+    }
+
+    /**
+     * @brief Updates all the object timers with elapsed milliseconds
+     * @param milliseconds - number of milliseconds elapsed
+     */
+    void Device_Timer(uint16_t milliseconds)
+    {
+        handler_device_timer(milliseconds);
+    }
 
 #ifdef BAC_ROUTING
-/****************************************************************************
- ************* BACnet Routing Functionality (Optional) **********************
- ****************************************************************************
- * The supporting functions are located in gw_device.c, except for those
- * that need access to local data in this file.
- ****************************************************************************/
-
-/** Initialize the first of our array of Devices with the main Device's
- * information, and then swap out some of the Device object functions and
- * replace with ones appropriate for routing.
- * @ingroup ObjIntf
- * @param first_object_instance Set the first (gateway) Device to this
-            instance number.
- */
-void Routing_Device_Init(uint32_t first_object_instance)
-{
-    struct object_functions *pDevObject = NULL;
-    Device_Router_Mode = true;
-
-    /* Initialize with our preset strings */
-    Add_Routed_Device(first_object_instance, &My_Object_Name, Description);
-
-    /* Now substitute our routed versions of the main object functions. */
-    pDevObject = Object_Table;
-    pDevObject->Object_Index_To_Instance = Routed_Device_Index_To_Instance;
-    pDevObject->Object_Valid_Instance =
-        Routed_Device_Valid_Object_Instance_Number;
-    pDevObject->Object_Name = Routed_Device_Name;
-    pDevObject->Object_Read_Property = Routed_Device_Read_Property_Local;
-    pDevObject->Object_Write_Property = Routed_Device_Write_Property_Local;
-}
+    /****************************************************************************
+     ************* BACnet Routing Functionality (Optional)
+     ***********************
+     ****************************************************************************
+     * The supporting functions are located in gw_device.c, except for those
+     * that need access to local data in this file.
+     ****************************************************************************/
+
+    /** Initialize the first of our array of Devices with the main Device's
+     * information, and then swap out some of the Device object functions and
+     * replace with ones appropriate for routing.
+     * @ingroup ObjIntf
+     * @param first_object_instance Set the first (gateway) Device to this
+                instance number.
+     */
+    void Routing_Device_Init(uint32_t first_object_instance)
+    {
+        struct object_functions *pDevObject = NULL;
+        Device_Router_Mode = true;
+
+        /* Initialize with our preset strings */
+        Add_Routed_Device(first_object_instance, &My_Object_Name, Description);
+
+        /* Now substitute our routed versions of the main object functions. */
+        pDevObject = Object_Table;
+        pDevObject->Object_Index_To_Instance = Routed_Device_Index_To_Instance;
+        pDevObject->Object_Valid_Instance =
+            Routed_Device_Valid_Object_Instance_Number;
+        pDevObject->Object_Name = Routed_Device_Name;
+        pDevObject->Object_Read_Property = Routed_Device_Read_Property_Local;
+        pDevObject->Object_Write_Property = Routed_Device_Write_Property_Local;
+    }
 
 #endif /* BAC_ROUTING */