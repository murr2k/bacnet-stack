/**
 * @file
<<<<<<< HEAD
 * @author Steve Karg
 * @date 2006
 * @brief Binary Value object is an input object with a present-value that
 * uses an enumerated two state active/inactive data type.
 * @section LICENSE
 * Copyright (C) 2006 Steve Karg <skarg@users.sourceforge.net>
 * SPDX-License-Identifier: MIT
 */
#ifndef BACNET_BINARY_VALUE_OBJECT_H
#define BACNET_BINARY_VALUE_OBJECT_H
=======
 * @author Steve Karg <skarg@users.sourceforge.net>
 * @date 2006
 * @brief API for a basic BACnet Binary Value object implementation.
 * Binary Value objects are input objects with a present-value that
 * uses an enumerated two state active/inactive data type.
 * @copyright SPDX-License-Identifier: MIT
 */
#ifndef BACNET_BASIC_OBJECT_BINARY_VALUE_H
#define BACNET_BASIC_OBJECT_BINARY_VALUE_H
>>>>>>> ebfaa5eb
#include <stdbool.h>
#include <stdint.h>
/* BACnet Stack defines - first */
#include "bacnet/bacdef.h"
/* BACnet Stack API */
#include "bacnet/bacerror.h"
#include "bacnet/rp.h"
#include "bacnet/wp.h"

<<<<<<< HEAD
=======
#if (INTRINSIC_REPORTING)
#include "bacnet/basic/object/nc.h"
#include "bacnet/getevent.h"
#include "bacnet/alarm_ack.h"
#include "bacnet/get_alarm_sum.h"
#endif
>>>>>>> ebfaa5eb
/**
 * @brief Callback for gateway write present value request
 * @param  object_instance - object-instance number of the object
 * @param  old_value - binary preset-value prior to write
 * @param  value - binary preset-value of the write
 */
typedef void (*binary_value_write_present_value_callback)(
    uint32_t object_instance, BACNET_BINARY_PV old_value,
    BACNET_BINARY_PV value);

#ifdef __cplusplus
extern "C" {
#endif /* __cplusplus */

    BACNET_STACK_EXPORT
    void Binary_Value_Init(
        void);

    BACNET_STACK_EXPORT
    void Binary_Value_Property_Lists(
        const int **pRequired,
        const int **pOptional,
        const int **pProprietary);

    BACNET_STACK_EXPORT
    bool Binary_Value_Valid_Instance(
        uint32_t object_instance);
    BACNET_STACK_EXPORT
    unsigned Binary_Value_Count(
        void);
    BACNET_STACK_EXPORT
    uint32_t Binary_Value_Index_To_Instance(
        unsigned index);
    BACNET_STACK_EXPORT
    unsigned Binary_Value_Instance_To_Index(
        uint32_t object_instance);
    BACNET_STACK_EXPORT
    bool Binary_Value_Object_Instance_Add(
        uint32_t instance);

    BACNET_STACK_EXPORT
    bool Binary_Value_Object_Name(
        uint32_t object_instance,
        BACNET_CHARACTER_STRING * object_name);
    BACNET_STACK_EXPORT
    bool Binary_Value_Name_Set(
        uint32_t object_instance,
        char *new_name);
    BACNET_STACK_EXPORT
    char *Binary_Value_Name(
        uint32_t object_instance);

    BACNET_STACK_EXPORT
    BACNET_RELIABILITY Binary_Value_Reliability(
        uint32_t object_instance);
    BACNET_STACK_EXPORT
    bool Binary_Value_Reliability_Set(
        uint32_t object_instance,
        BACNET_RELIABILITY value);

    BACNET_STACK_EXPORT
    int Binary_Value_Read_Property(
        BACNET_READ_PROPERTY_DATA * rpdata);

    BACNET_STACK_EXPORT
    bool Binary_Value_Write_Property(
        BACNET_WRITE_PROPERTY_DATA * wp_data);

    BACNET_STACK_EXPORT
    bool Binary_Value_Encode_Value_List(
        uint32_t object_instance,
        BACNET_PROPERTY_VALUE * value_list);
    BACNET_STACK_EXPORT
    bool Binary_Value_Change_Of_Value(
        uint32_t instance);
    BACNET_STACK_EXPORT
    void Binary_Value_Change_Of_Value_Clear(
        uint32_t instance);

    BACNET_STACK_EXPORT
    BACNET_BINARY_PV Binary_Value_Present_Value(
        uint32_t instance);
    BACNET_STACK_EXPORT
    bool Binary_Value_Present_Value_Set(
        uint32_t instance,
        BACNET_BINARY_PV value);

    BACNET_STACK_EXPORT
    bool Binary_Value_Out_Of_Service(
        uint32_t instance);
    BACNET_STACK_EXPORT
    void Binary_Value_Out_Of_Service_Set(
        uint32_t instance,
        bool value);

    BACNET_STACK_EXPORT
    char *Binary_Value_Description(
        uint32_t instance);
    BACNET_STACK_EXPORT
    bool Binary_Value_Description_Set(
        uint32_t object_instance,
        char *text_string);

    BACNET_STACK_EXPORT
    char *Binary_Value_Inactive_Text(
        uint32_t instance);
    BACNET_STACK_EXPORT
    bool Binary_Value_Inactive_Text_Set(
        uint32_t instance,
        char *new_name);
    BACNET_STACK_EXPORT
    char *Binary_Value_Active_Text(
        uint32_t instance);
    BACNET_STACK_EXPORT
    bool Binary_Value_Active_Text_Set(
        uint32_t instance,
        char *new_name);

    BACNET_STACK_EXPORT
    BACNET_POLARITY Binary_Value_Polarity(
        uint32_t instance);
    BACNET_STACK_EXPORT
    bool Binary_Value_Polarity_Set(
        uint32_t object_instance,
        BACNET_POLARITY polarity);
    BACNET_STACK_EXPORT
    uint32_t Binary_Value_Create(
        uint32_t object_instance);
    BACNET_STACK_EXPORT
    bool Binary_Value_Delete(
        uint32_t object_instance);
    BACNET_STACK_EXPORT
    void Binary_Value_Cleanup(
        void);

    BACNET_STACK_EXPORT
    unsigned Binary_Value_Event_State(
        uint32_t object_instance);

#if defined(INTRINSIC_REPORTING) && (BINARY_VALUE_INTRINSIC_REPORTING)
    BACNET_STACK_EXPORT
    bool Binary_Value_Event_Detection_Enable(
        uint32_t object_instance);
    BACNET_STACK_EXPORT
    bool Binary_Value_Event_Detection_Enable_Set(
        uint32_t object_instance, bool value);

    BACNET_STACK_EXPORT
    int Binary_Value_Event_Information(
        unsigned index,
        BACNET_GET_EVENT_INFORMATION_DATA * getevent_data);

    BACNET_STACK_EXPORT
    int Binary_Value_Alarm_Ack(
        BACNET_ALARM_ACK_DATA * alarmack_data,
        BACNET_ERROR_CODE * error_code);

    BACNET_STACK_EXPORT
    int Binary_Value_Alarm_Summary(
        unsigned index,
        BACNET_GET_ALARM_SUMMARY_DATA * getalarm_data);

    BACNET_STACK_EXPORT
    bool Binary_Value_Alarm_Value_Set(
        uint32_t object_instance, BACNET_BINARY_PV value);

    BACNET_STACK_EXPORT
    void Binary_Value_Intrinsic_Reporting(
        uint32_t object_instance);
#endif

#ifdef __cplusplus
}
#endif /* __cplusplus */
#endif<|MERGE_RESOLUTION|>--- conflicted
+++ resolved
@@ -1,17 +1,5 @@
 /**
  * @file
-<<<<<<< HEAD
- * @author Steve Karg
- * @date 2006
- * @brief Binary Value object is an input object with a present-value that
- * uses an enumerated two state active/inactive data type.
- * @section LICENSE
- * Copyright (C) 2006 Steve Karg <skarg@users.sourceforge.net>
- * SPDX-License-Identifier: MIT
- */
-#ifndef BACNET_BINARY_VALUE_OBJECT_H
-#define BACNET_BINARY_VALUE_OBJECT_H
-=======
  * @author Steve Karg <skarg@users.sourceforge.net>
  * @date 2006
  * @brief API for a basic BACnet Binary Value object implementation.
@@ -21,7 +9,6 @@
  */
 #ifndef BACNET_BASIC_OBJECT_BINARY_VALUE_H
 #define BACNET_BASIC_OBJECT_BINARY_VALUE_H
->>>>>>> ebfaa5eb
 #include <stdbool.h>
 #include <stdint.h>
 /* BACnet Stack defines - first */
@@ -31,15 +18,12 @@
 #include "bacnet/rp.h"
 #include "bacnet/wp.h"
 
-<<<<<<< HEAD
-=======
 #if (INTRINSIC_REPORTING)
 #include "bacnet/basic/object/nc.h"
 #include "bacnet/getevent.h"
 #include "bacnet/alarm_ack.h"
 #include "bacnet/get_alarm_sum.h"
 #endif
->>>>>>> ebfaa5eb
 /**
  * @brief Callback for gateway write present value request
  * @param  object_instance - object-instance number of the object
