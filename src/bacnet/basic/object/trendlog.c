/**************************************************************************
 *
 * Copyright (C) 2009 Peter Mc Shane
 *
 * Permission is hereby granted, free of charge, to any person obtaining
 * a copy of this software and associated documentation files (the
 * "Software"), to deal in the Software without restriction, including
 * without limitation the rights to use, copy, modify, merge, publish,
 * distribute, sublicense, and/or sell copies of the Software, and to
 * permit persons to whom the Software is furnished to do so, subject to
 * the following conditions:
 *
 * The above copyright notice and this permission notice shall be included
 * in all copies or substantial portions of the Software.
 *
 * THE SOFTWARE IS PROVIDED "AS IS", WITHOUT WARRANTY OF ANY KIND,
 * EXPRESS OR IMPLIED, INCLUDING BUT NOT LIMITED TO THE WARRANTIES OF
 * MERCHANTABILITY, FITNESS FOR A PARTICULAR PURPOSE AND NONINFRINGEMENT.
 * IN NO EVENT SHALL THE AUTHORS OR COPYRIGHT HOLDERS BE LIABLE FOR ANY
 * CLAIM, DAMAGES OR OTHER LIABILITY, WHETHER IN AN ACTION OF CONTRACT,
 * TORT OR OTHERWISE, ARISING FROM, OUT OF OR IN CONNECTION WITH THE
 * SOFTWARE OR THE USE OR OTHER DEALINGS IN THE SOFTWARE.
 *
 *********************************************************************/

#include <stdbool.h>
#include <stdint.h>
#include <string.h>
<<<<<<< HEAD
#include "bacnet/apdu.h"
=======
/* BACnet Stack defines - first */
>>>>>>> 1520f2c6
#include "bacnet/bacdef.h"
/* BACnet Stack API */
#include "bacnet/bacdcode.h"
#include "bacnet/bacapp.h"
#include "bacnet/bacdevobjpropref.h"
<<<<<<< HEAD
#include "bacnet/config.h" /* the custom stuff */
#include "bacnet/datetime.h"
=======
#include "bacnet/apdu.h"
#include "bacnet/datetime.h"
#include "bacnet/wp.h" /* write property handling */
>>>>>>> 1520f2c6
#include "bacnet/version.h"
#include "bacnet/wp.h"
#include "bacnet/basic/services.h"
<<<<<<< HEAD
#include "device.h"
#include "trendlog.h"
=======
#include "bacnet/basic/binding/address.h"
#include "bacnet/basic/object/trendlog.h"
#include "bacnet/datalink/datalink.h"
#if defined(BACFILE)
#include "bacnet/basic/object/bacfile.h" /* object list dependency */
#endif
>>>>>>> 1520f2c6

/* number of demo objects */
#ifndef MAX_TREND_LOGS
#define MAX_TREND_LOGS 8
#endif

static TL_DATA_REC Logs[MAX_TREND_LOGS][TL_MAX_ENTRIES];
static TL_LOG_INFO LogInfo[MAX_TREND_LOGS];

/* These three arrays are used by the ReadPropertyMultiple handler */
static const int Trend_Log_Properties_Required[] = { PROP_OBJECT_IDENTIFIER,
    PROP_OBJECT_NAME, PROP_OBJECT_TYPE, PROP_ENABLE, PROP_STOP_WHEN_FULL,
    PROP_BUFFER_SIZE, PROP_LOG_BUFFER, PROP_RECORD_COUNT,
    PROP_TOTAL_RECORD_COUNT, PROP_EVENT_STATE, PROP_LOGGING_TYPE,
    PROP_STATUS_FLAGS, -1 };

static const int Trend_Log_Properties_Optional[] = { PROP_DESCRIPTION,
    PROP_START_TIME, PROP_STOP_TIME, PROP_LOG_DEVICE_OBJECT_PROPERTY,
    PROP_LOG_INTERVAL,

    /* Required if COV logging supported
        PROP_COV_RESUBSCRIPTION_INTERVAL,
        PROP_CLIENT_COV_INCREMENT, */

    /* Required if intrinsic reporting supported
        PROP_NOTIFICATION_THRESHOLD,
        PROP_RECORDS_SINCE_NOTIFICATION,
        PROP_LAST_NOTIFY_RECORD,
        PROP_NOTIFICATION_CLASS,
        PROP_EVENT_ENABLE,
        PROP_ACKED_TRANSITIONS,
        PROP_NOTIFY_TYPE,
        PROP_EVENT_TIME_STAMPS, */

    PROP_ALIGN_INTERVALS, PROP_INTERVAL_OFFSET, PROP_TRIGGER, -1 };

static const int Trend_Log_Properties_Proprietary[] = { -1 };

void Trend_Log_Property_Lists(
    const int **pRequired, const int **pOptional, const int **pProprietary)
{
    if (pRequired) {
        *pRequired = Trend_Log_Properties_Required;
    }
    if (pOptional) {
        *pOptional = Trend_Log_Properties_Optional;
    }
    if (pProprietary) {
        *pProprietary = Trend_Log_Properties_Proprietary;
    }

    return;
}

/* we simply have 0-n object instances.  Yours might be */
/* more complex, and then you need validate that the */
/* given instance exists */
bool Trend_Log_Valid_Instance(uint32_t object_instance)
{
    if (object_instance < MAX_TREND_LOGS) {
        return true;
    }

    return false;
}

/* we simply have 0-n object instances.  Yours might be */
/* more complex, and then count how many you have */
unsigned Trend_Log_Count(void)
{
    return MAX_TREND_LOGS;
}

/* we simply have 0-n object instances.  Yours might be */
/* more complex, and then you need to return the instance */
/* that correlates to the correct index */
uint32_t Trend_Log_Index_To_Instance(unsigned index)
{
    return index;
}

/* we simply have 0-n object instances.  Yours might be */
/* more complex, and then you need to return the index */
/* that correlates to the correct instance number */
unsigned Trend_Log_Instance_To_Index(uint32_t object_instance)
{
    unsigned index = MAX_TREND_LOGS;

    if (object_instance < MAX_TREND_LOGS) {
        index = object_instance;
    }

    return index;
}

/**
 * @brief Get the current time from the Device object
 * @return current time in epoch seconds
 */
static bacnet_time_t Trend_Log_Epoch_Seconds_Now(void)
{
    BACNET_DATE_TIME bdatetime = { 0 };

    Device_getCurrentDateTime(&bdatetime);

    return datetime_seconds_since_epoch(&bdatetime);
}

/*
 * Things to do when starting up the stack for Trend Logs.
 * Should be called whenever we reset the device or power it up
 */
void Trend_Log_Init(void)
{
    static bool initialized = false;
    int iLog;
    int iEntry;
    BACNET_DATE_TIME bdatetime = { 0 };
    bacnet_time_t tClock;
    uint8_t month;

    if (!initialized) {
        initialized = true;

        /* initialize all the values */

        for (iLog = 0; iLog < MAX_TREND_LOGS; iLog++) {
            /*
             * Do we need to do anything here?
             * Trend logs are usually assumed to survive over resets
             * and are frequently implemented using Battery Backed RAM
             * If they are implemented using Flash or SD cards or some
             * such mechanism there may be some RAM based setup needed
             * for log management purposes.
             * We probably need to look at inserting LOG_INTERRUPTED
             * entries into any active logs if the power down or reset
             * may have caused us to miss readings.
             */

            /* We will just fill the logs with some entries for testing
             * purposes.
             */
            /* Different month for each log */
            month = iLog + 1;
            datetime_set_values(&bdatetime, 2009, month, 1, 0, 0, 0, 0);
            tClock = datetime_seconds_since_epoch(&bdatetime);
            for (iEntry = 0; iEntry < TL_MAX_ENTRIES; iEntry++) {
                Logs[iLog][iEntry].tTimeStamp = tClock;
                Logs[iLog][iEntry].ucRecType = TL_TYPE_REAL;
                Logs[iLog][iEntry].Datum.fReal =
                    (float)(iEntry + (iLog * TL_MAX_ENTRIES));
                /* Put status flags with every second log */
                if ((iLog & 1) == 0) {
                    Logs[iLog][iEntry].ucStatus = 128;
                } else {
                    Logs[iLog][iEntry].ucStatus = 0;
                }
                /* advance 15 minutes, in seconds */
                tClock += 900;
            }

            LogInfo[iLog].tLastDataTime = tClock - 900;
            LogInfo[iLog].bAlignIntervals = true;
            LogInfo[iLog].bEnable = true;
            LogInfo[iLog].bStopWhenFull = false;
            LogInfo[iLog].bTrigger = false;
            LogInfo[iLog].LoggingType = LOGGING_TYPE_POLLED;
            LogInfo[iLog].Source.arrayIndex = 0;
            LogInfo[iLog].ucTimeFlags = 0;
            LogInfo[iLog].ulIntervalOffset = 0;
            LogInfo[iLog].iIndex = 0;
            LogInfo[iLog].ulLogInterval = 900;
            LogInfo[iLog].ulRecordCount = TL_MAX_ENTRIES;
            LogInfo[iLog].ulTotalRecordCount = 10000;

            LogInfo[iLog].Source.deviceIdentifier.instance =
                Device_Object_Instance_Number();
            LogInfo[iLog].Source.deviceIdentifier.type = OBJECT_DEVICE;
            LogInfo[iLog].Source.objectIdentifier.instance = iLog;
            LogInfo[iLog].Source.objectIdentifier.type = OBJECT_ANALOG_INPUT;
            LogInfo[iLog].Source.arrayIndex = BACNET_ARRAY_ALL;
            LogInfo[iLog].Source.propertyIdentifier = PROP_PRESENT_VALUE;

            datetime_set_values(
                &LogInfo[iLog].StartTime, 2009, 1, 1, 0, 0, 0, 0);
            LogInfo[iLog].tStartTime =
                TL_BAC_Time_To_Local(&LogInfo[iLog].StartTime);
            datetime_set_values(
                &LogInfo[iLog].StopTime, 2020, 12, 22, 23, 59, 59, 99);
            LogInfo[iLog].tStopTime =
                TL_BAC_Time_To_Local(&LogInfo[iLog].StopTime);
        }
    }

    return;
}

/*
 * Note: we use the instance number here and build the name based
 * on the assumption that there is a 1 to 1 correspondence. If there
 * is not we need to convert to index before proceeding.
 */
bool Trend_Log_Object_Name(
    uint32_t object_instance, BACNET_CHARACTER_STRING *object_name)
{
    static char text_string[32] = ""; /* okay for single thread */
    bool status = false;

    if (object_instance < MAX_TREND_LOGS) {
        sprintf(text_string, "Trend Log %u", object_instance);
        status = characterstring_init_ansi(object_name, text_string);
    }

    return status;
}

/* return the length of the apdu encoded or BACNET_STATUS_ERROR for error or
   BACNET_STATUS_ABORT for abort message */
int Trend_Log_Read_Property(BACNET_READ_PROPERTY_DATA *rpdata)
{
    int apdu_len = 0; /* return value */
    int len = 0; /* apdu len intermediate value */
    BACNET_BIT_STRING bit_string;
    BACNET_CHARACTER_STRING char_string;
    TL_LOG_INFO *CurrentLog;
    uint8_t *apdu = NULL;

    if ((rpdata == NULL) || (rpdata->application_data == NULL) ||
        (rpdata->application_data_len == 0)) {
        return 0;
    }
    apdu = rpdata->application_data;
    CurrentLog = &LogInfo[Trend_Log_Instance_To_Index(
        rpdata->object_instance)]; /* Pin down which log to look at */
    switch (rpdata->object_property) {
        case PROP_OBJECT_IDENTIFIER:
            apdu_len = encode_application_object_id(
                &apdu[0], OBJECT_TRENDLOG, rpdata->object_instance);
            break;

        case PROP_DESCRIPTION:
        case PROP_OBJECT_NAME:
            Trend_Log_Object_Name(rpdata->object_instance, &char_string);
            apdu_len =
                encode_application_character_string(&apdu[0], &char_string);
            break;

        case PROP_OBJECT_TYPE:
            apdu_len = encode_application_enumerated(&apdu[0], OBJECT_TRENDLOG);
            break;

        case PROP_ENABLE:
            apdu_len =
                encode_application_boolean(&apdu[0], CurrentLog->bEnable);
            break;

        case PROP_STOP_WHEN_FULL:
            apdu_len =
                encode_application_boolean(&apdu[0], CurrentLog->bStopWhenFull);
            break;

        case PROP_BUFFER_SIZE:
            apdu_len = encode_application_unsigned(&apdu[0], TL_MAX_ENTRIES);
            break;

        case PROP_LOG_BUFFER:
            /* You can only read the buffer via the ReadRange service */
            rpdata->error_class = ERROR_CLASS_PROPERTY;
            rpdata->error_code = ERROR_CODE_READ_ACCESS_DENIED;
            apdu_len = BACNET_STATUS_ERROR;
            break;

        case PROP_RECORD_COUNT:
            apdu_len += encode_application_unsigned(
                &apdu[0], CurrentLog->ulRecordCount);
            break;

        case PROP_TOTAL_RECORD_COUNT:
            apdu_len += encode_application_unsigned(
                &apdu[0], CurrentLog->ulTotalRecordCount);
            break;

        case PROP_EVENT_STATE:
            /* note: see the details in the standard on how to use this */
            apdu_len =
                encode_application_enumerated(&apdu[0], EVENT_STATE_NORMAL);
            break;

        case PROP_LOGGING_TYPE:
            apdu_len = encode_application_enumerated(
                &apdu[0], CurrentLog->LoggingType);
            break;

        case PROP_STATUS_FLAGS:
            /* note: see the details in the standard on how to use these */
            bitstring_init(&bit_string);
            bitstring_set_bit(&bit_string, STATUS_FLAG_IN_ALARM, false);
            bitstring_set_bit(&bit_string, STATUS_FLAG_FAULT, false);
            bitstring_set_bit(&bit_string, STATUS_FLAG_OVERRIDDEN, false);
            bitstring_set_bit(&bit_string, STATUS_FLAG_OUT_OF_SERVICE, false);
            apdu_len = encode_application_bitstring(&apdu[0], &bit_string);
            break;

        case PROP_START_TIME:
            len =
                encode_application_date(&apdu[0], &CurrentLog->StartTime.date);
            apdu_len = len;
            len = encode_application_time(
                &apdu[apdu_len], &CurrentLog->StartTime.time);
            apdu_len += len;
            break;

        case PROP_STOP_TIME:
            len = encode_application_date(&apdu[0], &CurrentLog->StopTime.date);
            apdu_len = len;
            len = encode_application_time(
                &apdu[apdu_len], &CurrentLog->StopTime.time);
            apdu_len += len;
            break;

        case PROP_LOG_DEVICE_OBJECT_PROPERTY:
            /*
             * BACnetDeviceObjectPropertyReference ::= SEQUENCE {
             *     objectIdentifier   [0] BACnetObjectIdentifier,
             *     propertyIdentifier [1] BACnetPropertyIdentifier,
             *     propertyArrayIndex [2] Unsigned OPTIONAL, -- used only with
             * array datatype
             *                                               -- if omitted with
             * an array then
             *                                               -- the entire array
             * is referenced deviceIdentifier   [3] BACnetObjectIdentifier
             * OPTIONAL
             * }
             */
            apdu_len += bacapp_encode_device_obj_property_ref(
                &apdu[0], &CurrentLog->Source);
            break;

        case PROP_LOG_INTERVAL:
            /* We only log to 1 sec accuracy so must multiply by 100 before
             * passing it on */
            apdu_len += encode_application_unsigned(
                &apdu[0], CurrentLog->ulLogInterval * 100);
            break;

        case PROP_ALIGN_INTERVALS:
            apdu_len = encode_application_boolean(
                &apdu[0], CurrentLog->bAlignIntervals);
            break;

        case PROP_INTERVAL_OFFSET:
            /* We only log to 1 sec accuracy so must multiply by 100 before
             * passing it on */
            apdu_len += encode_application_unsigned(
                &apdu[0], CurrentLog->ulIntervalOffset * 100);
            break;

        case PROP_TRIGGER:
            apdu_len =
                encode_application_boolean(&apdu[0], CurrentLog->bTrigger);
            break;

        default:
            rpdata->error_class = ERROR_CLASS_PROPERTY;
            rpdata->error_code = ERROR_CODE_UNKNOWN_PROPERTY;
            apdu_len = BACNET_STATUS_ERROR;
            break;
    }
    /*  only array properties can have array options */
    if ((apdu_len >= 0) &&
        (rpdata->object_property != PROP_EVENT_TIME_STAMPS) &&
        (rpdata->array_index != BACNET_ARRAY_ALL)) {
        rpdata->error_class = ERROR_CLASS_PROPERTY;
        rpdata->error_code = ERROR_CODE_PROPERTY_IS_NOT_AN_ARRAY;
        apdu_len = BACNET_STATUS_ERROR;
    }

    return apdu_len;
}

/* returns true if successful */
bool Trend_Log_Write_Property(BACNET_WRITE_PROPERTY_DATA *wp_data)
{
    bool status = false; /* return value */
    int len = 0;
    BACNET_APPLICATION_DATA_VALUE value;
    TL_LOG_INFO *CurrentLog;
    BACNET_DATE start_date, stop_date;
    BACNET_DEVICE_OBJECT_PROPERTY_REFERENCE TempSource;
    bool bEffectiveEnable;
    int log_index;

    /* Pin down which log to look at */
    log_index = Trend_Log_Instance_To_Index(wp_data->object_instance);
    CurrentLog = &LogInfo[log_index];

    /* decode the some of the request */
    len = bacapp_decode_application_data(
        wp_data->application_data, wp_data->application_data_len, &value);
    /* FIXME: len < application_data_len: more data? */
    if (len < 0) {
        /* error while decoding - a value larger than we can handle */
        wp_data->error_class = ERROR_CLASS_PROPERTY;
        wp_data->error_code = ERROR_CODE_VALUE_OUT_OF_RANGE;
        return false;
    }
    if ((wp_data->object_property != PROP_EVENT_TIME_STAMPS) &&
        (wp_data->array_index != BACNET_ARRAY_ALL)) {
        /*  only array properties can have array options */
        wp_data->error_class = ERROR_CLASS_PROPERTY;
        wp_data->error_code = ERROR_CODE_PROPERTY_IS_NOT_AN_ARRAY;
        return false;
    }
    switch (wp_data->object_property) {
        case PROP_ENABLE:
            status = write_property_type_valid(
                wp_data, &value, BACNET_APPLICATION_TAG_BOOLEAN);
            if (status) {
                /* Section 12.25.5 can't enable a full log with stop when full
                 * set */
                if ((CurrentLog->bEnable == false) &&
                    (CurrentLog->bStopWhenFull == true) &&
                    (CurrentLog->ulRecordCount == TL_MAX_ENTRIES) &&
                    (value.type.Boolean == true)) {
                    status = false;
                    wp_data->error_class = ERROR_CLASS_OBJECT;
                    wp_data->error_code = ERROR_CODE_LOG_BUFFER_FULL;
                    break;
                }

                /* Only trigger this validation on a potential change of state
                 */
                if (CurrentLog->bEnable != value.type.Boolean) {
                    bEffectiveEnable = TL_Is_Enabled(log_index);
                    CurrentLog->bEnable = value.type.Boolean;
                    /* To do: what actions do we need to take on writing ? */
                    if (value.type.Boolean == false) {
                        if (bEffectiveEnable == true) {
                            /* Only insert record if we really were
                               enabled i.e. times and enable flags */
                            TL_Insert_Status_Rec(
                                log_index, LOG_STATUS_LOG_DISABLED, true);
                        }
                    } else {
                        if (TL_Is_Enabled(log_index)) {
                            /* Have really gone from disabled to enabled as
                             * enable flag and times were correct
                             */
                            TL_Insert_Status_Rec(
                                log_index, LOG_STATUS_LOG_DISABLED, false);
                        }
                    }
                }
            }
            break;

        case PROP_STOP_WHEN_FULL:
            status = write_property_type_valid(
                wp_data, &value, BACNET_APPLICATION_TAG_BOOLEAN);
            if (status) {
                /* Only trigger this on a change of state */
                if (CurrentLog->bStopWhenFull != value.type.Boolean) {
                    CurrentLog->bStopWhenFull = value.type.Boolean;

                    if ((value.type.Boolean == true) &&
                        (CurrentLog->ulRecordCount == TL_MAX_ENTRIES) &&
                        (CurrentLog->bEnable == true)) {
                        /* When full log is switched from normal to stop when
                         * full disable the log and record the fact - see
                         * 135-2008 12.25.12
                         */
                        CurrentLog->bEnable = false;
                        TL_Insert_Status_Rec(
                            log_index, LOG_STATUS_LOG_DISABLED, true);
                    }
                }
            }
            break;

        case PROP_BUFFER_SIZE:
            /* Fixed size buffer so deny write. If buffer size was writable
             * we would probably erase the current log, resize, re-initalise
             * and carry on - however write is not allowed if enable is true.
             */
            wp_data->error_class = ERROR_CLASS_PROPERTY;
            wp_data->error_code = ERROR_CODE_WRITE_ACCESS_DENIED;
            break;

        case PROP_RECORD_COUNT:
            status = write_property_type_valid(
                wp_data, &value, BACNET_APPLICATION_TAG_UNSIGNED_INT);
            if (status) {
                if (value.type.Unsigned_Int == 0) {
                    /* Time to clear down the log */
                    CurrentLog->ulRecordCount = 0;
                    CurrentLog->iIndex = 0;
                    TL_Insert_Status_Rec(
                        log_index, LOG_STATUS_BUFFER_PURGED, true);
                }
            }
            break;

        case PROP_LOGGING_TYPE:
            /* logic
             * triggered and polled options.
             */
            status = write_property_type_valid(
                wp_data, &value, BACNET_APPLICATION_TAG_ENUMERATED);
            if (status) {
                if (value.type.Enumerated != LOGGING_TYPE_COV) {
                    CurrentLog->LoggingType =
                        (BACNET_LOGGING_TYPE)value.type.Enumerated;
                    if (value.type.Enumerated == LOGGING_TYPE_POLLED) {
                        /* As per 12.25.27 pick a suitable default if interval
                         * is 0 */
                        if (CurrentLog->ulLogInterval == 0) {
                            CurrentLog->ulLogInterval = 900;
                        }
                    }
                    if (value.type.Enumerated == LOGGING_TYPE_TRIGGERED) {
                        /* As per 12.25.27 0 the interval if triggered logging
                         * selected */
                        CurrentLog->ulLogInterval = 0;
                    }
                } else {
                    /* We don't currently support COV */
                    status = false;
                    wp_data->error_class = ERROR_CLASS_PROPERTY;
                    wp_data->error_code =
                        ERROR_CODE_OPTIONAL_FUNCTIONALITY_NOT_SUPPORTED;
                }
            }
            break;

        case PROP_START_TIME:
            /* Copy the date part to safe place */
            status = write_property_type_valid(
                wp_data, &value, BACNET_APPLICATION_TAG_DATE);
            if (!status) {
                break;
            }
            start_date = value.type.Date;
            /* Then decode the time part */
            len =
                bacapp_decode_application_data(wp_data->application_data + len,
                    wp_data->application_data_len - len, &value);

            if (len) {
                status = write_property_type_valid(
                    wp_data, &value, BACNET_APPLICATION_TAG_TIME);
                if (!status) {
                    break;
                }
                /* First record the current enable state of the log */
                bEffectiveEnable = TL_Is_Enabled(log_index);
                /* Safe to copy the date now */
                CurrentLog->StartTime.date = start_date;
                CurrentLog->StartTime.time = value.type.Time;

                if (datetime_wildcard_present(&CurrentLog->StartTime)) {
                    /* Mark start time as wild carded */
                    CurrentLog->ucTimeFlags |= TL_T_START_WILD;
                    CurrentLog->tStartTime = 0;
                } else {
                    /* Clear wild card flag and set time in local format */
                    CurrentLog->ucTimeFlags &= ~TL_T_START_WILD;
                    CurrentLog->tStartTime =
                        TL_BAC_Time_To_Local(&CurrentLog->StartTime);
                }

                if (bEffectiveEnable != TL_Is_Enabled(log_index)) {
                    /* Enable status has changed because of time update */
                    if (bEffectiveEnable == true) {
                        /* Say we went from enabled to disabled */
                        TL_Insert_Status_Rec(
                            log_index, LOG_STATUS_LOG_DISABLED, true);
                    } else {
                        /* Say we went from disabled to enabled */
                        TL_Insert_Status_Rec(
                            log_index, LOG_STATUS_LOG_DISABLED, false);
                    }
                }
            }
            break;

        case PROP_STOP_TIME:
            /* Copy the date part to safe place */
            status = write_property_type_valid(
                wp_data, &value, BACNET_APPLICATION_TAG_DATE);
            if (!status) {
                break;
            }
            stop_date = value.type.Date;
            /* Then decode the time part */
            len =
                bacapp_decode_application_data(wp_data->application_data + len,
                    wp_data->application_data_len - len, &value);

            if (len) {
                status = write_property_type_valid(
                    wp_data, &value, BACNET_APPLICATION_TAG_TIME);
                if (!status) {
                    break;
                }
                /* First record the current enable state of the log */
                bEffectiveEnable = TL_Is_Enabled(log_index);
                /* Safe to copy the date now */
                CurrentLog->StopTime.date = stop_date;
                CurrentLog->StopTime.time = value.type.Time;

                if (datetime_wildcard_present(&CurrentLog->StopTime)) {
                    /* Mark stop time as wild carded */
                    CurrentLog->ucTimeFlags |= TL_T_STOP_WILD;
                    CurrentLog->tStopTime = datetime_seconds_since_epoch_max();
                } else {
                    /* Clear wild card flag and set time in local format */
                    CurrentLog->ucTimeFlags &= ~TL_T_STOP_WILD;
                    CurrentLog->tStopTime =
                        TL_BAC_Time_To_Local(&CurrentLog->StopTime);
                }

                if (bEffectiveEnable != TL_Is_Enabled(log_index)) {
                    /* Enable status has changed because of time update */
                    if (bEffectiveEnable == true) {
                        /* Say we went from enabled to disabled */
                        TL_Insert_Status_Rec(
                            log_index, LOG_STATUS_LOG_DISABLED, true);
                    } else {
                        /* Say we went from disabled to enabled */
                        TL_Insert_Status_Rec(
                            log_index, LOG_STATUS_LOG_DISABLED, false);
                    }
                }
            }
            break;

        case PROP_LOG_DEVICE_OBJECT_PROPERTY:
            len = bacnet_device_object_property_reference_decode(
                wp_data->application_data,wp_data->application_data_len, 
                &TempSource);
            if (len <= 0) {
                wp_data->error_class = ERROR_CLASS_PROPERTY;
                wp_data->error_code = ERROR_CODE_OTHER;
                break;
            }
            /* We only support references to objects in ourself for now */
            if ((TempSource.deviceIdentifier.type == OBJECT_DEVICE) &&
                (TempSource.deviceIdentifier.instance !=
                    Device_Object_Instance_Number())) {
                wp_data->error_class = ERROR_CLASS_PROPERTY;
                wp_data->error_code =
                    ERROR_CODE_OPTIONAL_FUNCTIONALITY_NOT_SUPPORTED;
                break;
            }

            /* Quick comparison if structures are packed ... */
            if (memcmp(&TempSource, &CurrentLog->Source,
                    sizeof(BACNET_DEVICE_OBJECT_PROPERTY_REFERENCE)) != 0) {
                /* Clear buffer if property being logged is changed */
                CurrentLog->ulRecordCount = 0;
                CurrentLog->iIndex = 0;
                TL_Insert_Status_Rec(log_index, LOG_STATUS_BUFFER_PURGED, true);
            }
            CurrentLog->Source = TempSource;
            status = true;
            break;

        case PROP_LOG_INTERVAL:
            if (CurrentLog->LoggingType == LOGGING_TYPE_TRIGGERED) {
                /* Read only if triggered log so flag error and bail out */
                wp_data->error_class = ERROR_CLASS_PROPERTY;
                wp_data->error_code = ERROR_CODE_WRITE_ACCESS_DENIED;
                break;
            }
            status = write_property_type_valid(
                wp_data, &value, BACNET_APPLICATION_TAG_UNSIGNED_INT);
            if (status) {
                if ((CurrentLog->LoggingType == LOGGING_TYPE_POLLED) &&
                    (value.type.Unsigned_Int == 0)) {
                    /* We don't support COV at the moment so don't allow
                     * switching to it by clearing interval whilst in polling
                     * mode */
                    wp_data->error_class = ERROR_CLASS_PROPERTY;
                    wp_data->error_code =
                        ERROR_CODE_OPTIONAL_FUNCTIONALITY_NOT_SUPPORTED;
                    status = false;
                } else {
                    /* We only log to 1 sec accuracy so must divide by 100
                     * before passing it on */
                    CurrentLog->ulLogInterval = value.type.Unsigned_Int / 100;
                    if (0 == CurrentLog->ulLogInterval) {
                        CurrentLog->ulLogInterval =
                            1; /* Interval of 0 is not a good idea */
                    }
                }
            }
            break;

        case PROP_ALIGN_INTERVALS:
            status = write_property_type_valid(
                wp_data, &value, BACNET_APPLICATION_TAG_BOOLEAN);
            if (status) {
                CurrentLog->bAlignIntervals = value.type.Boolean;
            }
            break;

        case PROP_INTERVAL_OFFSET:
            /* We only log to 1 sec accuracy so must divide by 100 before
             * passing it on */
            status = write_property_type_valid(
                wp_data, &value, BACNET_APPLICATION_TAG_UNSIGNED_INT);
            if (status) {
                CurrentLog->ulIntervalOffset = value.type.Unsigned_Int / 100;
            }
            break;

        case PROP_TRIGGER:
            status = write_property_type_valid(
                wp_data, &value, BACNET_APPLICATION_TAG_BOOLEAN);
            if (status) {
                /* We will not allow triggered operation if polling with
                 * aligning to the clock as that will produce non aligned
                 * readings which goes against the reason for selscting this
                 * mode
                 */
                if ((CurrentLog->LoggingType == LOGGING_TYPE_POLLED) &&
                    (CurrentLog->bAlignIntervals == true)) {
                    wp_data->error_class = ERROR_CLASS_PROPERTY;
                    wp_data->error_code =
                        ERROR_CODE_NOT_CONFIGURED_FOR_TRIGGERED_LOGGING;
                    status = false;
                } else {
                    CurrentLog->bTrigger = value.type.Boolean;
                }
            }
            break;

        default:
            wp_data->error_class = ERROR_CLASS_PROPERTY;
            wp_data->error_code = ERROR_CODE_WRITE_ACCESS_DENIED;
            break;
    }

    return status;
}

bool TrendLogGetRRInfo(
    BACNET_READ_RANGE_DATA *pRequest, /* Info on the request */
    RR_PROP_INFO *pInfo)
{ /* Where to put the information */
    int log_index;

    log_index = Trend_Log_Instance_To_Index(pRequest->object_instance);
    if (log_index >= MAX_TREND_LOGS) {
        pRequest->error_class = ERROR_CLASS_OBJECT;
        pRequest->error_code = ERROR_CODE_UNKNOWN_OBJECT;
    } else if (pRequest->object_property == PROP_LOG_BUFFER) {
        pInfo->RequestTypes = RR_BY_POSITION | RR_BY_TIME | RR_BY_SEQUENCE;
        pInfo->Handler = rr_trend_log_encode;
        return (true);
    } else {
        pRequest->error_class = ERROR_CLASS_SERVICES;
        pRequest->error_code = ERROR_CODE_PROPERTY_IS_NOT_A_LIST;
    }

    return (false);
}

/*****************************************************************************
 * Insert a status record into a trend log - does not check for enable/log   *
 * full, time slots and so on as these type of entries have to go in         *
 * irrespective of such things which means that valid readings may get       *
 * pushed out of the log to make room.                                       *
 *****************************************************************************/

void TL_Insert_Status_Rec(int iLog, BACNET_LOG_STATUS eStatus, bool bState)
{
    TL_LOG_INFO *CurrentLog;
    TL_DATA_REC TempRec;

    CurrentLog = &LogInfo[iLog];

    TempRec.tTimeStamp = Trend_Log_Epoch_Seconds_Now();
    TempRec.ucRecType = TL_TYPE_STATUS;
    TempRec.ucStatus = 0;
    TempRec.Datum.ucLogStatus = 0;
    /* Note we set the bits in correct order so that we can place them directly
     * into the bitstring structure later on when we have to encode them */
    switch (eStatus) {
        case LOG_STATUS_LOG_DISABLED:
            if (bState) {
                TempRec.Datum.ucLogStatus = 1 << LOG_STATUS_LOG_DISABLED;
            }
            break;
        case LOG_STATUS_BUFFER_PURGED:
            if (bState) {
                TempRec.Datum.ucLogStatus = 1 << LOG_STATUS_BUFFER_PURGED;
            }
            break;
        case LOG_STATUS_LOG_INTERRUPTED:
            TempRec.Datum.ucLogStatus = 1 << LOG_STATUS_LOG_INTERRUPTED;
            break;
        default:
            break;
    }

    Logs[iLog][CurrentLog->iIndex++] = TempRec;
    if (CurrentLog->iIndex >= TL_MAX_ENTRIES) {
        CurrentLog->iIndex = 0;
    }

    CurrentLog->ulTotalRecordCount++;

    if (CurrentLog->ulRecordCount < TL_MAX_ENTRIES) {
        CurrentLog->ulRecordCount++;
    }
}

/*****************************************************************************
 * Use the combination of the enable flag and the enable times to determine  *
 * if the log is really enabled now. See 135-2008 sections 12.25.5 - 12.25.7 *
 *****************************************************************************/

bool TL_Is_Enabled(int iLog)
{
    TL_LOG_INFO *CurrentLog;
    bacnet_time_t tNow;
    bool bStatus;

    bStatus = true;
    CurrentLog = &LogInfo[iLog];
#if 0
    printf("\nFlags - %u, Start - %u, Stop - %u\n",
        (unsigned int) CurrentLog->ucTimeFlags,
        (unsigned int) CurrentLog->tStartTime,
        (unsigned int) CurrentLog->tStopTime);
#endif
    if (CurrentLog->bEnable == false) {
        /* Not enabled so time is irrelevant */
        bStatus = false;
    } else if ((CurrentLog->ucTimeFlags == 0) &&
        (CurrentLog->tStopTime < CurrentLog->tStartTime)) {
        /* Start time was after stop time as per 12.25.6 and 12.25.7 */
        bStatus = false;
    } else if (CurrentLog->ucTimeFlags != (TL_T_START_WILD | TL_T_STOP_WILD)) {
        /* enabled and either 1 wild card or none */
        tNow = Trend_Log_Epoch_Seconds_Now();
#if 0
        printf("\nFlags - %u, Current - %u, Start - %u, Stop - %u\n",
            (unsigned int) CurrentLog->ucTimeFlags, (unsigned int) Now,
            (unsigned int) CurrentLog->tStartTime,
            (unsigned int) CurrentLog->tStopTime);
#endif
        if ((CurrentLog->ucTimeFlags & TL_T_START_WILD) != 0) {
            /* wild card start time */
            if (tNow > CurrentLog->tStopTime) {
                bStatus = false;
            }
        } else if ((CurrentLog->ucTimeFlags & TL_T_STOP_WILD) != 0) {
            /* wild card stop time */
            if (tNow < CurrentLog->tStartTime) {
                bStatus = false;
            }
        } else {
#if 0
            printf("\nCurrent - %u, Start - %u, Stop - %u\n",
                (unsigned int) Now, (unsigned int) CurrentLog->tStartTime,
                (unsigned int) CurrentLog->tStopTime);
#endif
            /* No wildcards so use both times */
            if ((tNow < CurrentLog->tStartTime) ||
                (tNow > CurrentLog->tStopTime)) {
                bStatus = false;
            }
        }
    }

    return (bStatus);
}

/*****************************************************************************
 * Convert a BACnet time into a local time in seconds since the local epoch  *
 *****************************************************************************/

bacnet_time_t TL_BAC_Time_To_Local(BACNET_DATE_TIME *bdatetime)
{
    return datetime_seconds_since_epoch(bdatetime);
}

/*****************************************************************************
 * Convert a local time in seconds since the local epoch into a BACnet time  *
 *****************************************************************************/

void TL_Local_Time_To_BAC(BACNET_DATE_TIME *bdatetime, bacnet_time_t seconds)
{
    datetime_since_epoch_seconds(bdatetime, seconds);
}

/****************************************************************************
 * Build a list of Trend Log entries from the Log Buffer property as        *
 * required for the ReadsRange functionality.                               *
 *                                                                          *
 * We have to support By Position, By Sequence and By Time requests.        *
 *                                                                          *
 * We do assume the list cannot change whilst we are accessing it so would  *
 * not be multithread safe if there are other tasks that write to the log.  *
 *                                                                          *
 * We take the simple approach here to filling the buffer by taking a max   *
 * size for a single entry and then stopping if there is less than that     *
 * left in the buffer. You could build each entry in a separate buffer and  *
 * determine the exact length before copying but this is time consuming,    *
 * requires more memory and would probably only let you sqeeeze one more    *
 * entry in on occasion. The value is calculated as 10 bytes for the time   *
 * stamp + 6 bytes for our largest data item (bit string capped at 32 bits) *
 * + 3 bytes for the status flags + 4 for the context tags to give 23.      *
 ****************************************************************************/

#define TL_MAX_ENC 23 /* Maximum size of encoded log entry, see above */

int rr_trend_log_encode(uint8_t *apdu, BACNET_READ_RANGE_DATA *pRequest)
{
    /* Initialise result flags to all false */
    bitstring_init(&pRequest->ResultFlags);
    bitstring_set_bit(&pRequest->ResultFlags, RESULT_FLAG_FIRST_ITEM, false);
    bitstring_set_bit(&pRequest->ResultFlags, RESULT_FLAG_LAST_ITEM, false);
    bitstring_set_bit(&pRequest->ResultFlags, RESULT_FLAG_MORE_ITEMS, false);
    pRequest->ItemCount = 0; /* Start out with nothing */

    /* Bail out now if nowt - should never happen for a Trend Log but ... */
    if (LogInfo[Trend_Log_Instance_To_Index(pRequest->object_instance)]
            .ulRecordCount == 0) {
        return (0);
    }

    if ((pRequest->RequestType == RR_BY_POSITION) ||
        (pRequest->RequestType == RR_READ_ALL)) {
        return (TL_encode_by_position(apdu, pRequest));
    } else if (pRequest->RequestType == RR_BY_SEQUENCE) {
        return (TL_encode_by_sequence(apdu, pRequest));
    }

    return (TL_encode_by_time(apdu, pRequest));
}

/****************************************************************************
 * Handle encoding for the By Position and All options.                     *
 * Does All option by converting to a By Position request starting at index *
 * 1 and of maximum log size length.                                        *
 ****************************************************************************/

int TL_encode_by_position(uint8_t *apdu, BACNET_READ_RANGE_DATA *pRequest)
{
    int log_index = 0;
    int iLen = 0;
    int32_t iTemp = 0;
    TL_LOG_INFO *CurrentLog = NULL;

    uint32_t uiIndex = 0; /* Current entry number */
    uint32_t uiFirst = 0; /* Entry number we started encoding from */
    uint32_t uiLast = 0; /* Entry number we finished encoding on */
    uint32_t uiTarget = 0; /* Last entry we are required to encode */
    uint32_t uiRemaining = 0; /* Amount of unused space in packet */

    /* See how much space we have */
    uiRemaining = MAX_APDU - pRequest->Overhead;
    log_index = Trend_Log_Instance_To_Index(pRequest->object_instance);
    CurrentLog = &LogInfo[log_index];
    if (pRequest->RequestType == RR_READ_ALL) {
        /*
         * Read all the list or as much as will fit in the buffer by selecting
         * a range that covers the whole list and falling through to the next
         * section of code
         */
        pRequest->Count = CurrentLog->ulRecordCount; /* Full list */
        pRequest->Range.RefIndex = 1; /* Starting at the beginning */
    }

    if (pRequest->Count <
        0) { /* negative count means work from index backwards */
        /*
         * Convert from end index/negative count to
         * start index/positive count and then process as
         * normal. This assumes that the order to return items
         * is always first to last, if this is not true we will
         * have to handle this differently.
         *
         * Note: We need to be careful about how we convert these
         * values due to the mix of signed and unsigned types - don't
         * try to optimise the code unless you understand all the
         * implications of the data type conversions!
         */

        iTemp = pRequest->Range.RefIndex; /* pull out and convert to signed */
        iTemp +=
            pRequest->Count + 1; /* Adjust backwards, remember count is -ve */
        if (iTemp <
            1) { /* if count is too much, return from 1 to start index */
            pRequest->Count = pRequest->Range.RefIndex;
            pRequest->Range.RefIndex = 1;
        } else { /* Otherwise adjust the start index and make count +ve */
            pRequest->Range.RefIndex = iTemp;
            pRequest->Count = -pRequest->Count;
        }
    }

    /* From here on in we only have a starting point and a positive count */

    if (pRequest->Range.RefIndex >
        CurrentLog->ulRecordCount) { /* Nothing to return as we are past the end
                                      of the list */
        return (0);
    }

    uiTarget = pRequest->Range.RefIndex + pRequest->Count -
        1; /* Index of last required entry */
    if (uiTarget >
        CurrentLog->ulRecordCount) { /* Capped at end of list if necessary */
        uiTarget = CurrentLog->ulRecordCount;
    }

    uiIndex = pRequest->Range.RefIndex;
    uiFirst = uiIndex; /* Record where we started from */
    while (uiIndex <= uiTarget) {
        if (uiRemaining < TL_MAX_ENC) {
            /*
             * Can't fit any more in! We just set the result flag to say there
             * was more and drop out of the loop early
             */
            bitstring_set_bit(
                &pRequest->ResultFlags, RESULT_FLAG_MORE_ITEMS, true);
            break;
        }

        iTemp = TL_encode_entry(&apdu[iLen], log_index, uiIndex);

        uiRemaining -= iTemp; /* Reduce the remaining space */
        iLen += iTemp; /* and increase the length consumed */
        uiLast = uiIndex; /* Record the last entry encoded */
        uiIndex++; /* and get ready for next one */
        pRequest->ItemCount++; /* Chalk up another one for the response count */
    }

    /* Set remaining result flags if necessary */
    if (uiFirst == 1) {
        bitstring_set_bit(&pRequest->ResultFlags, RESULT_FLAG_FIRST_ITEM, true);
    }

    if (uiLast == CurrentLog->ulRecordCount) {
        bitstring_set_bit(&pRequest->ResultFlags, RESULT_FLAG_LAST_ITEM, true);
    }

    return (iLen);
}

/****************************************************************************
 * Handle encoding for the By Sequence option.                              *
 * The fact that the buffer always has at least a single entry is used      *
 * implicetly in the following as we don't have to handle the case of an    *
 * empty buffer.                                                            *
 ****************************************************************************/

int TL_encode_by_sequence(uint8_t *apdu, BACNET_READ_RANGE_DATA *pRequest)
{
    int log_index = 0;
    int iLen = 0;
    int32_t iTemp = 0;
    TL_LOG_INFO *CurrentLog = NULL;

    uint32_t uiIndex = 0; /* Current entry number */
    uint32_t uiFirst = 0; /* Entry number we started encoding from */
    uint32_t uiLast = 0; /* Entry number we finished encoding on */
    uint32_t uiSequence = 0; /* Tracking sequenc number when encoding */
    uint32_t uiRemaining = 0; /* Amount of unused space in packet */
    uint32_t uiFirstSeq = 0; /* Sequence number for 1st record in log */

    uint32_t uiBegin = 0; /* Starting Sequence number for request */
    uint32_t uiEnd = 0; /* Ending Sequence number for request */
    bool bWrapReq =
        false; /* Has request sequence range spanned the max for uint32_t? */
    bool bWrapLog =
        false; /* Has log sequence range spanned the max for uint32_t? */

    /* See how much space we have */
    uiRemaining = MAX_APDU - pRequest->Overhead;
    log_index = Trend_Log_Instance_To_Index(pRequest->object_instance);
    CurrentLog = &LogInfo[log_index];
    /* Figure out the sequence number for the first record, last is
     * ulTotalRecordCount */
    uiFirstSeq =
        CurrentLog->ulTotalRecordCount - (CurrentLog->ulRecordCount - 1);

    /* Calculate start and end sequence numbers from request */
    if (pRequest->Count < 0) {
        uiBegin = pRequest->Range.RefSeqNum + pRequest->Count + 1;
        uiEnd = pRequest->Range.RefSeqNum;
    } else {
        uiBegin = pRequest->Range.RefSeqNum;
        uiEnd = pRequest->Range.RefSeqNum + pRequest->Count - 1;
    }
    /* See if we have any wrap around situations */
    if (uiBegin > uiEnd) {
        bWrapReq = true;
    }
    if (uiFirstSeq > CurrentLog->ulTotalRecordCount) {
        bWrapLog = true;
    }

    if ((bWrapReq == false) && (bWrapLog == false)) { /* Simple case no wraps */
        /* If no overlap between request range and buffer contents bail out */
        if ((uiEnd < uiFirstSeq) ||
            (uiBegin > CurrentLog->ulTotalRecordCount)) {
            return (0);
        }

        /* Truncate range if necessary so it is guaranteed to lie
         * between the first and last sequence numbers in the buffer
         * inclusive.
         */
        if (uiBegin < uiFirstSeq) {
            uiBegin = uiFirstSeq;
        }

        if (uiEnd > CurrentLog->ulTotalRecordCount) {
            uiEnd = CurrentLog->ulTotalRecordCount;
        }
    } else { /* There are wrap arounds to contend with */
        /* First check for non overlap condition as it is common to all */
        if ((uiBegin > CurrentLog->ulTotalRecordCount) &&
            (uiEnd < uiFirstSeq)) {
            return (0);
        }

        if (bWrapLog == false) { /* Only request range wraps */
            if (uiEnd < uiFirstSeq) {
                uiEnd = CurrentLog->ulTotalRecordCount;
                if (uiBegin < uiFirstSeq) {
                    uiBegin = uiFirstSeq;
                }
            } else {
                uiBegin = uiFirstSeq;
                if (uiEnd > CurrentLog->ulTotalRecordCount) {
                    uiEnd = CurrentLog->ulTotalRecordCount;
                }
            }
        } else if (bWrapReq == false) { /* Only log wraps */
            if (uiBegin > CurrentLog->ulTotalRecordCount) {
                if (uiBegin > uiFirstSeq) {
                    uiBegin = uiFirstSeq;
                }
            } else {
                if (uiEnd > CurrentLog->ulTotalRecordCount) {
                    uiEnd = CurrentLog->ulTotalRecordCount;
                }
            }
        } else { /* Both wrap */
            if (uiBegin < uiFirstSeq) {
                uiBegin = uiFirstSeq;
            }

            if (uiEnd > CurrentLog->ulTotalRecordCount) {
                uiEnd = CurrentLog->ulTotalRecordCount;
            }
        }
    }

    /* We now have a range that lies completely within the log buffer
     * and we need to figure out where that starts in the buffer.
     */
    uiIndex = uiBegin - uiFirstSeq + 1;
    uiSequence = uiBegin;
    uiFirst = uiIndex; /* Record where we started from */
    while (uiSequence != uiEnd + 1) {
        if (uiRemaining < TL_MAX_ENC) {
            /*
             * Can't fit any more in! We just set the result flag to say there
             * was more and drop out of the loop early
             */
            bitstring_set_bit(
                &pRequest->ResultFlags, RESULT_FLAG_MORE_ITEMS, true);
            break;
        }

        iTemp = TL_encode_entry(&apdu[iLen], log_index, uiIndex);

        uiRemaining -= iTemp; /* Reduce the remaining space */
        iLen += iTemp; /* and increase the length consumed */
        uiLast = uiIndex; /* Record the last entry encoded */
        uiIndex++; /* and get ready for next one */
        uiSequence++;
        pRequest->ItemCount++; /* Chalk up another one for the response count */
    }

    /* Set remaining result flags if necessary */
    if (uiFirst == 1) {
        bitstring_set_bit(&pRequest->ResultFlags, RESULT_FLAG_FIRST_ITEM, true);
    }

    if (uiLast == CurrentLog->ulRecordCount) {
        bitstring_set_bit(&pRequest->ResultFlags, RESULT_FLAG_LAST_ITEM, true);
    }

    pRequest->FirstSequence = uiBegin;

    return (iLen);
}

/****************************************************************************
 * Handle encoding for the By Time option.                                  *
 * The fact that the buffer always has at least a single entry is used      *
 * implicetly in the following as we don't have to handle the case of an    *
 * empty buffer.                                                            *
 ****************************************************************************/

int TL_encode_by_time(uint8_t *apdu, BACNET_READ_RANGE_DATA *pRequest)
{
    int log_index = 0;
    int iLen = 0;
    int32_t iTemp = 0;
    int iCount = 0;
    TL_LOG_INFO *CurrentLog = NULL;

    uint32_t uiIndex = 0; /* Current entry number */
    uint32_t uiFirst = 0; /* Entry number we started encoding from */
    uint32_t uiLast = 0; /* Entry number we finished encoding on */
    uint32_t uiRemaining = 0; /* Amount of unused space in packet */
    uint32_t uiFirstSeq = 0; /* Sequence number for 1st record in log */
    bacnet_time_t tRefTime = 0; /* The time from the request in local format */

    /* See how much space we have */
    uiRemaining = MAX_APDU - pRequest->Overhead;
    log_index = Trend_Log_Instance_To_Index(pRequest->object_instance);
    CurrentLog = &LogInfo[log_index];

    tRefTime = TL_BAC_Time_To_Local(&pRequest->Range.RefTime);
    /* Find correct position for oldest entry in log */
    if (CurrentLog->ulRecordCount < TL_MAX_ENTRIES) {
        uiIndex = 0;
    } else {
        uiIndex = CurrentLog->iIndex;
    }

    if (pRequest->Count < 0) {
        /* Start at end of log and look for record which has
         * timestamp greater than or equal to the reference.
         */
        iCount = CurrentLog->ulRecordCount - 1;
        /* Start out with the sequence number for the last record */
        uiFirstSeq = CurrentLog->ulTotalRecordCount;
        for (;;) {
            if (Logs[pRequest->object_instance]
                    [(uiIndex + iCount) % TL_MAX_ENTRIES]
                        .tTimeStamp < tRefTime) {
                break;
            }

            uiFirstSeq--;
            iCount--;
            if (iCount < 0) {
                return (0);
            }
        }

        /* We have an and point for our request,
         * now work backwards to find where we should start from
         */

        pRequest->Count = -pRequest->Count; /* Conveert to +ve count */
        /* If count would bring us back beyond the limits
         * Of the buffer then pin it to the start of the buffer
         * otherwise adjust starting point and sequence number
         * appropriately.
         */
        iTemp = pRequest->Count - 1;
        if (iTemp > iCount) {
            uiFirstSeq -= iCount;
            pRequest->Count = iCount + 1;
            iCount = 0;
        } else {
            uiFirstSeq -= iTemp;
            iCount -= iTemp;
        }
    } else {
        /* Start at beginning of log and look for 1st record which has
         * timestamp greater than the reference time.
         */
        iCount = 0;
        /* Figure out the sequence number for the first record, last is
         * ulTotalRecordCount */
        uiFirstSeq =
            CurrentLog->ulTotalRecordCount - (CurrentLog->ulRecordCount - 1);
        for (;;) {
            if (Logs[pRequest->object_instance]
                    [(uiIndex + iCount) % TL_MAX_ENTRIES]
                        .tTimeStamp > tRefTime) {
                break;
            }

            uiFirstSeq++;
            iCount++;
            if ((uint32_t)iCount == CurrentLog->ulRecordCount) {
                return (0);
            }
        }
    }

    /* We now have a starting point for the operation and a +ve count */

    uiIndex = iCount + 1; /* Convert to BACnet 1 based reference */
    uiFirst = uiIndex; /* Record where we started from */
    iCount = pRequest->Count;
    while (iCount != 0) {
        if (uiRemaining < TL_MAX_ENC) {
            /*
             * Can't fit any more in! We just set the result flag to say there
             * was more and drop out of the loop early
             */
            bitstring_set_bit(
                &pRequest->ResultFlags, RESULT_FLAG_MORE_ITEMS, true);
            break;
        }

        iTemp = TL_encode_entry(&apdu[iLen], log_index, uiIndex);

        uiRemaining -= iTemp; /* Reduce the remaining space */
        iLen += iTemp; /* and increase the length consumed */
        uiLast = uiIndex; /* Record the last entry encoded */
        uiIndex++; /* and get ready for next one */
        pRequest->ItemCount++; /* Chalk up another one for the response count */
        iCount--; /* And finally cross another one off the requested count */

        if (uiIndex >
            CurrentLog
                ->ulRecordCount) { /* Finish up if we hit the end of the log */
            break;
        }
    }

    /* Set remaining result flags if necessary */
    if (uiFirst == 1) {
        bitstring_set_bit(&pRequest->ResultFlags, RESULT_FLAG_FIRST_ITEM, true);
    }

    if (uiLast == CurrentLog->ulRecordCount) {
        bitstring_set_bit(&pRequest->ResultFlags, RESULT_FLAG_LAST_ITEM, true);
    }

    pRequest->FirstSequence = uiFirstSeq;

    return (iLen);
}

int TL_encode_entry(uint8_t *apdu, int iLog, int iEntry)
{
    int iLen = 0;
    TL_DATA_REC *pSource = NULL;
    BACNET_BIT_STRING TempBits;
    uint8_t ucCount = 0;
    BACNET_DATE_TIME TempTime;

    /* Convert from BACnet 1 based to 0 based array index and then
     * handle wrap around of the circular buffer */

    if (LogInfo[iLog].ulRecordCount < TL_MAX_ENTRIES) {
        pSource = &Logs[iLog][(iEntry - 1) % TL_MAX_ENTRIES];
    } else {
        pSource =
            &Logs[iLog][(LogInfo[iLog].iIndex + iEntry - 1) % TL_MAX_ENTRIES];
    }

    iLen = 0;
    /* First stick the time stamp in with tag [0] */
    TL_Local_Time_To_BAC(&TempTime, pSource->tTimeStamp);
    iLen += bacapp_encode_context_datetime(apdu, 0, &TempTime);

    /* Next comes the actual entry with tag [1] */
    iLen += encode_opening_tag(&apdu[iLen], 1);
    /* The data entry is tagged individually [0] - [10] to indicate which type
     */
    switch (pSource->ucRecType) {
        case TL_TYPE_STATUS:
            /* Build bit string directly from the stored octet */
            bitstring_init(&TempBits);
            bitstring_set_bits_used(&TempBits, 1, 5);
            bitstring_set_octet(&TempBits, 0, pSource->Datum.ucLogStatus);
            iLen += encode_context_bitstring(
                &apdu[iLen], pSource->ucRecType, &TempBits);
            break;

        case TL_TYPE_BOOL:
            iLen += encode_context_boolean(
                &apdu[iLen], pSource->ucRecType, pSource->Datum.ucBoolean);
            break;

        case TL_TYPE_REAL:
            iLen += encode_context_real(
                &apdu[iLen], pSource->ucRecType, pSource->Datum.fReal);
            break;

        case TL_TYPE_ENUM:
            iLen += encode_context_enumerated(
                &apdu[iLen], pSource->ucRecType, pSource->Datum.ulEnum);
            break;

        case TL_TYPE_UNSIGN:
            iLen += encode_context_unsigned(
                &apdu[iLen], pSource->ucRecType, pSource->Datum.ulUValue);
            break;

        case TL_TYPE_SIGN:
            iLen += encode_context_signed(
                &apdu[iLen], pSource->ucRecType, pSource->Datum.lSValue);
            break;

        case TL_TYPE_BITS:
            /* Rebuild bitstring directly from stored octets - which we
             * have limited to 32 bits maximum as allowed by the standard
             */
            bitstring_init(&TempBits);
            bitstring_set_bits_used(&TempBits,
                (pSource->Datum.Bits.ucLen >> 4) & 0x0F,
                pSource->Datum.Bits.ucLen & 0x0F);
            for (ucCount = pSource->Datum.Bits.ucLen >> 4; ucCount > 0;
                 ucCount--) {
                bitstring_set_octet(&TempBits, ucCount - 1,
                    pSource->Datum.Bits.ucStore[ucCount - 1]);
            }

            iLen += encode_context_bitstring(
                &apdu[iLen], pSource->ucRecType, &TempBits);
            break;

        case TL_TYPE_NULL:
            iLen += encode_context_null(&apdu[iLen], pSource->ucRecType);
            break;

        case TL_TYPE_ERROR:
            iLen += encode_opening_tag(&apdu[iLen], TL_TYPE_ERROR);
            iLen += encode_application_enumerated(
                &apdu[iLen], pSource->Datum.Error.usClass);
            iLen += encode_application_enumerated(
                &apdu[iLen], pSource->Datum.Error.usCode);
            iLen += encode_closing_tag(&apdu[iLen], TL_TYPE_ERROR);
            break;

        case TL_TYPE_DELTA:
            iLen += encode_context_real(
                &apdu[iLen], pSource->ucRecType, pSource->Datum.fTime);
            break;

        case TL_TYPE_ANY:
            /* Should never happen as we don't support this at the moment */
            break;
        
        default:
            break;
    }

    iLen += encode_closing_tag(&apdu[iLen], 1);
    /* Check if status bit string is required and insert with tag [2] */
    if ((pSource->ucStatus & 128) == 128) {
        bitstring_init(&TempBits);
        bitstring_set_bits_used(&TempBits, 1, 4);
        /* only insert the 1st 4 bits */
        bitstring_set_octet(&TempBits, 0, (pSource->ucStatus & 0x0F));
        iLen += encode_context_bitstring(&apdu[iLen], 2, &TempBits);
    }

    return (iLen);
}

static int local_read_property(uint8_t *value,
    uint8_t *status,
    BACNET_DEVICE_OBJECT_PROPERTY_REFERENCE *Source,
    BACNET_ERROR_CLASS *error_class,
    BACNET_ERROR_CODE *error_code)
{
    int len = 0;
    BACNET_READ_PROPERTY_DATA rpdata;

    if (value != NULL) {
        /* configure our storage */
        rpdata.application_data = value;
        rpdata.application_data_len = MAX_APDU;
        rpdata.object_type = Source->objectIdentifier.type;
        rpdata.object_instance = Source->objectIdentifier.instance;
        rpdata.object_property = Source->propertyIdentifier;
        rpdata.array_index = Source->arrayIndex;
        /* Try to fetch the required property */
        len = Device_Read_Property(&rpdata);
        if (len < 0) {
            *error_class = rpdata.error_class;
            *error_code = rpdata.error_code;
        }
    }

    if ((len >= 0) && (status != NULL)) {
        /* Fetch the status flags if required */
        rpdata.application_data = status;
        rpdata.application_data_len = MAX_APDU;
        rpdata.object_property = PROP_STATUS_FLAGS;
        rpdata.array_index = BACNET_ARRAY_ALL;
        len = Device_Read_Property(&rpdata);
        if (len < 0) {
            *error_class = rpdata.error_class;
            *error_code = rpdata.error_code;
        }
    }

    return (len);
}

/****************************************************************************
 * Attempt to fetch the logged property and store it in the Trend Log       *
 ****************************************************************************/

static void TL_fetch_property(int iLog)
{
    uint8_t ValueBuf[MAX_APDU]; /* This is a big buffer in case someone selects
                                   the device object list for example */
    uint8_t StatusBuf[3]; /* Should be tag, bits unused in last octet and 1 byte
                             of data */
    BACNET_ERROR_CLASS error_class = ERROR_CLASS_SERVICES;
    BACNET_ERROR_CODE error_code = ERROR_CODE_OTHER;
    int iLen;
    uint8_t ucCount;
    TL_LOG_INFO *CurrentLog;
    TL_DATA_REC TempRec;
    uint8_t tag_number = 0;
    uint32_t len_value_type = 0;
    BACNET_BIT_STRING TempBits;
    BACNET_UNSIGNED_INTEGER unsigned_value = 0;

    CurrentLog = &LogInfo[iLog];

    /* Record the current time in the log entry and also in the info block
     * for the log so we can figure out when the next reading is due */
    TempRec.tTimeStamp = Trend_Log_Epoch_Seconds_Now();
    CurrentLog->tLastDataTime = TempRec.tTimeStamp;
    TempRec.ucStatus = 0;

    iLen = local_read_property(
        ValueBuf, StatusBuf, &LogInfo[iLog].Source, &error_class, &error_code);
    if (iLen < 0) {
        /* Insert error code into log */
        TempRec.Datum.Error.usClass = error_class;
        TempRec.Datum.Error.usCode = error_code;
        TempRec.ucRecType = TL_TYPE_ERROR;
    } else {
        /* Decode data returned and see if we can fit it into the log */
        iLen =
            decode_tag_number_and_value(ValueBuf, &tag_number, &len_value_type);
        switch (tag_number) {
            case BACNET_APPLICATION_TAG_NULL:
                TempRec.ucRecType = TL_TYPE_NULL;
                break;

            case BACNET_APPLICATION_TAG_BOOLEAN:
                TempRec.ucRecType = TL_TYPE_BOOL;
                TempRec.Datum.ucBoolean = decode_boolean(len_value_type);
                break;

            case BACNET_APPLICATION_TAG_UNSIGNED_INT:
                TempRec.ucRecType = TL_TYPE_UNSIGN;
                decode_unsigned(
                    &ValueBuf[iLen], len_value_type, &unsigned_value);
                TempRec.Datum.ulUValue = unsigned_value;
                break;

            case BACNET_APPLICATION_TAG_SIGNED_INT:
                TempRec.ucRecType = TL_TYPE_SIGN;
                decode_signed(
                    &ValueBuf[iLen], len_value_type, &TempRec.Datum.lSValue);
                break;

            case BACNET_APPLICATION_TAG_REAL:
                TempRec.ucRecType = TL_TYPE_REAL;
                decode_real_safe(
                    &ValueBuf[iLen], len_value_type, &TempRec.Datum.fReal);
                break;

            case BACNET_APPLICATION_TAG_BIT_STRING:
                TempRec.ucRecType = TL_TYPE_BITS;
                decode_bitstring(&ValueBuf[iLen], len_value_type, &TempBits);
                /* We truncate any bitstrings at 32 bits to conserve space */
                if (bitstring_bits_used(&TempBits) < 32) {
                    /* Store the bytes used and the bits free in the last byte
                     */
                    TempRec.Datum.Bits.ucLen = bitstring_bytes_used(&TempBits)
                        << 4;
                    TempRec.Datum.Bits.ucLen |=
                        (8 - (bitstring_bits_used(&TempBits) % 8)) & 7;
                    /* Fetch the octets with the bits directly */
                    for (ucCount = 0; ucCount < bitstring_bytes_used(&TempBits);
                         ucCount++) {
                        TempRec.Datum.Bits.ucStore[ucCount] =
                            bitstring_octet(&TempBits, ucCount);
                    }
                } else {
                    /* We will only use the first 4 octets to save space */
                    TempRec.Datum.Bits.ucLen = 4 << 4;
                    for (ucCount = 0; ucCount < 4; ucCount++) {
                        TempRec.Datum.Bits.ucStore[ucCount] =
                            bitstring_octet(&TempBits, ucCount);
                    }
                }
                break;

            case BACNET_APPLICATION_TAG_ENUMERATED:
                TempRec.ucRecType = TL_TYPE_ENUM;
                decode_enumerated(
                    &ValueBuf[iLen], len_value_type, &TempRec.Datum.ulEnum);
                break;

            default:
                /* Fake an error response for any types we cannot handle */
                TempRec.Datum.Error.usClass = ERROR_CLASS_PROPERTY;
                TempRec.Datum.Error.usCode = ERROR_CODE_DATATYPE_NOT_SUPPORTED;
                TempRec.ucRecType = TL_TYPE_ERROR;
                break;
        }
        /* Finally insert the status flags into the record */
        iLen = decode_tag_number_and_value(
            StatusBuf, &tag_number, &len_value_type);
        decode_bitstring(&StatusBuf[iLen], len_value_type, &TempBits);
        TempRec.ucStatus = 128 | bitstring_octet(&TempBits, 0);
    }

    Logs[iLog][CurrentLog->iIndex++] = TempRec;
    if (CurrentLog->iIndex >= TL_MAX_ENTRIES) {
        CurrentLog->iIndex = 0;
    }

    CurrentLog->ulTotalRecordCount++;

    if (CurrentLog->ulRecordCount < TL_MAX_ENTRIES) {
        CurrentLog->ulRecordCount++;
    }
}

/****************************************************************************
 * Check each log to see if any data needs to be recorded.                  *
 ****************************************************************************/

void trend_log_timer(uint16_t uSeconds)
{
    TL_LOG_INFO *CurrentLog = NULL;
    int iCount = 0;
    bacnet_time_t tNow = 0;

    (void)uSeconds;
    /* use OS to get the current time */
    tNow = Trend_Log_Epoch_Seconds_Now();
    for (iCount = 0; iCount < MAX_TREND_LOGS; iCount++) {
        CurrentLog = &LogInfo[iCount];
        if (TL_Is_Enabled(iCount)) {
            if (CurrentLog->LoggingType == LOGGING_TYPE_POLLED) {
                /* For polled logs we first need to see if they are clock
                 * aligned or not.
                 */
                if (CurrentLog->bAlignIntervals == true) {
                    /* Aligned logging so use the combination of the interval
                     * and the offset to decide when to log. Also log a reading
                     * if more than interval time has elapsed since last reading
                     * to ensure we don't miss a reading if we aren't called at
                     * the precise second when the match occurs.
                     */
                    /*                if(((tNow % CurrentLog->ulLogInterval) >=
                     * (CurrentLog->ulIntervalOffset %
                     * CurrentLog->ulLogInterval)) && */
                    /*                   ((tNow - CurrentLog->tLastDataTime) >=
                     * CurrentLog->ulLogInterval)) { */
                    if ((tNow % CurrentLog->ulLogInterval) ==
                        (CurrentLog->ulIntervalOffset %
                            CurrentLog->ulLogInterval)) {
                        /* Record value if time synchronised trigger condition
                         * is met and at least one period has elapsed.
                         */
                        TL_fetch_property(iCount);
                    } else if ((tNow - CurrentLog->tLastDataTime) >
                        CurrentLog->ulLogInterval) {
                        /* Also record value if we have waited more than a
                         * period since the last reading. This ensures we take a
                         * reading as soon as possible after a power down if we
                         * have been off for more than a single period.
                         */
                        TL_fetch_property(iCount);
                    }
                } else if (((tNow - CurrentLog->tLastDataTime) >=
                               CurrentLog->ulLogInterval) ||
                    (CurrentLog->bTrigger == true)) {
                    /* If not aligned take a reading when we have either waited
                     * long enough or a trigger is set.
                     */
                    TL_fetch_property(iCount);
                }

                CurrentLog->bTrigger = false; /* Clear this every time */
            } else if (CurrentLog->LoggingType == LOGGING_TYPE_TRIGGERED) {
                /* Triggered logs take a reading when the trigger is set and
                 * then reset the trigger to wait for the next event
                 */
                if (CurrentLog->bTrigger == true) {
                    TL_fetch_property(iCount);
                    CurrentLog->bTrigger = false;
                }
            }
        }
    }
}<|MERGE_RESOLUTION|>--- conflicted
+++ resolved
@@ -26,38 +26,24 @@
 #include <stdbool.h>
 #include <stdint.h>
 #include <string.h>
-<<<<<<< HEAD
-#include "bacnet/apdu.h"
-=======
 /* BACnet Stack defines - first */
->>>>>>> 1520f2c6
 #include "bacnet/bacdef.h"
 /* BACnet Stack API */
 #include "bacnet/bacdcode.h"
 #include "bacnet/bacapp.h"
 #include "bacnet/bacdevobjpropref.h"
-<<<<<<< HEAD
-#include "bacnet/config.h" /* the custom stuff */
-#include "bacnet/datetime.h"
-=======
 #include "bacnet/apdu.h"
 #include "bacnet/datetime.h"
 #include "bacnet/wp.h" /* write property handling */
->>>>>>> 1520f2c6
 #include "bacnet/version.h"
 #include "bacnet/wp.h"
 #include "bacnet/basic/services.h"
-<<<<<<< HEAD
-#include "device.h"
-#include "trendlog.h"
-=======
 #include "bacnet/basic/binding/address.h"
 #include "bacnet/basic/object/trendlog.h"
 #include "bacnet/datalink/datalink.h"
 #if defined(BACFILE)
 #include "bacnet/basic/object/bacfile.h" /* object list dependency */
 #endif
->>>>>>> 1520f2c6
 
 /* number of demo objects */
 #ifndef MAX_TREND_LOGS
