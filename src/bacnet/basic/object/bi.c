/**
 * @file
<<<<<<< HEAD
 * @author Steve Karg
 * @date 2006
 * @brief Binary Input object is an input object with a present-value that
 * uses an enumerated two state active/inactive data type.
 * @section LICENSE
 * Copyright (C) 2006 Steve Karg <skarg@users.sourceforge.net>
 * SPDX-License-Identifier: MIT
=======
 * @author Steve Karg <skarg@users.sourceforge.net>
 * @date 2006
 * @brief A basic BACnet Binary Input Object implementation.
 * Binary Input objects are input objects with a present-value that
 * uses an enumerated two state active/inactive data type.
 * @copyright SPDX-License-Identifier: MIT
>>>>>>> ebfaa5eb
 */
#include <stdbool.h>
#include <stdint.h>
#include <stdio.h>
#include <stdlib.h>
/* BACnet Stack defines - first */
#include "bacnet/bacdef.h"
/* BACnet Stack API */
#include "bacnet/bacdcode.h"
#include "bacnet/bacenum.h"
#include "bacnet/bactext.h"
#include "bacnet/bacapp.h"
#include "bacnet/rp.h"
#include "bacnet/wp.h"
#include "bacnet/cov.h"
#include "bacnet/basic/object/device.h"
#include "bacnet/basic/services.h"
#include "bacnet/basic/sys/keylist.h"
/* me! */
#include "bacnet/basic/object/bi.h"

<<<<<<< HEAD
=======
#include "bacnet/basic/sys/debug.h"
#if !defined(PRINT)
#define PRINT debug_perror
#endif

>>>>>>> ebfaa5eb
static const char *Default_Active_Text = "Active";
static const char *Default_Inactive_Text = "Inactive";
struct object_data {
    bool Out_Of_Service : 1;
    bool Change_Of_Value : 1;
    bool Present_Value : 1;
    bool Polarity : 1;
    bool Write_Enabled : 1;
<<<<<<< HEAD
=======
    unsigned Event_State:3;
>>>>>>> ebfaa5eb
    uint8_t Reliability;
    const char *Object_Name;
    const char *Active_Text;
    const char *Inactive_Text;
    const char *Description;
<<<<<<< HEAD
=======
#if defined(INTRINSIC_REPORTING) && (BINARY_INPUT_INTRINSIC_REPORTING)
    uint32_t Time_Delay;
    uint32_t Notification_Class;
    unsigned Event_Enable:3;
    unsigned Event_Detection_Enable:1;
    unsigned Notify_Type:1;
    ACKED_INFO Acked_Transitions[MAX_BACNET_EVENT_TRANSITION];
    BACNET_DATE_TIME Event_Time_Stamps[MAX_BACNET_EVENT_TRANSITION];
    /* time to generate event notification */
    uint32_t Remaining_Time_Delay;
    /* AckNotification information */
    ACK_NOTIFICATION Ack_notify_data;
    BACNET_BINARY_PV Alarm_Value;
#endif
>>>>>>> ebfaa5eb
};
/* Key List for storing the object data sorted by instance number  */
static OS_Keylist Object_List;
/* common object type */
static const BACNET_OBJECT_TYPE Object_Type = OBJECT_BINARY_INPUT;
/* callback for present value writes */
static binary_input_write_present_value_callback
    Binary_Input_Write_Present_Value_Callback;

/* These three arrays are used by the ReadPropertyMultiple handler */
<<<<<<< HEAD
static const int Properties_Required[] = { PROP_OBJECT_IDENTIFIER,
    PROP_OBJECT_NAME, PROP_OBJECT_TYPE, PROP_PRESENT_VALUE, PROP_STATUS_FLAGS,
    PROP_EVENT_STATE, PROP_OUT_OF_SERVICE, PROP_POLARITY, -1 };

static const int Properties_Optional[] = { PROP_RELIABILITY,
    PROP_DESCRIPTION, PROP_ACTIVE_TEXT, PROP_INACTIVE_TEXT, -1 };
=======
static const int Properties_Required[] = {
    PROP_OBJECT_IDENTIFIER, PROP_OBJECT_NAME,  PROP_OBJECT_TYPE,
    PROP_PRESENT_VALUE,     PROP_STATUS_FLAGS, PROP_EVENT_STATE,
    PROP_OUT_OF_SERVICE,    PROP_POLARITY,     -1
};

static const int Properties_Optional[] = { PROP_RELIABILITY,
    PROP_DESCRIPTION, PROP_ACTIVE_TEXT, PROP_INACTIVE_TEXT,
#if defined(INTRINSIC_REPORTING) && (BINARY_INPUT_INTRINSIC_REPORTING)
    PROP_TIME_DELAY, PROP_NOTIFICATION_CLASS,
    PROP_ALARM_VALUE,
    PROP_EVENT_ENABLE, PROP_ACKED_TRANSITIONS,
    PROP_NOTIFY_TYPE, PROP_EVENT_TIME_STAMPS,
    PROP_EVENT_DETECTION_ENABLE,
#endif
    -1 };
>>>>>>> ebfaa5eb

static const int Properties_Proprietary[] = { -1 };

/**
 * Initialize the pointers for the required, the optional and the properitary
 * value properties.
 *
 * @param pRequired - Pointer to the pointer of required values.
 * @param pOptional - Pointer to the pointer of optional values.
 * @param pProprietary - Pointer to the pointer of properitary values.
 */
void Binary_Input_Property_Lists(
    const int **pRequired, const int **pOptional, const int **pProprietary)
{
    if (pRequired) {
        *pRequired = Properties_Required;
    }
    if (pOptional) {
        *pOptional = Properties_Optional;
    }
    if (pProprietary) {
        *pProprietary = Properties_Proprietary;
    }

    return;
}

/**
 * @brief Gets an object from the list using an instance number as the key
 * @param  object_instance - object-instance number of the object
 * @return object found in the list, or NULL if not found
 */
static struct object_data *Binary_Input_Object(uint32_t object_instance)
{
    return Keylist_Data(Object_List, object_instance);
}

/**
 * @brief Determines if a given Binary Input instance is valid
 * @param  object_instance - object-instance number of the object
 * @return  true if the instance is valid, and false if not
 */
bool Binary_Input_Valid_Instance(uint32_t object_instance)
{
    struct object_data *pObject;

    pObject = Binary_Input_Object(object_instance);
    if (pObject) {
        return true;
    }

    return false;
}

/**
 * @brief Determines the number of objects
<<<<<<< HEAD
 * @return  Number of Analog Value objects
=======
 * @return  Number of Binary Input objects
>>>>>>> ebfaa5eb
 */
unsigned Binary_Input_Count(void)
{
    return Keylist_Count(Object_List);
}

/**
 * @brief Determines the object instance-number for a given 0..N index
<<<<<<< HEAD
 * of Binary Input objects where N is Binary_Input_Count().
 * @param  index - 0..MAX_BINARY_INPUTS value
 * @return  object instance-number for the given index
 */
uint32_t Binary_Input_Index_To_Instance(unsigned index)
{
    return Keylist_Key(Object_List, index);
}

/**
 * @brief For a given object instance-number, determines a 0..N index
 * of objects where N is the count.
 * @param  object_instance - object-instance number of the object
 * @return  index for the given instance-number, or count if not valid.
 */
unsigned Binary_Input_Instance_To_Index(uint32_t object_instance)
{
    return Keylist_Index(Object_List, object_instance);
=======
 * of objects where N is the count.
 * @param  index - 0..N value
 * @return  object instance-number for a valid given index, or UINT32_MAX
 */
uint32_t Binary_Input_Index_To_Instance(unsigned index)
{
    uint32_t instance = UINT32_MAX;

    (void)Keylist_Index_Key(Object_List, index, &instance);

    return instance;
}

/**
 * @brief For a given object instance-number, determines a 0..N index
 * of objects where N is the count.
 * @param  object_instance - object-instance number of the object
 * @return  index for the given instance-number, or count if not valid.
 */
unsigned Binary_Input_Instance_To_Index(uint32_t object_instance)
{
    return Keylist_Index(Object_List, object_instance);
}

/**
 * @brief Convert from boolean to BACNET_BINARY_PV enumeration
 * @param  value - boolean value
 * @return  BACNET_BINARY_PV enumeration
 */
static BACNET_BINARY_PV Binary_Present_Value(bool value)
{
    BACNET_BINARY_PV binary_value = BINARY_INACTIVE;

    if (value) {
        binary_value = BINARY_ACTIVE;
    }

    return binary_value;
}

/**
 * @brief Convert from BACNET_BINARY_PV enumeration to boolean
 * @param binary_value BACNET_BINARY_PV enumeration
 * @return boolean value
 */
static bool Binary_Present_Value_Boolean(BACNET_BINARY_PV binary_value)
{
    bool boolean_value = false;

    if (binary_value == BINARY_ACTIVE) {
        boolean_value = true;
    }

    return boolean_value;
}

/**
 * @brief Convert from boolean to BACNET_POLARITY enumeration
 * @param  value - boolean value
 * @return  BACNET_POLARITY enumeration
 */
static BACNET_POLARITY Binary_Polarity(bool value)
{
    BACNET_POLARITY polarity = POLARITY_NORMAL;

    if (value) {
        polarity = POLARITY_REVERSE;
    }

    return polarity;
}

/**
 * @brief Convert from BACNET_POLARITY enumeration to boolean
 * @param binary_value BACNET_POLARITY enumeration
 * @return boolean value
 */
static bool Binary_Polarity_Boolean(BACNET_POLARITY polarity)
{
    bool boolean_value = false;

    if (polarity == POLARITY_REVERSE) {
        boolean_value = true;
    }

    return boolean_value;
>>>>>>> ebfaa5eb
}

/**
 * For a given object instance-number, determines the present-value
 *
 * @param  object_instance - object-instance number of the object
 *
 * @return  present-value of the object
 */
BACNET_BINARY_PV Binary_Input_Present_Value(uint32_t object_instance)
{
    BACNET_BINARY_PV value = BINARY_INACTIVE;
    struct object_data *pObject;

    pObject = Binary_Input_Object(object_instance);
    if (pObject) {
<<<<<<< HEAD
        value = pObject->Present_Value;
        if (pObject->Polarity != POLARITY_NORMAL) {
=======
        value = Binary_Present_Value(pObject->Present_Value);
        if (Binary_Polarity(pObject->Polarity) != POLARITY_NORMAL) {
>>>>>>> ebfaa5eb
            if (value == BINARY_INACTIVE) {
                value = BINARY_ACTIVE;
            } else {
                value = BINARY_INACTIVE;
            }
        }
    }

    return value;
}

/**
 * @brief For a given object instance-number, checks the present-value for COV
 * @param  pObject - specific object with valid data
 * @param  value - floating point analog value
 */
static void Binary_Input_Present_Value_COV_Detect(
    struct object_data *pObject, BACNET_BINARY_PV value)
{
    if (pObject) {
<<<<<<< HEAD
        if (pObject->Present_Value != value) {
=======
        if (Binary_Present_Value(pObject->Present_Value) != value) {
>>>>>>> ebfaa5eb
            pObject->Change_Of_Value = true;
        }
    }
}

/**
 * @brief For a given object instance-number, returns the out-of-service
 * property value
 * @param object_instance - object-instance number of the object
 * @return out-of-service property value
 */
bool Binary_Input_Out_Of_Service(uint32_t object_instance)
{
    bool value = false;
    struct object_data *pObject;
<<<<<<< HEAD

    pObject = Binary_Input_Object(object_instance);
    if (pObject) {
        value = pObject->Out_Of_Service;
=======

    pObject = Binary_Input_Object(object_instance);
    if (pObject) {
        value = pObject->Out_Of_Service;
    }

    return value;
}

/**
 * @brief For a given object instance-number, sets the out-of-service property value
 * @param object_instance - object-instance number of the object
 * @param value - boolean out-of-service value
 * @return true if the out-of-service property value was set
 */
void Binary_Input_Out_Of_Service_Set(uint32_t object_instance, bool value)
{
    struct object_data *pObject;

    pObject = Binary_Input_Object(object_instance);
    if (pObject) {
        if (pObject->Out_Of_Service != value) {
            pObject->Out_Of_Service = value;
            pObject->Change_Of_Value = true;
        }
    }

    return;
}

/**
 * @brief For a given object instance-number, returns the reliability property
 * value
 * @param object_instance - object-instance number of the object
 * @return reliability property value
 */
BACNET_RELIABILITY Binary_Input_Reliability(uint32_t object_instance)
{
    BACNET_RELIABILITY value = RELIABILITY_NO_FAULT_DETECTED;
    struct object_data *pObject;

    pObject = Binary_Input_Object(object_instance);
    if (pObject) {
        value = pObject->Reliability;
>>>>>>> ebfaa5eb
    }

    return value;
}

/**
<<<<<<< HEAD
 * @brief For a given object instance-number, sets the out-of-service property value
 * @param object_instance - object-instance number of the object
 * @param value - boolean out-of-service value
 * @return true if the out-of-service property value was set
 */
void Binary_Input_Out_Of_Service_Set(uint32_t object_instance, bool value)
{
    struct object_data *pObject;

    pObject = Binary_Input_Object(object_instance);
    if (pObject) {
        if (pObject->Out_Of_Service != value) {
            pObject->Out_Of_Service = value;
            pObject->Change_Of_Value = true;
        }
    }

    return;
}

/**
 * @brief For a given object instance-number, returns the reliability property value
 * @param object_instance - object-instance number of the object
 * @return reliability property value
 */
BACNET_RELIABILITY Binary_Input_Reliability(
    uint32_t object_instance)
{
    BACNET_RELIABILITY value = RELIABILITY_NO_FAULT_DETECTED;
    struct object_data *pObject;

    pObject = Binary_Input_Object(object_instance);
    if (pObject) {
        value = pObject->Reliability;
    }

    return value;
}

/**
=======
>>>>>>> ebfaa5eb
 * @brief For a given object, gets the Fault status flag
 * @param  object_instance - object-instance number of the object
 * @return  true the status flag is in Fault
 */
static bool Binary_Input_Object_Fault(struct object_data *pObject)
{
    bool fault = false;

    if (pObject) {
        if (pObject->Reliability != RELIABILITY_NO_FAULT_DETECTED) {
            fault = true;
        }
    }

    return fault;
}

/**
 * For a given object instance-number, sets the reliability
 *
 * @param  object_instance - object-instance number of the object
 * @param  value - reliability enumerated value
 *
 * @return  true if values are within range and property is set.
 */
bool Binary_Input_Reliability_Set(
    uint32_t object_instance, BACNET_RELIABILITY value)
{
    struct object_data *pObject;
    bool status = false;
    bool fault = false;

    pObject = Keylist_Data(Object_List, object_instance);
    if (pObject) {
        if (value <= 255) {
            fault = Binary_Input_Object_Fault(pObject);
            pObject->Reliability = value;
            if (fault != Binary_Input_Object_Fault(pObject)) {
                pObject->Change_Of_Value = true;
            }
            status = true;
        }
    }

    return status;
}

/**
 * @brief For a given object instance-number, gets the Fault status flag
 * @param  object_instance - object-instance number of the object
 * @return  true the status flag is in Fault
 */
static bool Binary_Input_Fault(uint32_t object_instance)
{
    struct object_data *pObject;

    pObject = Binary_Input_Object(object_instance);

    return Binary_Input_Object_Fault(pObject);
}

/**
 * @brief For a given object instance-number, determines if the COV flag
 *  has been triggered.
 * @param  object_instance - object-instance number of the object
 * @return  true if the COV flag is set
 */
bool Binary_Input_Change_Of_Value(uint32_t object_instance)
{
    bool status = false;
    struct object_data *pObject;

    pObject = Binary_Input_Object(object_instance);
    if (pObject) {
        status = pObject->Change_Of_Value;
    }

    return status;
}

/**
 * @brief For a given object instance-number, clears the COV flag
 * @param  object_instance - object-instance number of the object
 */
void Binary_Input_Change_Of_Value_Clear(uint32_t object_instance)
{
    struct object_data *pObject;

    pObject = Binary_Input_Object(object_instance);
    if (pObject) {
        pObject->Change_Of_Value = false;
    }

    return;
}

/**
<<<<<<< HEAD
 * @brief For a given object instance-number, loads the value_list with the COV data.
=======
 * @brief For a given object instance-number, loads the value_list with the COV
 * data.
>>>>>>> ebfaa5eb
 * @param  object_instance - object-instance number of the object
 * @param  value_list - list of COV data
 * @return  true if the value list is encoded
 */
bool Binary_Input_Encode_Value_List(
    uint32_t object_instance, BACNET_PROPERTY_VALUE *value_list)
{
    bool status = false;
    const bool in_alarm = false;
    bool out_of_service = false;
    bool fault = false;
    const bool overridden = false;
    BACNET_BINARY_PV present_value = BINARY_INACTIVE;
    struct object_data *pObject;

    pObject = Binary_Input_Object(object_instance);
    if (pObject) {
        if (pObject->Reliability != RELIABILITY_NO_FAULT_DETECTED) {
            fault = true;
        }
        out_of_service = pObject->Out_Of_Service;
<<<<<<< HEAD
        if (pObject->Present_Value) {
            present_value = BINARY_ACTIVE;
        }
        status = cov_value_list_encode_enumerated(value_list, present_value, 
            in_alarm, fault, overridden, out_of_service);
=======
        present_value = Binary_Present_Value(pObject->Present_Value);
        status = cov_value_list_encode_enumerated(
            value_list, present_value, in_alarm, fault, overridden,
            out_of_service);
>>>>>>> ebfaa5eb
    }

    return status;
}

/**
 * @brief For a given object instance-number, sets the present-value
 * @param  object_instance - object-instance number of the object
 * @param  value - enumerated binary present-value
 * @return  true if values are within range and present-value is set.
 */
bool Binary_Input_Present_Value_Set(
    uint32_t object_instance, BACNET_BINARY_PV value)
{
    bool status = false;
    struct object_data *pObject;

    pObject = Binary_Input_Object(object_instance);
    if (pObject) {
        if (value <= MAX_BINARY_PV) {
<<<<<<< HEAD
            if (pObject->Polarity != POLARITY_NORMAL) {
=======
            /* de-polarize */
            if (Binary_Polarity(pObject->Polarity) != POLARITY_NORMAL) {
>>>>>>> ebfaa5eb
                if (value == BINARY_INACTIVE) {
                    value = BINARY_ACTIVE;
                } else {
                    value = BINARY_INACTIVE;
                }
            }
            Binary_Input_Present_Value_COV_Detect(pObject, value);
<<<<<<< HEAD
            pObject->Present_Value = true;
=======
            pObject->Present_Value = Binary_Present_Value_Boolean(value);
>>>>>>> ebfaa5eb
            status = true;
        }
    }

    return status;
}

/**
 * For a given object instance-number, sets the present-value
 *
 * @param  object_instance - object-instance number of the object
 * @param  value - floating point analog value
 * @param  error_class - the BACnet error class
 * @param  error_code - BACnet Error code
 *
 * @return  true if values are within range and present-value is set.
 */
static bool Binary_Input_Present_Value_Write(
<<<<<<< HEAD
    uint32_t object_instance, BACNET_BINARY_PV value,
=======
    uint32_t object_instance,
    BACNET_BINARY_PV value,
>>>>>>> ebfaa5eb
    BACNET_ERROR_CLASS *error_class,
    BACNET_ERROR_CODE *error_code)
{
    bool status = false;
    struct object_data *pObject;
    BACNET_BINARY_PV old_value = BINARY_INACTIVE;

    pObject = Binary_Input_Object(object_instance);
    if (pObject) {
        if (value <= MAX_BINARY_PV) {
            if (pObject->Write_Enabled) {
<<<<<<< HEAD
                old_value = pObject->Present_Value;
                Binary_Input_Present_Value_COV_Detect(pObject, value);
                pObject->Present_Value = value;
=======
                old_value = Binary_Present_Value(pObject->Present_Value);
                Binary_Input_Present_Value_COV_Detect(pObject, value);
                pObject->Present_Value = Binary_Present_Value_Boolean(value);
>>>>>>> ebfaa5eb
                if (pObject->Out_Of_Service) {
                    /* The physical point that the object represents
                        is not in service. This means that changes to the
                        Present_Value property are decoupled from the
                        physical point when the value of Out_Of_Service
                        is true. */
                } else if (Binary_Input_Write_Present_Value_Callback) {
                    Binary_Input_Write_Present_Value_Callback(
                        object_instance, old_value, value);
                }
                status = true;
            } else {
                *error_class = ERROR_CLASS_PROPERTY;
                *error_code = ERROR_CODE_WRITE_ACCESS_DENIED;
            }
        } else {
            *error_class = ERROR_CLASS_PROPERTY;
            *error_code = ERROR_CODE_VALUE_OUT_OF_RANGE;
        }
    } else {
        *error_class = ERROR_CLASS_OBJECT;
        *error_code = ERROR_CODE_UNKNOWN_OBJECT;
    }

    return status;
}

/**
 * @brief Get the object name
 * @param  object_instance - object-instance number of the object
 * @param  object_name - holds the object-name to be retrieved
 * @return  true if object-name was retrieved
 */
bool Binary_Input_Object_Name(
    uint32_t object_instance, BACNET_CHARACTER_STRING *object_name)
{
    static char text[32] = ""; /* okay for single thread */
    bool status = false;
    struct object_data *pObject;

    pObject = Binary_Input_Object(object_instance);
    if (pObject) {
        if (pObject->Object_Name == NULL) {
<<<<<<< HEAD
            sprintf(
                text_string, "BINARY INPUT %lu", (unsigned long)object_instance);
            status = characterstring_init_ansi(object_name, text_string);
        } else {
            status = characterstring_init_ansi(object_name, pObject->Object_Name);
=======
            snprintf(
                text, sizeof(text), "BINARY INPUT %lu",
                (unsigned long)object_instance);
            status = characterstring_init_ansi(object_name, text);
        } else {
            status =
                characterstring_init_ansi(object_name, pObject->Object_Name);
>>>>>>> ebfaa5eb
        }
    }

    return status;
}

/**
 * @brief For a given object instance-number, sets the object-name
 * @param  object_instance - object-instance number of the object
 * @param  new_name - holds the object-name to be set
 * @return  true if object-name was set
 */
bool Binary_Input_Name_Set(uint32_t object_instance, char *new_name)
{
    bool status = false;
    struct object_data *pObject;

    pObject = Binary_Input_Object(object_instance);
    if (pObject) {
        if (new_name) {
            status = true;
            pObject->Object_Name = new_name;
        }
    }

    return status;
}

/**
 * @brief For a given object instance-number, returns the polarity property.
 * @param  object_instance - object-instance number of the object
 * @return  the polarity property of the object.
 */
BACNET_POLARITY Binary_Input_Polarity(uint32_t object_instance)
{
    BACNET_POLARITY polarity = POLARITY_NORMAL;
    struct object_data *pObject;

    pObject = Binary_Input_Object(object_instance);
    if (pObject) {
<<<<<<< HEAD
        polarity = pObject->Polarity;
=======
        polarity = Binary_Polarity(pObject->Polarity);
>>>>>>> ebfaa5eb
    }

    return polarity;
}

/**
 * @brief For a given object instance-number, sets the polarity property
 * @param  object_instance - object-instance number of the object
 * @param  polarity - polarity property value
 * @return  true if polarity was set
 */
bool Binary_Input_Polarity_Set(
    uint32_t object_instance, BACNET_POLARITY polarity)
{
    bool status = false;
    struct object_data *pObject;

    pObject = Binary_Input_Object(object_instance);
    if (pObject) {
<<<<<<< HEAD
        pObject->Polarity = polarity;
=======
        pObject->Polarity = Binary_Polarity_Boolean(polarity);
>>>>>>> ebfaa5eb
    }

    return status;
}

/**
 * @brief For a given object instance-number, returns the description
 * @param  object_instance - object-instance number of the object
 * @return description text or NULL if not found
 */
char *Binary_Input_Description(uint32_t object_instance)
{
    char *name = NULL;
    struct object_data *pObject;

    pObject = Binary_Input_Object(object_instance);
    if (pObject) {
        if (pObject->Description == NULL) {
            name = "";
        } else {
            name = (char *)pObject->Description;
        }
    }

    return name;
}

/**
 * @brief For a given object instance-number, sets the description
 * @param  object_instance - object-instance number of the object
 * @param  new_name - holds the description to be set
 * @return  true if object-name was set
 */
bool Binary_Input_Description_Set(uint32_t object_instance, char *new_name)
{
    bool status = false; /* return value */
    struct object_data *pObject;

    pObject = Binary_Input_Object(object_instance);
    if (pObject) {
        status = true;
        pObject->Description = new_name;
    }

    return status;
}

/**
<<<<<<< HEAD
 * @brief For a given object instance-number, returns the inactive-text property value
 * @param object_instance - object-instance number of the object
 * @return inactive-text property value
 */
char *Binary_Input_Inactive_Text(
    uint32_t object_instance)
=======
 * @brief For a given object instance-number, returns the inactive-text property
 * value
 * @param object_instance - object-instance number of the object
 * @return inactive-text property value
 */
char *Binary_Input_Inactive_Text(uint32_t object_instance)
>>>>>>> ebfaa5eb
{
    char *name = NULL;
    struct object_data *pObject;

    pObject = Binary_Input_Object(object_instance);
    if (pObject) {
        name = (char *)pObject->Inactive_Text;
    }

    return name;
}

/**
<<<<<<< HEAD
 * @brief For a given object instance-number, sets the inactive-text property value
=======
 * @brief For a given object instance-number, sets the inactive-text property
 * value
>>>>>>> ebfaa5eb
 * @param object_instance - object-instance number of the object
 * @param new_name - holds the inactive-text to be set
 * @return true if the inactive-text property value was set
 */
<<<<<<< HEAD
bool Binary_Input_Inactive_Text_Set(
    uint32_t object_instance,
    char *new_name)
=======
bool Binary_Input_Inactive_Text_Set(uint32_t object_instance, char *new_name)
>>>>>>> ebfaa5eb
{
    bool status = false;
    struct object_data *pObject;

    pObject = Binary_Input_Object(object_instance);
    if (pObject) {
        pObject->Inactive_Text = new_name;
        status = true;
    }

    return status;
}

/**
<<<<<<< HEAD
 * @brief For a given object instance-number, returns the active-text property value
 * @param object_instance - object-instance number of the object
 * @return active-text property value
*/
char *Binary_Input_Active_Text(
    uint32_t object_instance)
=======
 * @brief For a given object instance-number, returns the active-text property
 * value
 * @param object_instance - object-instance number of the object
 * @return active-text property value
 */
char *Binary_Input_Active_Text(uint32_t object_instance)
>>>>>>> ebfaa5eb
{
    char *name = NULL;
    struct object_data *pObject;

    pObject = Binary_Input_Object(object_instance);
    if (pObject) {
        name = (char *)pObject->Active_Text;
    }

    return name;
<<<<<<< HEAD

}

/**
 * @brief For a given object instance-number, sets the active-text property value
=======
}

/**
 * @brief For a given object instance-number, sets the active-text property
 * value
>>>>>>> ebfaa5eb
 * @param object_instance - object-instance number of the object
 * @param new_name - holds the active-text to be set
 * @return true if the active-text property value was set
 */
<<<<<<< HEAD
bool Binary_Input_Active_Text_Set(
    uint32_t object_instance,
    char *new_name)
=======
bool Binary_Input_Active_Text_Set(uint32_t object_instance, char *new_name)
>>>>>>> ebfaa5eb
{
    bool status = false;
    struct object_data *pObject;

    pObject = Binary_Input_Object(object_instance);
    if (pObject) {
        pObject->Active_Text = new_name;
        status = true;
    }

    return status;
}

<<<<<<< HEAD
=======
#if defined(INTRINSIC_REPORTING) && (BINARY_INPUT_INTRINSIC_REPORTING)
/**
 * @brief Encode a EventTimeStamps property element
 * @param object_instance [in] BACnet network port object instance number
 * @param index [in] array index requested:
 *    0 to N for individual array members
 * @param apdu [out] Buffer in which the APDU contents are built, or NULL to
 * return the length of buffer if it had been built
 * @return The length of the apdu encoded or
 *   BACNET_STATUS_ERROR for ERROR_CODE_INVALID_ARRAY_INDEX
 */
static int Binary_Input_Event_Time_Stamps_Encode(
    uint32_t object_instance, BACNET_ARRAY_INDEX index, uint8_t *apdu)
{
    int apdu_len = 0, len = 0;
    struct object_data *pObject = Binary_Input_Object(object_instance);

    if (pObject) {
        if (index < MAX_BACNET_EVENT_TRANSITION) {
            len = encode_opening_tag(apdu, TIME_STAMP_DATETIME);
            apdu_len += len;
            if (apdu) {
                apdu += len;
            }
            len = encode_application_date(
                apdu, &pObject->Event_Time_Stamps[index].date);
            apdu_len += len;
            if (apdu) {
                apdu += len;
            }
            len = encode_application_time(
                apdu, &pObject->Event_Time_Stamps[index].time);
            apdu_len += len;
            if (apdu) {
                apdu += len;
            }
            len = encode_closing_tag(apdu, TIME_STAMP_DATETIME);
            apdu_len += len;
        } else {
            apdu_len = BACNET_STATUS_ERROR;
        }
    } else {
        apdu_len = BACNET_STATUS_ERROR;
    }

    return apdu_len;
}
#endif

>>>>>>> ebfaa5eb
/**
 * ReadProperty handler for this object.  For the given ReadProperty
 * data, the application_data is loaded or the error flags are set.
 *
 * @param  rpdata - BACNET_READ_PROPERTY_DATA data, including
 * requested data and space for the reply, or error response.
 *
 * @return number of APDU bytes in the response, or
 * BACNET_STATUS_ERROR on error.
 */
int Binary_Input_Read_Property(BACNET_READ_PROPERTY_DATA *rpdata)
{
    int apdu_len = 0; /* return value */
    BACNET_BIT_STRING bit_string;
    BACNET_CHARACTER_STRING char_string;
    uint8_t *apdu = NULL;
    bool state = false;
    struct object_data *pObject;
#if defined(INTRINSIC_REPORTING) && (BINARY_INPUT_INTRINSIC_REPORTING)
    int apdu_size = 0;
#endif

    if ((rpdata == NULL) || (rpdata->application_data == NULL) ||
        (rpdata->application_data_len == 0)) {
        return 0;
    }
    if(!(pObject = Binary_Input_Object(rpdata->object_instance))) {
#if !(defined(INTRINSIC_REPORTING) && (BINARY_INPUT_INTRINSIC_REPORTING))
        (void) pObject;
#endif
        return BACNET_STATUS_ERROR;
    }
    apdu = rpdata->application_data;
#if defined(INTRINSIC_REPORTING) && (BINARY_INPUT_INTRINSIC_REPORTING)
    apdu_size = rpdata->application_data_len;
#endif
    switch (rpdata->object_property) {
        case PROP_OBJECT_IDENTIFIER:
            apdu_len = encode_application_object_id(
                &apdu[0], Object_Type, rpdata->object_instance);
            break;
        case PROP_OBJECT_NAME:
            /* note: object name must be unique in our device */
            Binary_Input_Object_Name(rpdata->object_instance, &char_string);
            apdu_len =
                encode_application_character_string(&apdu[0], &char_string);
            break;
        case PROP_OBJECT_TYPE:
<<<<<<< HEAD
            apdu_len =
                encode_application_enumerated(&apdu[0], Object_Type);
=======
            apdu_len = encode_application_enumerated(&apdu[0], Object_Type);
>>>>>>> ebfaa5eb
            break;
        case PROP_PRESENT_VALUE:
            apdu_len = encode_application_enumerated(
                &apdu[0], Binary_Input_Present_Value(rpdata->object_instance));
            break;
        case PROP_STATUS_FLAGS:
            /* note: see the details in the standard on how to use these */
            bitstring_init(&bit_string);
            bitstring_set_bit(&bit_string, STATUS_FLAG_IN_ALARM, false);
            state = Binary_Input_Fault(rpdata->object_instance);
            bitstring_set_bit(&bit_string, STATUS_FLAG_FAULT, state);
            bitstring_set_bit(&bit_string, STATUS_FLAG_OVERRIDDEN, false);
            state = Binary_Input_Out_Of_Service(rpdata->object_instance);
            bitstring_set_bit(&bit_string, STATUS_FLAG_OUT_OF_SERVICE, state);
            apdu_len = encode_application_bitstring(&apdu[0], &bit_string);
            break;
        case PROP_EVENT_STATE:
            apdu_len =
                encode_application_enumerated(&apdu[0], EVENT_STATE_NORMAL);
            break;
        case PROP_OUT_OF_SERVICE:
            state = Binary_Input_Out_Of_Service(rpdata->object_instance);
            apdu_len = encode_application_boolean(&apdu[0], state);
            break;
        case PROP_POLARITY:
            apdu_len = encode_application_enumerated(
                &apdu[0], Binary_Input_Polarity(rpdata->object_instance));
            break;
        case PROP_RELIABILITY:
            apdu_len = encode_application_enumerated(
                &apdu[0], Binary_Input_Reliability(rpdata->object_instance));
            break;
        case PROP_DESCRIPTION:
<<<<<<< HEAD
            characterstring_init_ansi(&char_string,
=======
            characterstring_init_ansi(
                &char_string,
>>>>>>> ebfaa5eb
                Binary_Input_Description(rpdata->object_instance));
            apdu_len =
                encode_application_character_string(&apdu[0], &char_string);
            break;
        case PROP_ACTIVE_TEXT:
<<<<<<< HEAD
            characterstring_init_ansi(&char_string,
=======
            characterstring_init_ansi(
                &char_string,
>>>>>>> ebfaa5eb
                Binary_Input_Active_Text(rpdata->object_instance));
            apdu_len =
                encode_application_character_string(&apdu[0], &char_string);
            break;
        case PROP_INACTIVE_TEXT:
<<<<<<< HEAD
            characterstring_init_ansi(&char_string,
=======
            characterstring_init_ansi(
                &char_string,
>>>>>>> ebfaa5eb
                Binary_Input_Inactive_Text(rpdata->object_instance));
            apdu_len =
                encode_application_character_string(&apdu[0], &char_string);
            break;
<<<<<<< HEAD
=======
#if defined(INTRINSIC_REPORTING) && (BINARY_INPUT_INTRINSIC_REPORTING)
        case PROP_ALARM_VALUE:
            /* note: you need to look up the actual value */
            apdu_len = encode_application_enumerated(
                &apdu[0], pObject->Alarm_Value);
            break;
        case PROP_TIME_DELAY:
            apdu_len =
                encode_application_unsigned(&apdu[0], pObject->Time_Delay);
            break;

        case PROP_NOTIFICATION_CLASS:
            apdu_len = encode_application_unsigned(
                &apdu[0], pObject->Notification_Class);
            break;

        case PROP_EVENT_ENABLE:
            bitstring_init(&bit_string);
            bitstring_set_bit(&bit_string, TRANSITION_TO_OFFNORMAL,
                (pObject->Event_Enable & EVENT_ENABLE_TO_OFFNORMAL) ? true
                                                                      : false);
            bitstring_set_bit(&bit_string, TRANSITION_TO_FAULT,
                (pObject->Event_Enable & EVENT_ENABLE_TO_FAULT) ? true
                                                                  : false);
            bitstring_set_bit(&bit_string, TRANSITION_TO_NORMAL,
                (pObject->Event_Enable & EVENT_ENABLE_TO_NORMAL) ? true
                                                                   : false);

            apdu_len = encode_application_bitstring(&apdu[0], &bit_string);
            break;

        case PROP_EVENT_DETECTION_ENABLE:
            apdu_len =
                encode_application_boolean(&apdu[0], pObject->Event_Detection_Enable);
            break;

        case PROP_ACKED_TRANSITIONS:
            bitstring_init(&bit_string);
            bitstring_set_bit(&bit_string, TRANSITION_TO_OFFNORMAL,
                pObject->Acked_Transitions[TRANSITION_TO_OFFNORMAL].bIsAcked);
            bitstring_set_bit(&bit_string, TRANSITION_TO_FAULT,
                pObject->Acked_Transitions[TRANSITION_TO_FAULT].bIsAcked);
            bitstring_set_bit(&bit_string, TRANSITION_TO_NORMAL,
                pObject->Acked_Transitions[TRANSITION_TO_NORMAL].bIsAcked);

            apdu_len = encode_application_bitstring(&apdu[0], &bit_string);
            break;

        case PROP_NOTIFY_TYPE:
            apdu_len = encode_application_enumerated(
                &apdu[0], pObject->Notify_Type ? NOTIFY_EVENT : NOTIFY_ALARM);
            break;

        case PROP_EVENT_TIME_STAMPS:
            apdu_len = bacnet_array_encode(
                rpdata->object_instance, rpdata->array_index,
                Binary_Input_Event_Time_Stamps_Encode,
                MAX_BACNET_EVENT_TRANSITION, apdu, apdu_size);
            if (apdu_len == BACNET_STATUS_ABORT) {
                rpdata->error_code =
                    ERROR_CODE_ABORT_SEGMENTATION_NOT_SUPPORTED;
            } else if (apdu_len == BACNET_STATUS_ERROR) {
                rpdata->error_class = ERROR_CLASS_PROPERTY;
                rpdata->error_code = ERROR_CODE_INVALID_ARRAY_INDEX;
            }
            break;
#endif
>>>>>>> ebfaa5eb
        default:
            rpdata->error_class = ERROR_CLASS_PROPERTY;
            rpdata->error_code = ERROR_CODE_UNKNOWN_PROPERTY;
            apdu_len = BACNET_STATUS_ERROR;
            break;
    }
    /*  only array properties can have array options */
    if ((apdu_len >= 0) && (rpdata->array_index != BACNET_ARRAY_ALL)) {
        rpdata->error_class = ERROR_CLASS_PROPERTY;
        rpdata->error_code = ERROR_CODE_PROPERTY_IS_NOT_AN_ARRAY;
        apdu_len = BACNET_STATUS_ERROR;
    }

    return apdu_len;
}

/**
 * WriteProperty handler for this object.  For the given WriteProperty
 * data, the application_data is loaded or the error flags are set.
 *
 * @param  wp_data - BACNET_WRITE_PROPERTY_DATA data, including
 * requested data and space for the reply, or error response.
 *
 * @return false if an error is loaded, true if no errors
 */
bool Binary_Input_Write_Property(BACNET_WRITE_PROPERTY_DATA *wp_data)
{
    bool status = false; /* return value */
    int len = 0;
    BACNET_APPLICATION_DATA_VALUE value;
    struct object_data *pObject;

    /* decode the some of the request */
    len = bacapp_decode_application_data(
        wp_data->application_data, wp_data->application_data_len, &value);
    /* FIXME: len < application_data_len: more data? */
    if (len < 0) {
        /* error while decoding - a value larger than we can handle */
        wp_data->error_class = ERROR_CLASS_PROPERTY;
        wp_data->error_code = ERROR_CODE_VALUE_OUT_OF_RANGE;
        return false;
    }
    if(!(pObject = Binary_Input_Object(wp_data->object_instance))) {
#if (!BINARY_INPUT_INTRINSIC_REPORTING)
        (void) pObject;
#endif
        return BACNET_STATUS_ERROR;
    }
    /*  only array properties can have array options */
    if (wp_data->array_index != BACNET_ARRAY_ALL) {
        wp_data->error_class = ERROR_CLASS_PROPERTY;
        wp_data->error_code = ERROR_CODE_PROPERTY_IS_NOT_AN_ARRAY;
        return false;
    }
    switch (wp_data->object_property) {
        case PROP_PRESENT_VALUE:
            status = write_property_type_valid(
                wp_data, &value, BACNET_APPLICATION_TAG_ENUMERATED);
            if (status) {
<<<<<<< HEAD
                status =
                    Binary_Input_Present_Value_Write(wp_data->object_instance,
                        value.type.Enumerated,
                        &wp_data->error_class, &wp_data->error_code);
=======
                status = Binary_Input_Present_Value_Write(
                    wp_data->object_instance, value.type.Enumerated,
                    &wp_data->error_class, &wp_data->error_code);
>>>>>>> ebfaa5eb
            }
            break;
        case PROP_OUT_OF_SERVICE:
            status = write_property_type_valid(
                wp_data, &value, BACNET_APPLICATION_TAG_BOOLEAN);
            if (status) {
                Binary_Input_Out_Of_Service_Set(
                    wp_data->object_instance, value.type.Boolean);
            }
            break;
        case PROP_POLARITY:
            status = write_property_type_valid(
                wp_data, &value, BACNET_APPLICATION_TAG_ENUMERATED);
            if (status) {
                if (value.type.Enumerated < MAX_POLARITY) {
                    Binary_Input_Polarity_Set(
                        wp_data->object_instance,
                        (BACNET_POLARITY)value.type.Enumerated);
                } else {
                    status = false;
                    wp_data->error_class = ERROR_CLASS_PROPERTY;
                    wp_data->error_code = ERROR_CODE_VALUE_OUT_OF_RANGE;
                }
            }
            break;
<<<<<<< HEAD
        default:
            if (property_lists_member(
                Properties_Required, 
                Properties_Optional, 
                Properties_Proprietary, 
                wp_data->object_property)) {
=======
#if defined(INTRINSIC_REPORTING) && (BINARY_INPUT_INTRINSIC_REPORTING)
        case PROP_TIME_DELAY:
            status = write_property_type_valid(
                wp_data, &value, BACNET_APPLICATION_TAG_UNSIGNED_INT);
            if (status) {
                pObject->Time_Delay = value.type.Unsigned_Int;
                pObject->Remaining_Time_Delay = pObject->Time_Delay;
            }
            break;

        case PROP_NOTIFICATION_CLASS:
            status = write_property_type_valid(
                wp_data, &value, BACNET_APPLICATION_TAG_UNSIGNED_INT);
            if (status) {
                pObject->Notification_Class = value.type.Unsigned_Int;
            }
            break;

        case PROP_ALARM_VALUE:
            status = write_property_type_valid(
                wp_data, &value, BACNET_APPLICATION_TAG_ENUMERATED);
            if (status) {
                if (value.type.Enumerated <= MAX_BINARY_PV) {
                    Binary_Input_Alarm_Value_Set(wp_data->object_instance,
                        (BACNET_BINARY_PV) value.type.Enumerated);
                } else {
                    status = false;
                    wp_data->error_class = ERROR_CLASS_PROPERTY;
                    wp_data->error_code = ERROR_CODE_VALUE_OUT_OF_RANGE;
                }
            }
            break;

        case PROP_EVENT_ENABLE:
            status = write_property_type_valid(
                wp_data, &value, BACNET_APPLICATION_TAG_BIT_STRING);
            if (status) {
                if (value.type.Bit_String.bits_used == 3) {
                    pObject->Event_Enable = value.type.Bit_String.value[0];
                } else {
                    wp_data->error_class = ERROR_CLASS_PROPERTY;
                    wp_data->error_code = ERROR_CODE_VALUE_OUT_OF_RANGE;
                    status = false;
                }
            }
            break;

        case PROP_NOTIFY_TYPE:
            status = write_property_type_valid(
                wp_data, &value, BACNET_APPLICATION_TAG_ENUMERATED);
            if (status) {
                switch ((BACNET_NOTIFY_TYPE)value.type.Enumerated) {
                    case NOTIFY_EVENT:
                        pObject->Notify_Type = 1;
                        break;
                    case NOTIFY_ALARM:
                        pObject->Notify_Type = 0;
                        break;
                    default:
                        wp_data->error_class = ERROR_CLASS_PROPERTY;
                        wp_data->error_code = ERROR_CODE_VALUE_OUT_OF_RANGE;
                        status = false;
                        break;
                }
            }
            break;
#endif
        default:
            if (property_lists_member(
                    Properties_Required, Properties_Optional,
                    Properties_Proprietary, wp_data->object_property)) {
>>>>>>> ebfaa5eb
                wp_data->error_class = ERROR_CLASS_PROPERTY;
                wp_data->error_code = ERROR_CODE_WRITE_ACCESS_DENIED;
            } else {
                wp_data->error_class = ERROR_CLASS_PROPERTY;
                wp_data->error_code = ERROR_CODE_UNKNOWN_PROPERTY;
            }
            break;
    }

    return status;
}

/**
 * @brief Sets a callback used when present-value is written from BACnet
 * @param cb - callback used to provide indications
 */
void Binary_Input_Write_Present_Value_Callback_Set(
    binary_input_write_present_value_callback cb)
{
    Binary_Input_Write_Present_Value_Callback = cb;
}

/**
 * @brief Determines a object write-enabled flag state
 * @param object_instance - object-instance number of the object
 * @return  write-enabled status flag
 */
bool Binary_Input_Write_Enabled(uint32_t object_instance)
{
    bool value = false;
    struct object_data *pObject;

    pObject = Binary_Input_Object(object_instance);
    if (pObject) {
        value = pObject->Write_Enabled;
    }

    return value;
}

/**
 * @brief For a given object instance-number, sets the write-enabled flag
 * @param object_instance - object-instance number of the object
 */
void Binary_Input_Write_Enable(uint32_t object_instance)
{
    struct object_data *pObject;

    pObject = Binary_Input_Object(object_instance);
    if (pObject) {
        pObject->Write_Enabled = true;
    }
}

/**
 * @brief For a given object instance-number, clears the write-enabled flag
 * @param object_instance - object-instance number of the object
 */
void Binary_Input_Write_Disable(uint32_t object_instance)
{
    struct object_data *pObject;

    pObject = Binary_Input_Object(object_instance);
    if (pObject) {
        pObject->Write_Enabled = false;
    }
}

/**
 * Creates a Binary Input object
 * @param object_instance - object-instance number of the object
 */
uint32_t Binary_Input_Create(uint32_t object_instance)
{
    struct object_data *pObject = NULL;
    int index = 0;

<<<<<<< HEAD
=======
    if (object_instance > BACNET_MAX_INSTANCE) {
        return BACNET_MAX_INSTANCE;
    } else if (object_instance == BACNET_MAX_INSTANCE) {
        /* wildcard instance */
        /* the Object_Identifier property of the newly created object
            shall be initialized to a value that is unique within the
            responding BACnet-user device. The method used to generate
            the object identifier is a local matter.*/
        object_instance = Keylist_Next_Empty_Key(Object_List, 1);
    }

>>>>>>> ebfaa5eb
    pObject = Binary_Input_Object(object_instance);
    if (!pObject) {
        pObject = calloc(1, sizeof(struct object_data));
        if (pObject) {
<<<<<<< HEAD
=======
#if defined(INTRINSIC_REPORTING) && (BINARY_INPUT_INTRINSIC_REPORTING)
            unsigned j;
#endif
>>>>>>> ebfaa5eb
            pObject->Object_Name = NULL;
            pObject->Description = NULL;
            pObject->Reliability = RELIABILITY_NO_FAULT_DETECTED;
            pObject->Present_Value = false;
            pObject->Out_Of_Service = false;
            pObject->Active_Text = Default_Active_Text;
            pObject->Inactive_Text = Default_Inactive_Text;
            pObject->Change_Of_Value = false;
            pObject->Write_Enabled = false;
            pObject->Polarity = false;
<<<<<<< HEAD
=======
#if defined(INTRINSIC_REPORTING) && (BINARY_INPUT_INTRINSIC_REPORTING)
            pObject->Event_State = EVENT_STATE_NORMAL;
            pObject->Event_Detection_Enable = true;
            /* notification class not connected */
            pObject->Notification_Class = BACNET_MAX_INSTANCE;
            /* initialize Event time stamps using wildcards and set Acked_transitions */
            for (j = 0; j < MAX_BACNET_EVENT_TRANSITION; j++) {
                datetime_wildcard_set(&pObject->Event_Time_Stamps[j]);
                pObject->Acked_Transitions[j].bIsAcked = true;
            }

            /* Set handler for GetEventInformation function */
            handler_get_event_information_set(
                    Object_Type, Binary_Input_Event_Information);
            /* Set handler for AcknowledgeAlarm function */
            handler_alarm_ack_set(Object_Type, Binary_Input_Alarm_Ack);
            /* Set handler for GetAlarmSummary Service */
            handler_get_alarm_summary_set(
                    Object_Type, Binary_Input_Alarm_Summary);
#endif
>>>>>>> ebfaa5eb
            /* add to list */
            index = Keylist_Data_Add(Object_List, object_instance, pObject);
            if (index < 0) {
                free(pObject);
                return BACNET_MAX_INSTANCE;
            }
        } else {
            return BACNET_MAX_INSTANCE;
        }
    }

    return object_instance;
}

/**
 * Initializes the Binary Input object data
 */
void Binary_Input_Cleanup(void)
{
    struct object_data *pObject;

    if (Object_List) {
        do {
            pObject = Keylist_Data_Pop(Object_List);
            if (pObject) {
                free(pObject);
            }
        } while (pObject);
        Keylist_Delete(Object_List);
        Object_List = NULL;
    }
}

/**
 * Delete a specific Binary Input object
 * @param object_instance - object-instance number of the object
 * @return true if the object is deleted
 */
bool Binary_Input_Delete(uint32_t object_instance)
{
    bool status = false;
    struct object_data *pObject;

    pObject = Keylist_Data_Delete(Object_List, object_instance);
    if (pObject) {
        free(pObject);
        status = true;
    }

    return status;
}

/**
 * Initializes the Binary Input object data
 */
void Binary_Input_Init(void)
{
    if (!Object_List) {
        Object_List = Keylist_Create();
    }
<<<<<<< HEAD
}
=======
}


/**
 * For a given object instance-number, gets the event-state property value
 *
 * @param  object_instance - object-instance number of the object
 *
 * @return  event-state property value
 */
unsigned Binary_Input_Event_State(uint32_t object_instance)
{
    unsigned state = EVENT_STATE_NORMAL;
#if !(defined(INTRINSIC_REPORTING) && (BINARY_INPUT_INTRINSIC_REPORTING))
  (void) object_instance;
#else
    struct object_data *pObject = Binary_Input_Object(object_instance);

    if (pObject) {
        state = pObject->Event_State;
    }
#endif

    return state;
}

#if defined(INTRINSIC_REPORTING) && (BINARY_INPUT_INTRINSIC_REPORTING)
/**
 * For a given object instance-number, gets the event-detection-enable property value
 *
 * @param  object_instance - object-instance number of the object
 *
 * @return  event-detection-enable property value
 */
bool Binary_Input_Event_Detection_Enable(uint32_t object_instance)
{
    bool retval = false;
#if !(defined(INTRINSIC_REPORTING) && (BINARY_INPUT_INTRINSIC_REPORTING))
    (void) object_instance;
#else
    struct object_data *pObject = Binary_Input_Object(object_instance);

    if (pObject) {
        retval = pObject->Event_Detection_Enable;
    }
#endif

    return retval;
}

/**
 * For a given object instance-number, sets the event-detection-enable property value
 *
 * @param  object_instance - object-instance number of the object
 *
 * @return  event-detection-enable property value
 */
bool Binary_Input_Event_Detection_Enable_Set(uint32_t object_instance, bool value)
{
    bool retval = false;
#if !(defined(INTRINSIC_REPORTING) && (BINARY_INPUT_INTRINSIC_REPORTING))
    (void) object_instance;
    (void) value;
#else
    struct object_data *pObject = Binary_Input_Object(object_instance);

    if (pObject) {
        pObject->Event_Detection_Enable = value;
        retval = true;
    }
#endif

    return retval;
}

#if defined(INTRINSIC_REPORTING) && (BINARY_INPUT_INTRINSIC_REPORTING)
/**
 * @brief Gets an object from the list using its index in the list
 * @param index - index of the object in the list
 * @return object found in the list, or NULL if not found
 */
static struct object_data *Binary_Input_Object_Index(int index)
{
    return Keylist_Data_Index(Object_List, index);
}
#endif

int Binary_Input_Event_Information(
    unsigned index, BACNET_GET_EVENT_INFORMATION_DATA *getevent_data)
{
    struct object_data *pObject = Binary_Input_Object_Index(index);

    bool IsNotAckedTransitions;
    bool IsActiveEvent;
    int i;

    /* check index */
    if (pObject) {
        /* Event_State not equal to NORMAL */
        IsActiveEvent = (pObject->Event_State != EVENT_STATE_NORMAL);

        /* Acked_Transitions property, which has at least one of the bits
           (TO-OFFNORMAL, TO-FAULT, TONORMAL) set to FALSE. */
        IsNotAckedTransitions =
            (pObject->Acked_Transitions[TRANSITION_TO_OFFNORMAL].bIsAcked ==
                false) |
            (pObject->Acked_Transitions[TRANSITION_TO_FAULT].bIsAcked ==
                false) |
            (pObject->Acked_Transitions[TRANSITION_TO_NORMAL].bIsAcked ==
                false);
    } else
        return -1; /* end of list  */

    if ((IsActiveEvent) || (IsNotAckedTransitions)) {
        /* Object Identifier */
        getevent_data->objectIdentifier.type = Object_Type;
        getevent_data->objectIdentifier.instance =
            Binary_Input_Index_To_Instance(index);
        /* Event State */
        getevent_data->eventState = pObject->Event_State;
        /* Acknowledged Transitions */
        bitstring_init(&getevent_data->acknowledgedTransitions);
        bitstring_set_bit(&getevent_data->acknowledgedTransitions,
            TRANSITION_TO_OFFNORMAL,
            pObject->Acked_Transitions[TRANSITION_TO_OFFNORMAL].bIsAcked);
        bitstring_set_bit(&getevent_data->acknowledgedTransitions,
            TRANSITION_TO_FAULT,
            pObject->Acked_Transitions[TRANSITION_TO_FAULT].bIsAcked);
        bitstring_set_bit(&getevent_data->acknowledgedTransitions,
            TRANSITION_TO_NORMAL,
            pObject->Acked_Transitions[TRANSITION_TO_NORMAL].bIsAcked);
        /* Event Time Stamps */
        for (i = 0; i < 3; i++) {
            getevent_data->eventTimeStamps[i].tag = TIME_STAMP_DATETIME;
            getevent_data->eventTimeStamps[i].value.dateTime =
                pObject->Event_Time_Stamps[i];
        }
        /* Notify Type */
        getevent_data->notifyType = pObject->Notify_Type;
        /* Event Enable */
        bitstring_init(&getevent_data->eventEnable);
        bitstring_set_bit(&getevent_data->eventEnable, TRANSITION_TO_OFFNORMAL,
            (pObject->Event_Enable & EVENT_ENABLE_TO_OFFNORMAL) ? true : false);
        bitstring_set_bit(&getevent_data->eventEnable, TRANSITION_TO_FAULT,
            (pObject->Event_Enable & EVENT_ENABLE_TO_FAULT) ? true : false);
        bitstring_set_bit(&getevent_data->eventEnable, TRANSITION_TO_NORMAL,
            (pObject->Event_Enable & EVENT_ENABLE_TO_NORMAL) ? true : false);
        /* Event Priorities */
        Notification_Class_Get_Priorities(
            pObject->Notification_Class, getevent_data->eventPriorities);

        return 1; /* active event */
    } else
        return 0; /* no active event at this index */
}

int Binary_Input_Alarm_Ack(
    BACNET_ALARM_ACK_DATA *alarmack_data, BACNET_ERROR_CODE *error_code)
{
    struct object_data *pObject = NULL;

    if (!alarmack_data) {
        return -1;
    }
    pObject = Binary_Input_Object(alarmack_data->eventObjectIdentifier.instance);

    if (!pObject) {
        *error_code = ERROR_CODE_UNKNOWN_OBJECT;
        return -1;
    }

    switch (alarmack_data->eventStateAcked) {
        case EVENT_STATE_OFFNORMAL:
            if (pObject->Acked_Transitions[TRANSITION_TO_OFFNORMAL]
                    .bIsAcked == false) {
                if (alarmack_data->eventTimeStamp.tag != TIME_STAMP_DATETIME) {
                    *error_code = ERROR_CODE_INVALID_TIME_STAMP;
                    return -1;
                }
                if (datetime_compare(
                        &pObject->Acked_Transitions[TRANSITION_TO_OFFNORMAL]
                             .Time_Stamp,
                        &alarmack_data->eventTimeStamp.value.dateTime) > 0) {
                    *error_code = ERROR_CODE_INVALID_TIME_STAMP;
                    return -1;
                }
                /* Send ack notification */
                pObject->Acked_Transitions[TRANSITION_TO_OFFNORMAL].bIsAcked =
                    true;
            } else if (alarmack_data->eventStateAcked ==
                pObject->Event_State) {
                /* Send ack notification */
            } else {
                *error_code = ERROR_CODE_INVALID_EVENT_STATE;
                return -1;
            }
            break;

        case EVENT_STATE_FAULT:
            if (pObject->Acked_Transitions[TRANSITION_TO_FAULT].bIsAcked ==
                false) {
                if (alarmack_data->eventTimeStamp.tag != TIME_STAMP_DATETIME) {
                    *error_code = ERROR_CODE_INVALID_TIME_STAMP;
                    return -1;
                }
                if (datetime_compare(
                        &pObject->Acked_Transitions[TRANSITION_TO_FAULT]
                             .Time_Stamp,
                        &alarmack_data->eventTimeStamp.value.dateTime) > 0) {
                    *error_code = ERROR_CODE_INVALID_TIME_STAMP;
                    return -1;
                }
                /* Send ack notification */
                pObject->Acked_Transitions[TRANSITION_TO_FAULT].bIsAcked =
                    true;
            } else if (alarmack_data->eventStateAcked ==
                pObject->Event_State) {
                /* Send ack notification */
            } else {
                *error_code = ERROR_CODE_INVALID_EVENT_STATE;
                return -1;
            }
            break;

        case EVENT_STATE_NORMAL:
            if (pObject->Acked_Transitions[TRANSITION_TO_NORMAL].bIsAcked ==
                false) {
                if (alarmack_data->eventTimeStamp.tag != TIME_STAMP_DATETIME) {
                    *error_code = ERROR_CODE_INVALID_TIME_STAMP;
                    return -1;
                }
                if (datetime_compare(
                        &pObject->Acked_Transitions[TRANSITION_TO_NORMAL]
                             .Time_Stamp,
                        &alarmack_data->eventTimeStamp.value.dateTime) > 0) {
                    *error_code = ERROR_CODE_INVALID_TIME_STAMP;
                    return -1;
                }
                /* Send ack notification */
                pObject->Acked_Transitions[TRANSITION_TO_NORMAL].bIsAcked =
                    true;
            } else if (alarmack_data->eventStateAcked ==
                pObject->Event_State) {
                /* Send ack notification */
            } else {
                *error_code = ERROR_CODE_INVALID_EVENT_STATE;
                return -1;
            }
            break;

        default:
            return -2;
    }
    pObject->Ack_notify_data.bSendAckNotify = true;
    pObject->Ack_notify_data.EventState = alarmack_data->eventStateAcked;

    return 1;
}

int Binary_Input_Alarm_Summary(
    unsigned index, BACNET_GET_ALARM_SUMMARY_DATA *getalarm_data)
{
    struct object_data *pObject = Binary_Input_Object_Index(index);

    if(getalarm_data == NULL) {
      PRINT("[%s %d]: NULL pointer parameter! getalarm_data = %p\r\n", __FILE__, __LINE__, (void *) getalarm_data);
      return -2;
    }

    /* check index */
    if (pObject) {
        /* Event_State is not equal to NORMAL  and
           Notify_Type property value is ALARM */
        if ((pObject->Event_State != EVENT_STATE_NORMAL) &&
            (pObject->Notify_Type == NOTIFY_ALARM)) {
            /* Object Identifier */
            getalarm_data->objectIdentifier.type = Object_Type;
            getalarm_data->objectIdentifier.instance =
                Binary_Input_Index_To_Instance(index);
            /* Alarm State */
            getalarm_data->alarmState = pObject->Event_State;
            /* Acknowledged Transitions */
            bitstring_init(&getalarm_data->acknowledgedTransitions);
            bitstring_set_bit(&getalarm_data->acknowledgedTransitions,
                TRANSITION_TO_OFFNORMAL,
                pObject->Acked_Transitions[TRANSITION_TO_OFFNORMAL].bIsAcked);
            bitstring_set_bit(&getalarm_data->acknowledgedTransitions,
                TRANSITION_TO_FAULT,
                pObject->Acked_Transitions[TRANSITION_TO_FAULT].bIsAcked);
            bitstring_set_bit(&getalarm_data->acknowledgedTransitions,
                TRANSITION_TO_NORMAL,
                pObject->Acked_Transitions[TRANSITION_TO_NORMAL].bIsAcked);
            return 1; /* active alarm */
        } else
            return 0; /* no active alarm at this index */
    } else
        return -1; /* end of list  */
}

bool Binary_Input_Alarm_Value_Set(
    uint32_t object_instance, BACNET_BINARY_PV value)
{
    bool status = false;
    struct object_data *pObject = Binary_Input_Object(object_instance);

    if (pObject) {
        if (pObject->Polarity  != POLARITY_NORMAL) {
          value = (value == BINARY_INACTIVE) ? BINARY_ACTIVE : BINARY_INACTIVE;
        }
        pObject->Alarm_Value = value;
        status = true;
    }

    return status;
}
#endif /* (INTRINSIC_REPORTING) */

void Binary_Input_Intrinsic_Reporting(uint32_t object_instance)
{
#if !(defined(INTRINSIC_REPORTING) && (BINARY_INPUT_INTRINSIC_REPORTING))
  (void) object_instance;
#else
    BACNET_EVENT_NOTIFICATION_DATA event_data = { 0 };
    BACNET_CHARACTER_STRING msgText = { 0 };
    uint8_t FromState = 0;
    uint8_t ToState = 0;
    BACNET_BINARY_PV PresentVal  = BINARY_INACTIVE;
    bool SendNotify = false;
    struct object_data *pObject = Binary_Input_Object(object_instance);

    if (!pObject) {
        return;
    }

    /* check whether Intrinsic reporting is enabled */
    if (!pObject->Event_Detection_Enable) {
        return; /* limits are not configured */
    }

    if (pObject->Ack_notify_data.bSendAckNotify) {
        /* clean bSendAckNotify flag */
        pObject->Ack_notify_data.bSendAckNotify = false;
        /* copy toState */
        ToState = pObject->Ack_notify_data.EventState;
        PRINT("Binary-Input[%d]: Send AckNotification.\n", object_instance);
        characterstring_init_ansi(&msgText, "AckNotification");

        /* Notify Type */
        event_data.notifyType = NOTIFY_ACK_NOTIFICATION;

        /* Send EventNotification. */
        SendNotify = true;
    } else {
        /* actual Present_Value */
        PresentVal = Binary_Input_Present_Value(object_instance);
        FromState = pObject->Event_State;
        switch (pObject->Event_State) {
            case EVENT_STATE_NORMAL:
                /* (a) If pCurrentState is NORMAL, and pMonitoredValue is equal to any of the values contained in pAlarmValues for
                       pTimeDelay, then indicate a transition to the OFFNORMAL event state.
                */
                if ((PresentVal == pObject->Alarm_Value) &&
                    ((pObject->Event_Enable & EVENT_ENABLE_TO_OFFNORMAL) ==
                        EVENT_ENABLE_TO_OFFNORMAL)) {
                    if (!pObject->Remaining_Time_Delay)
                        pObject->Event_State = EVENT_STATE_OFFNORMAL;
                    else
                        pObject->Remaining_Time_Delay--;
                    break;
                }

                /* value of the object is still in the same event state */
                pObject->Remaining_Time_Delay = pObject->Time_Delay;
                break;

            case EVENT_STATE_OFFNORMAL:
                /* (b) If pCurrentState is OFFNORMAL, and pMonitoredValue is not equal to any of the values contained in pAlarmValues
                       for pTimeDelayNormal, then indicate a transition to the NORMAL event state.
                */
                if ((PresentVal != pObject->Alarm_Value) &&
                    ((pObject->Event_Enable & EVENT_ENABLE_TO_NORMAL) ==
                        EVENT_ENABLE_TO_NORMAL)) {
                    if (!pObject->Remaining_Time_Delay)
                        pObject->Event_State = EVENT_STATE_NORMAL;
                    else
                        pObject->Remaining_Time_Delay--;
                    break;
                }

                /* value of the object is still in the same event state */
                pObject->Remaining_Time_Delay = pObject->Time_Delay;
                break;

            default:
                return; /* shouldn't happen */
        } /* switch (FromState) */

        ToState = pObject->Event_State;

        if (FromState != ToState) {
            /* Event_State has changed.
               Need to fill only the basic parameters of this type of event.
               Other parameters will be filled in common function. */

            switch (ToState) {
                case EVENT_STATE_NORMAL:
                    characterstring_init_ansi( &msgText, "Back to normal state from off-normal");
                    break;

                case EVENT_STATE_OFFNORMAL:
                    characterstring_init_ansi( &msgText, "Back to off-normal state from normal");
                    break;

                default:
                    break;
            } /* switch (ToState) */
            PRINT("Binary-Input[%d]: Event_State goes from %.128s to %.128s.\n",
                object_instance, bactext_event_state_name(FromState),
                bactext_event_state_name(ToState));
            /* Notify Type */
            event_data.notifyType = pObject->Notify_Type;

            /* Send EventNotification. */
            SendNotify = true;
        }
    }

    if (SendNotify) {
        /* Event Object Identifier */
        event_data.eventObjectIdentifier.type = Object_Type;
        event_data.eventObjectIdentifier.instance = object_instance;

        /* Time Stamp */
        event_data.timeStamp.tag = TIME_STAMP_DATETIME;
        if (event_data.notifyType != NOTIFY_ACK_NOTIFICATION) {
            datetime_local(
                &event_data.timeStamp.value.dateTime.date,
                &event_data.timeStamp.value.dateTime.time, NULL, NULL);
            /* fill Event_Time_Stamps */
            switch (ToState) {
                case EVENT_STATE_OFFNORMAL:
                    datetime_copy(
                        &pObject->Event_Time_Stamps[TRANSITION_TO_OFFNORMAL],
                        &event_data.timeStamp.value.dateTime);
                    break;
                case EVENT_STATE_FAULT:
                    datetime_copy(
                        &pObject->Event_Time_Stamps[TRANSITION_TO_FAULT],
                        &event_data.timeStamp.value.dateTime);
                    break;
                case EVENT_STATE_NORMAL:
                    datetime_copy(
                        &pObject->Event_Time_Stamps[TRANSITION_TO_NORMAL],
                        &event_data.timeStamp.value.dateTime);
                    break;
                default:
                    break;
            }
        } else {
            /* fill event_data timeStamp */
            switch (ToState) {
                case EVENT_STATE_FAULT:
                    datetime_copy(&event_data.timeStamp.value.dateTime,
                        &pObject->Event_Time_Stamps[TRANSITION_TO_FAULT]);
                    break;
                case EVENT_STATE_NORMAL:
                    datetime_copy(&event_data.timeStamp.value.dateTime,
                        &pObject->Event_Time_Stamps[TRANSITION_TO_NORMAL]);
                    break;
                case EVENT_STATE_OFFNORMAL:
                    datetime_copy(&event_data.timeStamp.value.dateTime,
                        &pObject->Event_Time_Stamps[TRANSITION_TO_OFFNORMAL]);
                    break;
                default:
                    break;
            }
        }

        /* Notification Class */
        event_data.notificationClass = pObject->Notification_Class;

        /* Event Type */
        event_data.eventType = EVENT_CHANGE_OF_STATE;

        /* Message Text */
        event_data.messageText = &msgText;

        /* Notify Type */
        /* filled before */

        /* From State */
        if (event_data.notifyType != NOTIFY_ACK_NOTIFICATION)
            event_data.fromState = FromState;

        /* To State */
        event_data.toState = pObject->Event_State;

        /* Event Values */
        if (event_data.notifyType != NOTIFY_ACK_NOTIFICATION) {
            /* Value that exceeded a limit. */
            event_data.notificationParams.changeOfState.newState =
                (BACNET_PROPERTY_STATE) { .tag = PROP_STATE_BINARY_VALUE, .state = { .binaryValue = pObject->Present_Value } };
            /* Status_Flags of the referenced object. */
            bitstring_init(
                &event_data.notificationParams.changeOfState.statusFlags);
            bitstring_set_bit(
                &event_data.notificationParams.changeOfState.statusFlags,
                STATUS_FLAG_IN_ALARM,
                pObject->Event_State != EVENT_STATE_NORMAL);
            bitstring_set_bit(
                &event_data.notificationParams.changeOfState.statusFlags,
                STATUS_FLAG_FAULT, false);
            bitstring_set_bit(
                &event_data.notificationParams.changeOfState.statusFlags,
                STATUS_FLAG_OVERRIDDEN, false);
            bitstring_set_bit(
                &event_data.notificationParams.changeOfState.statusFlags,
                STATUS_FLAG_OUT_OF_SERVICE, pObject->Out_Of_Service);
        }

        /* add data from notification class */
        PRINT("Binary-Input[%d]: Notification Class[%d]-%s "
               "%u/%u/%u-%u:%u:%u.%u!\n",
            object_instance, event_data.notificationClass,
            bactext_event_type_name(event_data.eventType),
            (unsigned)event_data.timeStamp.value.dateTime.date.year,
            (unsigned)event_data.timeStamp.value.dateTime.date.month,
            (unsigned)event_data.timeStamp.value.dateTime.date.day,
            (unsigned)event_data.timeStamp.value.dateTime.time.hour,
            (unsigned)event_data.timeStamp.value.dateTime.time.min,
            (unsigned)event_data.timeStamp.value.dateTime.time.sec,
            (unsigned)event_data.timeStamp.value.dateTime.time.hundredths);
        Notification_Class_common_reporting_function(&event_data);

        /* Ack required */
        if ((event_data.notifyType != NOTIFY_ACK_NOTIFICATION) &&
            (event_data.ackRequired == true)) {
            PRINT("Binary-Input[%d]: Ack Required!\n", object_instance);
            switch (event_data.toState) {
                case EVENT_STATE_OFFNORMAL:
                    pObject->Acked_Transitions[TRANSITION_TO_OFFNORMAL]
                        .bIsAcked = false;
                    pObject->Acked_Transitions[TRANSITION_TO_OFFNORMAL]
                        .Time_Stamp = event_data.timeStamp.value.dateTime;
                    break;

                case EVENT_STATE_FAULT:
                    pObject->Acked_Transitions[TRANSITION_TO_FAULT].bIsAcked =
                        false;
                    pObject->Acked_Transitions[TRANSITION_TO_FAULT]
                        .Time_Stamp = event_data.timeStamp.value.dateTime;
                    break;

                case EVENT_STATE_NORMAL:
                    pObject->Acked_Transitions[TRANSITION_TO_NORMAL]
                        .bIsAcked = false;
                    pObject->Acked_Transitions[TRANSITION_TO_NORMAL]
                        .Time_Stamp = event_data.timeStamp.value.dateTime;
                    break;

                default: /* shouldn't happen */
                    break;
            }
        }
    }
#endif /* defined(INTRINSIC_REPORTING) && (BINARY_INPUT_INTRINSIC_REPORTING) */
}
>>>>>>> ebfaa5eb
<|MERGE_RESOLUTION|>--- conflicted
+++ resolved
@@ -1,21 +1,11 @@
 /**
  * @file
-<<<<<<< HEAD
- * @author Steve Karg
- * @date 2006
- * @brief Binary Input object is an input object with a present-value that
- * uses an enumerated two state active/inactive data type.
- * @section LICENSE
- * Copyright (C) 2006 Steve Karg <skarg@users.sourceforge.net>
- * SPDX-License-Identifier: MIT
-=======
  * @author Steve Karg <skarg@users.sourceforge.net>
  * @date 2006
  * @brief A basic BACnet Binary Input Object implementation.
  * Binary Input objects are input objects with a present-value that
  * uses an enumerated two state active/inactive data type.
  * @copyright SPDX-License-Identifier: MIT
->>>>>>> ebfaa5eb
  */
 #include <stdbool.h>
 #include <stdint.h>
@@ -37,14 +27,11 @@
 /* me! */
 #include "bacnet/basic/object/bi.h"
 
-<<<<<<< HEAD
-=======
 #include "bacnet/basic/sys/debug.h"
 #if !defined(PRINT)
 #define PRINT debug_perror
 #endif
 
->>>>>>> ebfaa5eb
 static const char *Default_Active_Text = "Active";
 static const char *Default_Inactive_Text = "Inactive";
 struct object_data {
@@ -53,17 +40,12 @@
     bool Present_Value : 1;
     bool Polarity : 1;
     bool Write_Enabled : 1;
-<<<<<<< HEAD
-=======
     unsigned Event_State:3;
->>>>>>> ebfaa5eb
     uint8_t Reliability;
     const char *Object_Name;
     const char *Active_Text;
     const char *Inactive_Text;
     const char *Description;
-<<<<<<< HEAD
-=======
 #if defined(INTRINSIC_REPORTING) && (BINARY_INPUT_INTRINSIC_REPORTING)
     uint32_t Time_Delay;
     uint32_t Notification_Class;
@@ -78,7 +60,6 @@
     ACK_NOTIFICATION Ack_notify_data;
     BACNET_BINARY_PV Alarm_Value;
 #endif
->>>>>>> ebfaa5eb
 };
 /* Key List for storing the object data sorted by instance number  */
 static OS_Keylist Object_List;
@@ -89,14 +70,6 @@
     Binary_Input_Write_Present_Value_Callback;
 
 /* These three arrays are used by the ReadPropertyMultiple handler */
-<<<<<<< HEAD
-static const int Properties_Required[] = { PROP_OBJECT_IDENTIFIER,
-    PROP_OBJECT_NAME, PROP_OBJECT_TYPE, PROP_PRESENT_VALUE, PROP_STATUS_FLAGS,
-    PROP_EVENT_STATE, PROP_OUT_OF_SERVICE, PROP_POLARITY, -1 };
-
-static const int Properties_Optional[] = { PROP_RELIABILITY,
-    PROP_DESCRIPTION, PROP_ACTIVE_TEXT, PROP_INACTIVE_TEXT, -1 };
-=======
 static const int Properties_Required[] = {
     PROP_OBJECT_IDENTIFIER, PROP_OBJECT_NAME,  PROP_OBJECT_TYPE,
     PROP_PRESENT_VALUE,     PROP_STATUS_FLAGS, PROP_EVENT_STATE,
@@ -113,7 +86,6 @@
     PROP_EVENT_DETECTION_ENABLE,
 #endif
     -1 };
->>>>>>> ebfaa5eb
 
 static const int Properties_Proprietary[] = { -1 };
 
@@ -170,11 +142,7 @@
 
 /**
  * @brief Determines the number of objects
-<<<<<<< HEAD
- * @return  Number of Analog Value objects
-=======
  * @return  Number of Binary Input objects
->>>>>>> ebfaa5eb
  */
 unsigned Binary_Input_Count(void)
 {
@@ -183,26 +151,6 @@
 
 /**
  * @brief Determines the object instance-number for a given 0..N index
-<<<<<<< HEAD
- * of Binary Input objects where N is Binary_Input_Count().
- * @param  index - 0..MAX_BINARY_INPUTS value
- * @return  object instance-number for the given index
- */
-uint32_t Binary_Input_Index_To_Instance(unsigned index)
-{
-    return Keylist_Key(Object_List, index);
-}
-
-/**
- * @brief For a given object instance-number, determines a 0..N index
- * of objects where N is the count.
- * @param  object_instance - object-instance number of the object
- * @return  index for the given instance-number, or count if not valid.
- */
-unsigned Binary_Input_Instance_To_Index(uint32_t object_instance)
-{
-    return Keylist_Index(Object_List, object_instance);
-=======
  * of objects where N is the count.
  * @param  index - 0..N value
  * @return  object instance-number for a valid given index, or UINT32_MAX
@@ -289,7 +237,6 @@
     }
 
     return boolean_value;
->>>>>>> ebfaa5eb
 }
 
 /**
@@ -306,13 +253,8 @@
 
     pObject = Binary_Input_Object(object_instance);
     if (pObject) {
-<<<<<<< HEAD
-        value = pObject->Present_Value;
-        if (pObject->Polarity != POLARITY_NORMAL) {
-=======
         value = Binary_Present_Value(pObject->Present_Value);
         if (Binary_Polarity(pObject->Polarity) != POLARITY_NORMAL) {
->>>>>>> ebfaa5eb
             if (value == BINARY_INACTIVE) {
                 value = BINARY_ACTIVE;
             } else {
@@ -333,11 +275,7 @@
     struct object_data *pObject, BACNET_BINARY_PV value)
 {
     if (pObject) {
-<<<<<<< HEAD
-        if (pObject->Present_Value != value) {
-=======
         if (Binary_Present_Value(pObject->Present_Value) != value) {
->>>>>>> ebfaa5eb
             pObject->Change_Of_Value = true;
         }
     }
@@ -353,12 +291,6 @@
 {
     bool value = false;
     struct object_data *pObject;
-<<<<<<< HEAD
-
-    pObject = Binary_Input_Object(object_instance);
-    if (pObject) {
-        value = pObject->Out_Of_Service;
-=======
 
     pObject = Binary_Input_Object(object_instance);
     if (pObject) {
@@ -403,56 +335,12 @@
     pObject = Binary_Input_Object(object_instance);
     if (pObject) {
         value = pObject->Reliability;
->>>>>>> ebfaa5eb
     }
 
     return value;
 }
 
 /**
-<<<<<<< HEAD
- * @brief For a given object instance-number, sets the out-of-service property value
- * @param object_instance - object-instance number of the object
- * @param value - boolean out-of-service value
- * @return true if the out-of-service property value was set
- */
-void Binary_Input_Out_Of_Service_Set(uint32_t object_instance, bool value)
-{
-    struct object_data *pObject;
-
-    pObject = Binary_Input_Object(object_instance);
-    if (pObject) {
-        if (pObject->Out_Of_Service != value) {
-            pObject->Out_Of_Service = value;
-            pObject->Change_Of_Value = true;
-        }
-    }
-
-    return;
-}
-
-/**
- * @brief For a given object instance-number, returns the reliability property value
- * @param object_instance - object-instance number of the object
- * @return reliability property value
- */
-BACNET_RELIABILITY Binary_Input_Reliability(
-    uint32_t object_instance)
-{
-    BACNET_RELIABILITY value = RELIABILITY_NO_FAULT_DETECTED;
-    struct object_data *pObject;
-
-    pObject = Binary_Input_Object(object_instance);
-    if (pObject) {
-        value = pObject->Reliability;
-    }
-
-    return value;
-}
-
-/**
-=======
->>>>>>> ebfaa5eb
  * @brief For a given object, gets the Fault status flag
  * @param  object_instance - object-instance number of the object
  * @return  true the status flag is in Fault
@@ -550,12 +438,8 @@
 }
 
 /**
-<<<<<<< HEAD
- * @brief For a given object instance-number, loads the value_list with the COV data.
-=======
  * @brief For a given object instance-number, loads the value_list with the COV
  * data.
->>>>>>> ebfaa5eb
  * @param  object_instance - object-instance number of the object
  * @param  value_list - list of COV data
  * @return  true if the value list is encoded
@@ -577,18 +461,10 @@
             fault = true;
         }
         out_of_service = pObject->Out_Of_Service;
-<<<<<<< HEAD
-        if (pObject->Present_Value) {
-            present_value = BINARY_ACTIVE;
-        }
-        status = cov_value_list_encode_enumerated(value_list, present_value, 
-            in_alarm, fault, overridden, out_of_service);
-=======
         present_value = Binary_Present_Value(pObject->Present_Value);
         status = cov_value_list_encode_enumerated(
             value_list, present_value, in_alarm, fault, overridden,
             out_of_service);
->>>>>>> ebfaa5eb
     }
 
     return status;
@@ -609,12 +485,8 @@
     pObject = Binary_Input_Object(object_instance);
     if (pObject) {
         if (value <= MAX_BINARY_PV) {
-<<<<<<< HEAD
-            if (pObject->Polarity != POLARITY_NORMAL) {
-=======
             /* de-polarize */
             if (Binary_Polarity(pObject->Polarity) != POLARITY_NORMAL) {
->>>>>>> ebfaa5eb
                 if (value == BINARY_INACTIVE) {
                     value = BINARY_ACTIVE;
                 } else {
@@ -622,11 +494,7 @@
                 }
             }
             Binary_Input_Present_Value_COV_Detect(pObject, value);
-<<<<<<< HEAD
-            pObject->Present_Value = true;
-=======
             pObject->Present_Value = Binary_Present_Value_Boolean(value);
->>>>>>> ebfaa5eb
             status = true;
         }
     }
@@ -645,12 +513,8 @@
  * @return  true if values are within range and present-value is set.
  */
 static bool Binary_Input_Present_Value_Write(
-<<<<<<< HEAD
-    uint32_t object_instance, BACNET_BINARY_PV value,
-=======
     uint32_t object_instance,
     BACNET_BINARY_PV value,
->>>>>>> ebfaa5eb
     BACNET_ERROR_CLASS *error_class,
     BACNET_ERROR_CODE *error_code)
 {
@@ -662,15 +526,9 @@
     if (pObject) {
         if (value <= MAX_BINARY_PV) {
             if (pObject->Write_Enabled) {
-<<<<<<< HEAD
-                old_value = pObject->Present_Value;
-                Binary_Input_Present_Value_COV_Detect(pObject, value);
-                pObject->Present_Value = value;
-=======
                 old_value = Binary_Present_Value(pObject->Present_Value);
                 Binary_Input_Present_Value_COV_Detect(pObject, value);
                 pObject->Present_Value = Binary_Present_Value_Boolean(value);
->>>>>>> ebfaa5eb
                 if (pObject->Out_Of_Service) {
                     /* The physical point that the object represents
                         is not in service. This means that changes to the
@@ -714,13 +572,6 @@
     pObject = Binary_Input_Object(object_instance);
     if (pObject) {
         if (pObject->Object_Name == NULL) {
-<<<<<<< HEAD
-            sprintf(
-                text_string, "BINARY INPUT %lu", (unsigned long)object_instance);
-            status = characterstring_init_ansi(object_name, text_string);
-        } else {
-            status = characterstring_init_ansi(object_name, pObject->Object_Name);
-=======
             snprintf(
                 text, sizeof(text), "BINARY INPUT %lu",
                 (unsigned long)object_instance);
@@ -728,7 +579,6 @@
         } else {
             status =
                 characterstring_init_ansi(object_name, pObject->Object_Name);
->>>>>>> ebfaa5eb
         }
     }
 
@@ -769,11 +619,7 @@
 
     pObject = Binary_Input_Object(object_instance);
     if (pObject) {
-<<<<<<< HEAD
-        polarity = pObject->Polarity;
-=======
         polarity = Binary_Polarity(pObject->Polarity);
->>>>>>> ebfaa5eb
     }
 
     return polarity;
@@ -793,11 +639,7 @@
 
     pObject = Binary_Input_Object(object_instance);
     if (pObject) {
-<<<<<<< HEAD
-        pObject->Polarity = polarity;
-=======
         pObject->Polarity = Binary_Polarity_Boolean(polarity);
->>>>>>> ebfaa5eb
     }
 
     return status;
@@ -846,21 +688,12 @@
 }
 
 /**
-<<<<<<< HEAD
- * @brief For a given object instance-number, returns the inactive-text property value
- * @param object_instance - object-instance number of the object
- * @return inactive-text property value
- */
-char *Binary_Input_Inactive_Text(
-    uint32_t object_instance)
-=======
  * @brief For a given object instance-number, returns the inactive-text property
  * value
  * @param object_instance - object-instance number of the object
  * @return inactive-text property value
  */
 char *Binary_Input_Inactive_Text(uint32_t object_instance)
->>>>>>> ebfaa5eb
 {
     char *name = NULL;
     struct object_data *pObject;
@@ -874,23 +707,13 @@
 }
 
 /**
-<<<<<<< HEAD
- * @brief For a given object instance-number, sets the inactive-text property value
-=======
  * @brief For a given object instance-number, sets the inactive-text property
  * value
->>>>>>> ebfaa5eb
  * @param object_instance - object-instance number of the object
  * @param new_name - holds the inactive-text to be set
  * @return true if the inactive-text property value was set
  */
-<<<<<<< HEAD
-bool Binary_Input_Inactive_Text_Set(
-    uint32_t object_instance,
-    char *new_name)
-=======
 bool Binary_Input_Inactive_Text_Set(uint32_t object_instance, char *new_name)
->>>>>>> ebfaa5eb
 {
     bool status = false;
     struct object_data *pObject;
@@ -905,21 +728,12 @@
 }
 
 /**
-<<<<<<< HEAD
- * @brief For a given object instance-number, returns the active-text property value
- * @param object_instance - object-instance number of the object
- * @return active-text property value
-*/
-char *Binary_Input_Active_Text(
-    uint32_t object_instance)
-=======
  * @brief For a given object instance-number, returns the active-text property
  * value
  * @param object_instance - object-instance number of the object
  * @return active-text property value
  */
 char *Binary_Input_Active_Text(uint32_t object_instance)
->>>>>>> ebfaa5eb
 {
     char *name = NULL;
     struct object_data *pObject;
@@ -930,30 +744,16 @@
     }
 
     return name;
-<<<<<<< HEAD
-
-}
-
-/**
- * @brief For a given object instance-number, sets the active-text property value
-=======
 }
 
 /**
  * @brief For a given object instance-number, sets the active-text property
  * value
->>>>>>> ebfaa5eb
  * @param object_instance - object-instance number of the object
  * @param new_name - holds the active-text to be set
  * @return true if the active-text property value was set
  */
-<<<<<<< HEAD
-bool Binary_Input_Active_Text_Set(
-    uint32_t object_instance,
-    char *new_name)
-=======
 bool Binary_Input_Active_Text_Set(uint32_t object_instance, char *new_name)
->>>>>>> ebfaa5eb
 {
     bool status = false;
     struct object_data *pObject;
@@ -967,8 +767,6 @@
     return status;
 }
 
-<<<<<<< HEAD
-=======
 #if defined(INTRINSIC_REPORTING) && (BINARY_INPUT_INTRINSIC_REPORTING)
 /**
  * @brief Encode a EventTimeStamps property element
@@ -1018,7 +816,6 @@
 }
 #endif
 
->>>>>>> ebfaa5eb
 /**
  * ReadProperty handler for this object.  For the given ReadProperty
  * data, the application_data is loaded or the error flags are set.
@@ -1067,12 +864,7 @@
                 encode_application_character_string(&apdu[0], &char_string);
             break;
         case PROP_OBJECT_TYPE:
-<<<<<<< HEAD
-            apdu_len =
-                encode_application_enumerated(&apdu[0], Object_Type);
-=======
             apdu_len = encode_application_enumerated(&apdu[0], Object_Type);
->>>>>>> ebfaa5eb
             break;
         case PROP_PRESENT_VALUE:
             apdu_len = encode_application_enumerated(
@@ -1106,40 +898,26 @@
                 &apdu[0], Binary_Input_Reliability(rpdata->object_instance));
             break;
         case PROP_DESCRIPTION:
-<<<<<<< HEAD
-            characterstring_init_ansi(&char_string,
-=======
             characterstring_init_ansi(
                 &char_string,
->>>>>>> ebfaa5eb
                 Binary_Input_Description(rpdata->object_instance));
             apdu_len =
                 encode_application_character_string(&apdu[0], &char_string);
             break;
         case PROP_ACTIVE_TEXT:
-<<<<<<< HEAD
-            characterstring_init_ansi(&char_string,
-=======
             characterstring_init_ansi(
                 &char_string,
->>>>>>> ebfaa5eb
                 Binary_Input_Active_Text(rpdata->object_instance));
             apdu_len =
                 encode_application_character_string(&apdu[0], &char_string);
             break;
         case PROP_INACTIVE_TEXT:
-<<<<<<< HEAD
-            characterstring_init_ansi(&char_string,
-=======
             characterstring_init_ansi(
                 &char_string,
->>>>>>> ebfaa5eb
                 Binary_Input_Inactive_Text(rpdata->object_instance));
             apdu_len =
                 encode_application_character_string(&apdu[0], &char_string);
             break;
-<<<<<<< HEAD
-=======
 #if defined(INTRINSIC_REPORTING) && (BINARY_INPUT_INTRINSIC_REPORTING)
         case PROP_ALARM_VALUE:
             /* note: you need to look up the actual value */
@@ -1207,7 +985,6 @@
             }
             break;
 #endif
->>>>>>> ebfaa5eb
         default:
             rpdata->error_class = ERROR_CLASS_PROPERTY;
             rpdata->error_code = ERROR_CODE_UNKNOWN_PROPERTY;
@@ -1267,16 +1044,9 @@
             status = write_property_type_valid(
                 wp_data, &value, BACNET_APPLICATION_TAG_ENUMERATED);
             if (status) {
-<<<<<<< HEAD
-                status =
-                    Binary_Input_Present_Value_Write(wp_data->object_instance,
-                        value.type.Enumerated,
-                        &wp_data->error_class, &wp_data->error_code);
-=======
                 status = Binary_Input_Present_Value_Write(
                     wp_data->object_instance, value.type.Enumerated,
                     &wp_data->error_class, &wp_data->error_code);
->>>>>>> ebfaa5eb
             }
             break;
         case PROP_OUT_OF_SERVICE:
@@ -1302,14 +1072,6 @@
                 }
             }
             break;
-<<<<<<< HEAD
-        default:
-            if (property_lists_member(
-                Properties_Required, 
-                Properties_Optional, 
-                Properties_Proprietary, 
-                wp_data->object_property)) {
-=======
 #if defined(INTRINSIC_REPORTING) && (BINARY_INPUT_INTRINSIC_REPORTING)
         case PROP_TIME_DELAY:
             status = write_property_type_valid(
@@ -1381,7 +1143,6 @@
             if (property_lists_member(
                     Properties_Required, Properties_Optional,
                     Properties_Proprietary, wp_data->object_property)) {
->>>>>>> ebfaa5eb
                 wp_data->error_class = ERROR_CLASS_PROPERTY;
                 wp_data->error_code = ERROR_CODE_WRITE_ACCESS_DENIED;
             } else {
@@ -1459,8 +1220,6 @@
     struct object_data *pObject = NULL;
     int index = 0;
 
-<<<<<<< HEAD
-=======
     if (object_instance > BACNET_MAX_INSTANCE) {
         return BACNET_MAX_INSTANCE;
     } else if (object_instance == BACNET_MAX_INSTANCE) {
@@ -1472,17 +1231,13 @@
         object_instance = Keylist_Next_Empty_Key(Object_List, 1);
     }
 
->>>>>>> ebfaa5eb
     pObject = Binary_Input_Object(object_instance);
     if (!pObject) {
         pObject = calloc(1, sizeof(struct object_data));
         if (pObject) {
-<<<<<<< HEAD
-=======
 #if defined(INTRINSIC_REPORTING) && (BINARY_INPUT_INTRINSIC_REPORTING)
             unsigned j;
 #endif
->>>>>>> ebfaa5eb
             pObject->Object_Name = NULL;
             pObject->Description = NULL;
             pObject->Reliability = RELIABILITY_NO_FAULT_DETECTED;
@@ -1493,8 +1248,6 @@
             pObject->Change_Of_Value = false;
             pObject->Write_Enabled = false;
             pObject->Polarity = false;
-<<<<<<< HEAD
-=======
 #if defined(INTRINSIC_REPORTING) && (BINARY_INPUT_INTRINSIC_REPORTING)
             pObject->Event_State = EVENT_STATE_NORMAL;
             pObject->Event_Detection_Enable = true;
@@ -1515,7 +1268,6 @@
             handler_get_alarm_summary_set(
                     Object_Type, Binary_Input_Alarm_Summary);
 #endif
->>>>>>> ebfaa5eb
             /* add to list */
             index = Keylist_Data_Add(Object_List, object_instance, pObject);
             if (index < 0) {
@@ -1576,9 +1328,6 @@
     if (!Object_List) {
         Object_List = Keylist_Create();
     }
-<<<<<<< HEAD
-}
-=======
 }
 
 
@@ -2146,4 +1895,3 @@
     }
 #endif /* defined(INTRINSIC_REPORTING) && (BINARY_INPUT_INTRINSIC_REPORTING) */
 }
->>>>>>> ebfaa5eb
