--- conflicted
+++ resolved
@@ -1,18 +1,5 @@
 /**
  * @file
-<<<<<<< HEAD
- * @author Steve Karg
- * @date 2009
- * @brief Multi-State object is an input object with a present-value that
- * uses an integer data type with a sequence of 1 to N values.
- * @section LICENSE
- * Copyright (C) 2009 Steve Karg <skarg@users.sourceforge.net>
- * SPDX-License-Identifier: MIT
- */
-#ifndef BACNET_MULTI_STATE_VALUE_H
-#define BACNET_MULTI_STATE_VALUE_H
-
-=======
  * @author Steve Karg <skarg@users.sourceforge.net>
  * @date 2009
  * @brief Multi-State object is an object with a present-value that
@@ -21,7 +8,6 @@
  */
 #ifndef BACNET_BASIC_OBJECT_MULTI_STATE_VALUE_H
 #define BACNET_BASIC_OBJECT_MULTI_STATE_VALUE_H
->>>>>>> ebfaa5eb
 #include <stdbool.h>
 #include <stdint.h>
 /* BACnet Stack defines - first */
