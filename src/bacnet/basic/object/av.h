--- conflicted
+++ resolved
@@ -2,17 +2,6 @@
  * @file
  * @author Steve Karg
  * @date 2006
-<<<<<<< HEAD
- * @brief Analog Value object is an input object with a present-value that
- * uses an single precision floating point data type.
- * @section LICENSE
- * Copyright (C) 2006 Steve Karg <skarg@users.sourceforge.net>
- * Copyright (C) 2011 Krzysztof Malorny <malornykrzysztof@gmail.com>
- * SPDX-License-Identifier: MIT
- */
-#ifndef BACNET_ANALOG_VALUE_OBJECT_H
-#define BACNET_ANALOG_VALUE_OBJECT_H
-=======
  * @brief API for a basic BACnet Analog Input Object implementation.
  * An analog value object is an I/O object with a present-value that
  * uses a single precision floating point data type.
@@ -20,7 +9,6 @@
  */
 #ifndef BACNET_BASIC_OBJECT_ANALOG_VALUE_H
 #define BACNET_BASIC_OBJECT_ANALOG_VALUE_H
->>>>>>> ebfaa5eb
 
 #include <stdbool.h>
 #include <stdint.h>
