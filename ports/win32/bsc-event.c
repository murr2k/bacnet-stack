/**
 * @file
 * @brief  Implementation of mutex abstraction used in BACNet secure connect.
 * @author Kirill Neznamov
 * @date August 2022
 * @section LICENSE
 *
 * Copyright (C) 2022 Legrand North America, LLC
 * as an unpublished work.
 *
 * SPDX-License-Identifier: GPL-2.0-or-later WITH GCC-exception-2.0
 */
#include <windows.h>
#include <string.h>
#include <stdio.h>
#include <stdlib.h>
#include <stdbool.h>
#include <errno.h>
#include "bacnet/datalink/bsc/bsc-event.h"

#define DEBUG_BSC_EVENT 1

#if DEBUG_BSC_EVENT == 1
#define DEBUG_PRINTF printf
#else
#undef DEBUG_ENABLED
#define DEBUG_PRINTF(...)
#endif

struct BSC_Event {
    HANDLE mutex;
    HANDLE event;
    size_t counter;
};

BSC_EVENT *bsc_event_init(void)
{
    BSC_EVENT *ret;

    ret = (BSC_EVENT *)malloc(sizeof(BSC_EVENT));
    if (!ret) {
        return NULL;
    }

    ret->mutex = CreateMutex(NULL, // default security attributes
        FALSE, // initially not owned
        NULL); // unnamed mutex

    if (ret->mutex == NULL) {
        free(ret);
        return NULL;
    }

    ret->event = CreateEvent(NULL, // default security attributes
        TRUE, // manual-reset event
        FALSE, // initial state is nonsignaled
        NULL // unnamed event
    );

    if (ret->event == NULL) {
        CloseHandle(ret->mutex);
        free(ret);
        return NULL;
    }

    ret->counter = 0;

    return ret;
}

void bsc_event_deinit(BSC_EVENT *ev)
{
    CloseHandle(ev->mutex);
    CloseHandle(ev->event);
    free(ev);
}

void bsc_event_wait(BSC_EVENT *ev)
{
    DEBUG_PRINTF("bsc_event_wait() >>> ev = %p\n", ev);
    WaitForSingleObject(ev->mutex, INFINITE);
    DEBUG_PRINTF("bsc_event_wait() counter before %zu\n", ev->counter);
    ev->counter++;
    ReleaseMutex(ev->mutex);
    WaitForSingleObject(ev->event, INFINITE);
    WaitForSingleObject(ev->mutex, INFINITE);
    DEBUG_PRINTF("bsc_event_wait() before counter %zu\n", ev->counter);
    ev->counter--;
    DEBUG_PRINTF("bsc_event_wait() counter %zu\n", ev->counter);
    if (!ev->counter) {
<<<<<<< HEAD
       DEBUG_PRINTF("bsc_event_wait() reset event\n");
       ReleaseMutex(ev->mutex);
       ResetEvent(ev->event); 
    }
    else {
       DEBUG_PRINTF("bsc_event_wait() set event\n");
       ReleaseMutex(ev->mutex);
=======
        DEBUG_PRINTF("bsc_event_wait() reset event\n");
        ReleaseMutex(ev->mutex);
        ResetEvent(ev->event);
    } else {
        DEBUG_PRINTF("bsc_event_wait() set event\n");
        ReleaseMutex(ev->mutex);
        SetEvent(ev->event);
>>>>>>> fcbff2c8
    }
    DEBUG_PRINTF("bsc_event_wait() <<< ev = %p\n", ev);
}

bool bsc_event_timedwait(BSC_EVENT *ev, unsigned int ms_timeout)
{
    bool timedout = false;
    DWORD ret;

    DEBUG_PRINTF("bsc_event_timedwait() >>> ev = %p\n", ev);
    WaitForSingleObject(ev->mutex, INFINITE);
    DEBUG_PRINTF("bsc_event_timedwait() counter before %zu\n", ev->counter);
    ev->counter++;
    DEBUG_PRINTF("bsc_event_timedwait() counter %zu\n", ev->counter);
    ReleaseMutex(ev->mutex);

    ret = WaitForSingleObject(ev->event, ms_timeout);
    WaitForSingleObject(ev->mutex, INFINITE);

    DEBUG_PRINTF("bsc_event_timedwait() before counter %zu\n", ev->counter);
    ev->counter--;
    DEBUG_PRINTF("bsc_event_timedwait() counter %zu\n", ev->counter);
    if (!ev->counter) {
<<<<<<< HEAD
       ReleaseMutex(ev->mutex);
       ResetEvent(ev->event); 
    }
    else {
       ReleaseMutex(ev->mutex);
=======
        ReleaseMutex(ev->mutex);
        ResetEvent(ev->event);
    } else {
        ReleaseMutex(ev->mutex);
        SetEvent(ev->event);
>>>>>>> fcbff2c8
    }
    DEBUG_PRINTF("bsc_event_timedwait() <<< ret = %d\n",
        ret == WAIT_OBJECT_0 ? true : false);
    return ret == WAIT_OBJECT_0 ? true : false;
}

void bsc_event_signal(BSC_EVENT *ev)
{
    DEBUG_PRINTF("bsc_event_signal() >>> ev = %p\n", ev);
    SetEvent(ev->event);
    DEBUG_PRINTF("bsc_event_signal() <<< ev = %p\n", ev);
}

void bsc_wait(int seconds)
{
<<<<<<< HEAD
    Sleep(seconds*1000);
}

void bsc_wait_ms(int mseconds)
{
    Sleep(mseconds);
=======
    Sleep(seconds * 1000);
>>>>>>> fcbff2c8
}<|MERGE_RESOLUTION|>--- conflicted
+++ resolved
@@ -88,23 +88,12 @@
     ev->counter--;
     DEBUG_PRINTF("bsc_event_wait() counter %zu\n", ev->counter);
     if (!ev->counter) {
-<<<<<<< HEAD
-       DEBUG_PRINTF("bsc_event_wait() reset event\n");
-       ReleaseMutex(ev->mutex);
-       ResetEvent(ev->event); 
-    }
-    else {
-       DEBUG_PRINTF("bsc_event_wait() set event\n");
-       ReleaseMutex(ev->mutex);
-=======
         DEBUG_PRINTF("bsc_event_wait() reset event\n");
         ReleaseMutex(ev->mutex);
         ResetEvent(ev->event);
     } else {
         DEBUG_PRINTF("bsc_event_wait() set event\n");
         ReleaseMutex(ev->mutex);
-        SetEvent(ev->event);
->>>>>>> fcbff2c8
     }
     DEBUG_PRINTF("bsc_event_wait() <<< ev = %p\n", ev);
 }
@@ -128,19 +117,10 @@
     ev->counter--;
     DEBUG_PRINTF("bsc_event_timedwait() counter %zu\n", ev->counter);
     if (!ev->counter) {
-<<<<<<< HEAD
-       ReleaseMutex(ev->mutex);
-       ResetEvent(ev->event); 
-    }
-    else {
-       ReleaseMutex(ev->mutex);
-=======
         ReleaseMutex(ev->mutex);
         ResetEvent(ev->event);
     } else {
         ReleaseMutex(ev->mutex);
-        SetEvent(ev->event);
->>>>>>> fcbff2c8
     }
     DEBUG_PRINTF("bsc_event_timedwait() <<< ret = %d\n",
         ret == WAIT_OBJECT_0 ? true : false);
@@ -156,14 +136,10 @@
 
 void bsc_wait(int seconds)
 {
-<<<<<<< HEAD
-    Sleep(seconds*1000);
+    Sleep(seconds * 1000);
 }
 
 void bsc_wait_ms(int mseconds)
 {
     Sleep(mseconds);
-=======
-    Sleep(seconds * 1000);
->>>>>>> fcbff2c8
 }