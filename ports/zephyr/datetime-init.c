--- conflicted
+++ resolved
@@ -14,12 +14,9 @@
 #include <stdlib.h>
 #include <time.h>
 #include <sys/time.h>
-<<<<<<< HEAD
-=======
 /* BACnet Stack defines - first */
 #include "bacnet/bacdef.h"
 /* BACnet Stack API */
->>>>>>> ebfaa5eb
 #include "bacnet/datetime.h"
 
 
