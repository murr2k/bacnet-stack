/*####COPYRIGHTBEGIN####
 -------------------------------------------
 Copyright (C) 2005 Steve Karg

 This program is free software; you can redistribute it and/or
 modify it under the terms of the GNU General Public License
 as published by the Free Software Foundation; either version 2
 of the License, or (at your option) any later version.

 This program is distributed in the hope that it will be useful,
 but WITHOUT ANY WARRANTY; without even the implied warranty of
 MERCHANTABILITY or FITNESS FOR A PARTICULAR PURPOSE.  See the
 GNU General Public License for more details.

 You should have received a copy of the GNU General Public License
 along with this program; if not, write to:
 The Free Software Foundation, Inc.
 59 Temple Place - Suite 330
 Boston, MA  02111-1307, USA.

 As a special exception, if other files instantiate templates or
 use macros or inline functions from this file, or you compile
 this file and link it with other works to produce a work based
 on this file, this file does not by itself cause the resulting
 work to be covered by the GNU General Public License. However
 the source code for this file must still be made available in
 accordance with section (3) of the GNU General Public License.

 This exception does not invalidate any other reasons why a work
 based on this file might be covered by the GNU General Public
 License.
 -------------------------------------------
####COPYRIGHTEND####*/

#include <stdint.h>
#include <stdbool.h>
#include <zephyr/device.h>
#include <zephyr/init.h>
#include <zephyr/kernel.h>
#include <zephyr/sys/printk.h>
#include <zephyr/net/net_ip.h>
#include <zephyr/net/socket.h>
#include <zephyr/net/socket_select.h>
/* BACnet Stack defines - first */
#include "bacnet/bacdef.h"
/* BACnet Stack API */
#include "bacnet/bacdcode.h"
#include "bacnet/bacint.h"
#include "bacnet/datalink/bip.h"
#include "bacnet/basic/sys/debug.h"
#include "bacnet/basic/bbmd/h_bbmd.h"

/* Logging module registration is already done in ports/zephyr/main.c */
#include <zephyr/logging/log.h>
#include <zephyr/logging/log_ctrl.h>

LOG_MODULE_DECLARE(bacnet, CONFIG_BACNETSTACK_LOG_LEVEL);

#define THIS_FILE "bip-init.c"

/* zephyr sockets */
static int BIP_Socket = -1;
static int BIP_Broadcast_Socket = -1;

/* NOTE: we store address and port in network byte order
   since BACnet/IP uses network byte order for all address byte arrays
*/
/* port to use - stored here in network byte order */
static uint16_t BIP_Port = htons(CONFIG_BACDL_BIP_PORT);
/* IP address - stored here in network byte order */
static struct in_addr BIP_Address;
/* IP broadcast address - stored here in network byte order */
static struct in_addr BIP_Broadcast_Addr;

/* Used by inet_ntoa */
#if CONFIG_BACNETSTACK_LOG_LEVEL
static char ipv4_addr_str[16] = { 0 };
#else
static char ipv4_addr_str[] = "";
#endif

/**
 * @brief Return a string representation of an IPv4 address
 * @param a - IPv4 address
 * @return Pointer to global string
 */
char *inet_ntoa(struct in_addr *a)
{
    if (IS_ENABLED(CONFIG_BACNETSTACK_LOG_LEVEL)) {
        snprintf(ipv4_addr_str, sizeof(ipv4_addr_str), "%d.%d.%d.%d",
            a->s4_addr[0], a->s4_addr[1], a->s4_addr[2], a->s4_addr[3]);
    }

    return &ipv4_addr_str[0];
}

/**
 * @brief Print the IPv4 address with debug info
 * @param str - debug info string
 * @param addr - IPv4 address
 */
static void debug_print_ipv4(const char *str,
    const struct in_addr *addr,
    const unsigned int port,
    const unsigned int count)
{
    LOG_DBG("%s %s:%hu (%u bytes)", str, inet_ntoa((struct in_addr *)&addr),
        ntohs(port), count);
}

/**
 * @brief Set the BACnet IPv4 UDP port number
 * @param port - IPv4 UDP port number - in host byte order
 */
void bip_set_port(uint16_t port)
{
    BIP_Port = htons(port);
}

/**
 * @brief Get the BACnet IPv4 UDP port number
 * @return IPv4 UDP port number - in host byte order
 */
uint16_t bip_get_port(void)
{
    return ntohs(BIP_Port);
}

/**
 * @brief Get the IPv4 address for my interface. Used for sending src address.
 * @param addr - BACnet datalink address
 */
void bip_get_my_address(BACNET_ADDRESS *addr)
{
    unsigned int i = 0;

    if (addr) {
        addr->mac_len = BIP_ADDRESS_MAX; /* 6 */
        memcpy(&addr->mac[0], &BIP_Address.s_addr, IP_ADDRESS_MAX); /* 4 */
        memcpy(&addr->mac[IP_ADDRESS_MAX], &BIP_Port, sizeof(BIP_Port));
        /* local only, no routing */
        addr->net = 0;
        /* no SLEN */
        addr->len = 0;
        for (i = 0; i < MAX_MAC_LEN; i++) {
            /* no SADR */
            addr->adr[i] = 0;
        }
    }
}

/**
 * Get the IPv4 broadcast address for my interface.
 *
 * @param addr - BACnet datalink address
 */

void bip_get_broadcast_address(BACNET_ADDRESS *dest)
{
    int i = 0;

    if (dest) {
        dest->mac_len = BIP_ADDRESS_MAX;
        memcpy(&dest->mac[0], &BIP_Broadcast_Addr.s_addr, IP_ADDRESS_MAX);
        memcpy(&dest->mac[IP_ADDRESS_MAX], &BIP_Port, sizeof(BIP_Port));
        dest->net = BACNET_BROADCAST_NETWORK;
        dest->len = 0;
        for (i = 0; i < MAX_MAC_LEN; i++) {
            dest->adr[i] = 0;
        }
    }
    return;
}

/**
 * @brief Set the BACnet/IP address 
 * @param addr - network IPv4 address 
 * @return true if the address was set
 */
bool bip_set_addr(BACNET_IP_ADDRESS *addr)
{
    if (addr) {
        memcpy(&BIP_Address.s_addr, &addr->address[0], IP_ADDRESS_MAX);
        BIP_Port = htons(addr->port);
        return true;
    }
    return false;
}

/**
 * @brief Get the BACnet/IP address
 * @param addr - network IPv4 address (in network byte order)
 * @return true if the address was retrieved
 */
bool bip_get_addr(BACNET_IP_ADDRESS *addr)
{
    if (addr) {
        memcpy(&addr->address[0], &BIP_Address.s_addr, IP_ADDRESS_MAX);
        addr->port = ntohs(BIP_Port);
        return true;
    }
    return false;
}

/**
 * @brief Set the BACnet/IP address
 * @param addr - network IPv4 address
 * @return true if the address was set
 */
bool bip_set_broadcast_addr(BACNET_IP_ADDRESS *addr)
{
    if (addr) {
        memcpy(&BIP_Broadcast_Addr.s_addr, &addr->address[0], IP_ADDRESS_MAX);
        return true;
    }
    return false;
}

/**
 * Get the BACnet/IP address
 *
 * @return BACnet/IP address
 */
bool bip_get_broadcast_addr(BACNET_IP_ADDRESS *addr)
{
    if (addr) {
        memcpy(&addr->address[0], &BIP_Broadcast_Addr.s_addr, IP_ADDRESS_MAX);
        addr->port = ntohs(BIP_Port);
        return true;
    }
    return false;
}

/**
 * @brief Set the BACnet/IP subnet mask CIDR prefix
 * @return true if the subnet mask CIDR prefix is set
 */
bool bip_set_subnet_prefix(uint8_t prefix)
{
    /* not something we do within this driver */
    return false;
}

/**
 * @brief Get the BACnet/IP subnet mask CIDR prefix
 * @return subnet mask CIDR prefix 1..32
 */
uint8_t bip_get_subnet_prefix(void)
{
    uint32_t address = 0;
    uint32_t broadcast = 0;
    uint32_t mask = 0xFFFFFFFE;
    uint8_t prefix = 0;

    address = BIP_Address.s_addr;
    broadcast = BIP_Broadcast_Addr.s_addr;
    /* calculate the subnet prefix from the broadcast address */
    for (prefix = 1; prefix <= 32; prefix++) {
        if ((address | mask) == broadcast) {
            break;
        }
        mask = mask << 1;
    }

    return prefix;
}

/**
 * The send function for BACnet/IP driver layer
 *
 * @param dest - Points to a BACNET_IP_ADDRESS structure containing the
 *  destination address.
 * @param mtu - the bytes of data to send
 * @param mtu_len - the number of bytes of data to send
 *
 * @return Upon successful completion, returns the number of bytes sent.
 *  Otherwise, -1 shall be returned and errno set to indicate the error.
 */
int bip_send_mpdu(BACNET_IP_ADDRESS *dest, uint8_t *mtu, uint16_t mtu_len)
{
    struct sockaddr_in bip_dest = { 0 };

    /* assumes that the driver has already been initialized */
    if (BIP_Socket < 0) {
        LOG_ERR("%s:%d - Socket not initialized!", THIS_FILE, __LINE__);
        return BIP_Socket;
    }

    /* load destination IP address */
    bip_dest.sin_family = AF_INET;
    memcpy(&bip_dest.sin_addr.s_addr, &dest->address[0], IP_ADDRESS_MAX);
    bip_dest.sin_port = htons(dest->port);

    /* Send the packet */
    debug_print_ipv4(
        "Sending MPDU->", &bip_dest.sin_addr, bip_dest.sin_port, mtu_len);
    return zsock_sendto(BIP_Socket, (char *)mtu, mtu_len, 0,
        (struct sockaddr *)&bip_dest, sizeof(struct sockaddr));
}

/**
 * BACnet/IP Datalink Receive handler.
 *
 * @param src - returns the source address
 * @param npdu - returns the NPDU buffer
 * @param max_npdu -maximum size of the NPDU buffer
 * @param timeout - number of milliseconds to wait for a packet
 *
 * @return Number of bytes received, or 0 if none or timeout.
 */
uint16_t bip_receive(
    BACNET_ADDRESS *src, uint8_t *npdu, uint16_t max_npdu, unsigned timeout)
{
    uint16_t npdu_len = 0; /* return value */
    zsock_fd_set read_fds;
    int max = 0;
    struct zsock_timeval select_timeout;
    struct sockaddr_in sin = { 0 };
    BACNET_IP_ADDRESS addr = { { 0 } };
    socklen_t sin_len = sizeof(sin);
    int received_bytes = 0;
    int offset = 0;
    uint16_t i = 0;
    int socket;

    /* Make sure the socket is open */
    if (BIP_Socket < 0) {
        return 0;
    }

    /* we could just use a non-blocking socket, but that consumes all
       the CPU time.  We can use a timeout; it is only supported as
       a select. */
    if (timeout >= 1000) {
        select_timeout.tv_sec = timeout / 1000;
        select_timeout.tv_usec =
            1000 * (timeout - select_timeout.tv_sec * 1000);
    } else {
        select_timeout.tv_sec = 0;
        select_timeout.tv_usec = 1000 * timeout;
    }
    ZSOCK_FD_ZERO(&read_fds);
    ZSOCK_FD_SET(BIP_Socket, &read_fds);
    ZSOCK_FD_SET(BIP_Broadcast_Socket, &read_fds);

    max = BIP_Socket > BIP_Broadcast_Socket ? BIP_Socket : BIP_Broadcast_Socket;

    /* see if there is a packet for us */
    if (zsock_select(max + 1, &read_fds, NULL, NULL, &select_timeout) > 0) {
        socket =
            FD_ISSET(BIP_Socket, &read_fds) ? BIP_Socket : BIP_Broadcast_Socket;
        received_bytes = zsock_recvfrom(socket, (char *)&npdu[0], max_npdu, 0,
            (struct sockaddr *)&sin, &sin_len);
    } else {
        return 0;
    }

    /* See if there is a problem */
    if (received_bytes < 0) {
        LOG_WRN("%s:%d - RX zsock_recvfrom() error: %d", THIS_FILE, __LINE__,
            received_bytes);
        return 0;
    }
    /* no problem, just no bytes */
    if (received_bytes == 0) {
        return 0;
    }
    /* the signature of a BACnet/IP packet */
    if (npdu[0] != BVLL_TYPE_BACNET_IP) {
        LOG_WRN("%s:%d - RX bad packet", THIS_FILE, __LINE__);
        return 0;
    }

    /* Data link layer addressing between B/IPv4 nodes consists of a 32-bit
       IPv4 address followed by a two-octet UDP port number (both of which
       shall be transmitted with the most significant octet first). This
       address shall be referred to as a B/IPv4 address.
    */

    memcpy(&addr.address[0], &sin.sin_addr.s_addr, IP_ADDRESS_MAX);
    addr.port = ntohs(sin.sin_port);

    debug_print_ipv4(
        "Received MPDU->", &sin.sin_addr, sin.sin_port, received_bytes);
    /* pass the packet into the BBMD handler */
    offset = socket == BIP_Socket
        ? bvlc_handler(&addr, src, npdu, received_bytes)
        : bvlc_broadcast_handler(&addr, src, npdu, received_bytes);
    if (offset > 0) {
        npdu_len = received_bytes - offset;
        debug_print_ipv4(
            "Received NPDU->", &sin.sin_addr, sin.sin_port, npdu_len);
        if (npdu_len <= max_npdu) {
            /* shift the buffer to return a valid NPDU */
            for (i = 0; i < npdu_len; i++) {
                npdu[i] = npdu[offset + i];
            }
        } else {
            LOG_WRN("%s:%d - NPDU dropped!", THIS_FILE, __LINE__);
            npdu_len = 0;
        }
    }

    return npdu_len;
}

/**
 * The common send function for BACnet/IP application layer
 *
 * @param dest - Points to a #BACNET_ADDRESS structure containing the
 *  destination address.
 * @param npdu_data - Points to a BACNET_NPDU_DATA structure containing the
 *  destination network layer control flags and data.
 * @param mtu - the bytes of data to send
 * @param mtu_len - the number of bytes of data to send
 * @return Upon successful completion, returns the number of bytes sent.
 *  Otherwise, -1 shall be returned and errno set to indicate the error.
 */
int bip_send_pdu(BACNET_ADDRESS *dest,
    BACNET_NPDU_DATA *npdu_data,
    uint8_t *pdu,
    unsigned pdu_len)
{
    dest->net = BACNET_BROADCAST_NETWORK;
    return bvlc_send_pdu(dest, npdu_data, pdu, pdu_len);
}

/** Gets the local IP address and local broadcast address from the system,
 *  and saves it into the BACnet/IP data structures.
 *
 * @param ifname [in] The named interface to use for the network layer.
 *        Eg, for Linux, ifname is eth0, ath0, arc0, and others.
 */
void bip_set_interface(char *ifname)
{
    struct net_if *iface = 0;
    int index = -1;
    uint8_t x = 0;
    BACNET_IP_ADDRESS unicast = { 0 };
    BACNET_IP_ADDRESS broadcast = { 0 };

    /* Network byte order */
    unicast.port = ntohs(BIP_Port);
    broadcast.port = ntohs(BIP_Port);
    LOG_INF("bip_set_interface()");
    LOG_INF("UDP port: %d", unicast.port);
    if (ifname) {
        index = atoi(ifname);
        /* if index is zero, discern between "0" and a parse error */
        if (!index && strcmp(ifname, "0")) {
            LOG_ERR("%s:%d - Argument must parse to an integer", THIS_FILE,
                __LINE__);
        } else {
            iface = net_if_get_by_index(index);
            if (iface) {
                LOG_INF("Using iface %d", index);
            } else {
                LOG_ERR(
                    "%s:%d - No iface at index %d", THIS_FILE, __LINE__, index);
            }
        }
    }
    if (index == -1) {
        LOG_WRN("%s:%d - No valid interface specified - using default ",
            THIS_FILE, __LINE__);
        iface = net_if_get_default();
    }
    if (iface) {
        LOG_INF("Interface set.");
#if defined(CONFIG_BACDL_BIP_ADDRESS_INDEX)
        LOG_INF("Config unicast address %d/%d",
            CONFIG_BACDL_BIP_ADDRESS_INDEX, NET_IF_MAX_IPV4_ADDR);
        index = CONFIG_BACDL_BIP_ADDRESS_INDEX;
#else
        int i;
        char hr_addr[NET_IPV4_ADDR_LEN];
        index = 0;
        for (i = 0; i < NET_IF_MAX_IPV4_ADDR; i++) {
            struct net_if_addr *if_addr = &iface->config.ip.ipv4->unicast[i];

            if (!if_addr->is_used) {
                continue;
            }
            index = i;
            LOG_INF("IPv4 address: %s",
                net_addr_ntop(AF_INET, &if_addr->address.in_addr, hr_addr,
                    NET_IPV4_ADDR_LEN));
            LOG_INF("Subnet: %s",
                net_addr_ntop(AF_INET, &iface->config.ip.ipv4->netmask, hr_addr,
                    NET_IPV4_ADDR_LEN));
            LOG_INF("Router: %s",
                net_addr_ntop(AF_INET, &iface->config.ip.ipv4->gw, hr_addr,
                    NET_IPV4_ADDR_LEN));
            break;
        }
#endif
        if (index >= NET_IF_MAX_IPV4_ADDR) {
            LOG_ERR("%s:%d - IPv4 address index of %d is out of range (0-%d)",
                THIS_FILE, __LINE__, index, NET_IF_MAX_IPV4_ADDR - 1);
            return;
        }
        LOG_INF("Using IPv4 address at index %d", index);
        /* Build the broadcast address from the unicast and netmask */
        struct net_if_addr *if_addr = &iface->config.ip.ipv4->unicast[index];
        for (x = 0; x < IP_ADDRESS_MAX; x++) {
            unicast.address[x] = if_addr->address.in_addr.s4_addr[x];
            broadcast.address[x] = if_addr->address.in_addr.s4_addr[x] |
                ~iface->config.ip.ipv4->netmask.s4_addr[x];
        }
        bip_set_addr(&unicast);
        bip_set_broadcast_addr(&broadcast);
        LOG_INF("BACnet/IP Unicast: %u.%u.%u.%u:%d", unicast.address[0],
<<<<<<< HEAD
            unicast.address[1], unicast.address[2], unicast.address[3], 
=======
            unicast.address[1], unicast.address[2], unicast.address[3],
>>>>>>> ebfaa5eb
            unicast.port);
        LOG_INF("BACnet/IP Broadcast: %u.%u.%u.%u", broadcast.address[0],
            broadcast.address[1], broadcast.address[2], broadcast.address[3]);
    } else {
        LOG_ERR("%s:%d - Failed to set iface", THIS_FILE, __LINE__);
    }
}

static int createSocket(struct sockaddr_in *sin)
{
    int sock_fd = -1;
    const int sockopt = 1;
    int status = -1;

    /* assumes that the driver has already been initialized */
    sock_fd = zsock_socket(AF_INET, SOCK_DGRAM, IPPROTO_UDP);
    if (sock_fd < 0) {
        LOG_ERR("%s:%d - Failed to create socket", THIS_FILE, __LINE__);
        return sock_fd;
    } else {
        LOG_DBG("Socket created");
    }

    /* Allow us to use the same socket for sending and receiving */
    /* This makes sure that the src port is correct when sending */
    status = zsock_setsockopt(
        sock_fd, SOL_SOCKET, SO_REUSEADDR, &sockopt, sizeof(sockopt));
    if (status < 0) {
        zsock_close(sock_fd);
        return status;
    }

    /* bind the socket to the local port number and IP address */
    status = zsock_bind(
        sock_fd, (const struct sockaddr *)sin, sizeof(struct sockaddr));
    if (status < 0) {
        zsock_close(sock_fd);
        LOG_ERR("%s:%d - zsock_bind() failure", THIS_FILE, __LINE__);
        return status;
    } else {
        LOG_DBG("Socket bound");
    }

    return sock_fd;
}

/** Initialize the BACnet/IP services at the given interface.
 * @ingroup DLBIP
 * -# Gets the local IP address and local broadcast address from the system,
 *  and saves it into the BACnet/IP data structures.
 * -# Opens a UDP socket
 * -# Configures the socket for sending and receiving
 * -# Configures the socket so it can send broadcasts
 * -# Binds the socket to the local IP address at the specified port for
 *    BACnet/IP (by default, 0xBAC0 = 47808).
 *
 * @note For Zephyr, ifname is the index number of the interface as a string.
 *
 * @param ifname [in] The named interface to use for the network layer.
 *        If NULL, the default interface is assigned.
 * @return True if the socket is successfully opened for BACnet/IP,
 *        else False if the socket functions fail.
 */
bool bip_init(char *ifname)
{
    int sock_fd;
    struct sockaddr_in sin = { 0 };

    bip_set_interface(ifname);

    if (BIP_Address.s_addr == 0) {
        LOG_ERR("%s:%d - Failed to get an IP address on interface: %s\n",
            THIS_FILE, __LINE__, ifname ? ifname : "[default]");
        return false;
    }

    /* bind the socket to the local port number and IP address */
    sin.sin_family = AF_INET;
    sin.sin_port = BIP_Port;

    sin.sin_addr.s_addr = BIP_Address.s_addr;
    sock_fd = createSocket(&sin);
    BIP_Socket = sock_fd;
    if (sock_fd < 0) {
        return false;
    }

    sin.sin_addr.s_addr = htonl(INADDR_ANY);
    sock_fd = createSocket(&sin);
    BIP_Broadcast_Socket = sock_fd;
    if (sock_fd < 0) {
        return false;
    }

    bvlc_init();

    LOG_DBG("bip_init() success");
    return true;
}

/**
 * @brief Determine if this BACnet/IP datalink is valid
 * @return true if the BACnet/IP datalink is valid
 */
bool bip_valid(void)
{
    return (BIP_Socket != -1);
}

/** Cleanup and close out the BACnet/IP services by closing the socket.
 * @ingroup DLBIP
 */
void bip_cleanup(void)
{
    LOG_DBG("bip_cleanup()");

    memset(&BIP_Address, 0, sizeof(BIP_Address));
    memset(&BIP_Broadcast_Addr, 0, sizeof(BIP_Broadcast_Addr));

    if (BIP_Socket != -1) {
        zsock_close(BIP_Socket);
    }
    BIP_Socket = -1;

    return;
}<|MERGE_RESOLUTION|>--- conflicted
+++ resolved
@@ -510,11 +510,7 @@
         bip_set_addr(&unicast);
         bip_set_broadcast_addr(&broadcast);
         LOG_INF("BACnet/IP Unicast: %u.%u.%u.%u:%d", unicast.address[0],
-<<<<<<< HEAD
-            unicast.address[1], unicast.address[2], unicast.address[3], 
-=======
             unicast.address[1], unicast.address[2], unicast.address[3],
->>>>>>> ebfaa5eb
             unicast.port);
         LOG_INF("BACnet/IP Broadcast: %u.%u.%u.%u", broadcast.address[0],
             broadcast.address[1], broadcast.address[2], broadcast.address[3]);
