--- conflicted
+++ resolved
@@ -141,13 +141,8 @@
     } else if (read_len == 0) {
         /* empty response is valid for some properties */
     } else {
-<<<<<<< HEAD
-        zassert_not_equal(read_len, BACNET_STATUS_ERROR,
-            "property '%s': failed to read!\n",
-=======
         zassert_not_equal(
             read_len, BACNET_STATUS_ERROR, "property '%s': failed to read!\n",
->>>>>>> ebfaa5eb
             bactext_property_name(rpdata->object_property));
     }
 
@@ -226,13 +221,8 @@
     zassert_equal(len, BACNET_STATUS_ERROR, NULL);
     wpdata.object_property = PROP_ALL;
     wpdata.array_index = BACNET_ARRAY_ALL;
-<<<<<<< HEAD
-    status = write_property(&wpdata);
-    zassert_false(status, NULL);
-=======
     if (write_property) {
         status = write_property(&wpdata);
         zassert_false(status, NULL);
     }
->>>>>>> ebfaa5eb
 }