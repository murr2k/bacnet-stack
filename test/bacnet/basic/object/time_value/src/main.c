/**
 * @file
 * @brief Unit test for BACnet Time Value object encode/decode APIs
 * @author Mikhail Antropov <michail.antropov@dsr-corporation.com>
 * @author Steve Karg <skarg@users.sourceforge.net>
 * @date June 2023
 *
 * SPDX-License-Identifier: MIT
 */
#include <zephyr/ztest.h>
#include <bacnet/basic/object/time_value.h>
#include <bacnet/bactext.h>
#include <property_test.h>

/**
 * @addtogroup bacnet_tests
 * @{
 */

/**
 * @brief Test Time Value handling
 */
#ifdef CONFIG_ZTEST_NEW_API
ZTEST(bacnet_tv, testTimeValue)
#else
static void testTimeValue(void)
#endif
{
    bool status = false;
    unsigned count = 0;
    uint32_t object_instance = 0;
    const int skip_fail_property_list[] = { -1 };

    Time_Value_Init();
    object_instance = Time_Value_Create(BACNET_MAX_INSTANCE);
    count = Time_Value_Count();
    zassert_true(count > 0, NULL);
    object_instance = Time_Value_Index_To_Instance(0);
    bacnet_object_properties_read_write_test(
<<<<<<< HEAD
        OBJECT_TIME_VALUE,
        object_instance,
        Time_Value_Property_Lists,
        Time_Value_Read_Property,
        Time_Value_Write_Property,
=======
        OBJECT_TIME_VALUE, object_instance, Time_Value_Property_Lists,
        Time_Value_Read_Property, Time_Value_Write_Property,
>>>>>>> ebfaa5eb
        skip_fail_property_list);
    /* check the delete function */
    status = Time_Value_Delete(object_instance);
    zassert_true(status, NULL);
}
/**
 * @}
 */

#ifdef CONFIG_ZTEST_NEW_API
ZTEST_SUITE(bacnet_tv, NULL, NULL, NULL, NULL, NULL);
#else
void test_main(void)
{
    ztest_test_suite(tv_tests, ztest_unit_test(testTimeValue));

    ztest_run_test_suite(tv_tests);
}
#endif<|MERGE_RESOLUTION|>--- conflicted
+++ resolved
@@ -37,16 +37,8 @@
     zassert_true(count > 0, NULL);
     object_instance = Time_Value_Index_To_Instance(0);
     bacnet_object_properties_read_write_test(
-<<<<<<< HEAD
-        OBJECT_TIME_VALUE,
-        object_instance,
-        Time_Value_Property_Lists,
-        Time_Value_Read_Property,
-        Time_Value_Write_Property,
-=======
         OBJECT_TIME_VALUE, object_instance, Time_Value_Property_Lists,
         Time_Value_Read_Property, Time_Value_Write_Property,
->>>>>>> ebfaa5eb
         skip_fail_property_list);
     /* check the delete function */
     status = Time_Value_Delete(object_instance);
