--- conflicted
+++ resolved
@@ -61,19 +61,9 @@
     ${SRC_DIR}/bacnet/calendar_entry.c
     ${SRC_DIR}/bacnet/special_event.c
     # Test and test library files
-<<<<<<< HEAD
-	./src/main.c
-	${TST_DIR}/bacnet/basic/object/mock/datetime_mock.c
-	${TST_DIR}/bacnet/basic/object/mock/h_device_mock.c
-	${TST_DIR}/bacnet/basic/object/property_test.c
-	${ZTST_DIR}/ztest_mock.c
-	${ZTST_DIR}/ztest.c
-	)
-=======
     ./src/main.c
     ${TST_DIR}/bacnet/basic/object/test/device_mock.c
     ${TST_DIR}/bacnet/basic/object/test/property_test.c
     ${ZTST_DIR}/ztest_mock.c
     ${ZTST_DIR}/ztest.c
-    )
->>>>>>> e71c4177
+    )