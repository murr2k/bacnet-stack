--- conflicted
+++ resolved
@@ -37,16 +37,8 @@
     test_object_instance = Analog_Value_Index_To_Instance(0);
     zassert_equal(object_instance, test_object_instance, NULL);
     bacnet_object_properties_read_write_test(
-<<<<<<< HEAD
-        OBJECT_ANALOG_VALUE,
-        object_instance,
-        Analog_Value_Property_Lists,
-        Analog_Value_Read_Property,
-        Analog_Value_Write_Property,
-=======
         OBJECT_ANALOG_VALUE, object_instance, Analog_Value_Property_Lists,
         Analog_Value_Read_Property, Analog_Value_Write_Property,
->>>>>>> ebfaa5eb
         skip_fail_property_list);
     status = Analog_Value_Delete(object_instance);
     zassert_true(status, NULL);
