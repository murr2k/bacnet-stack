# SPDX-License-Identifier: MIT

cmake_minimum_required(VERSION 3.10 FATAL_ERROR)

get_filename_component(basename ${CMAKE_CURRENT_SOURCE_DIR} NAME)
project(test_${basename}
	VERSION 1.0.0
	LANGUAGES C)


string(REGEX REPLACE
    "/test/bacnet/[a-zA-Z_/-]*$"
    "/src"
    SRC_DIR
    ${CMAKE_CURRENT_SOURCE_DIR})
string(REGEX REPLACE
    "/test/bacnet/[a-zA-Z_/-]*$"
    "/test"
    TST_DIR
    ${CMAKE_CURRENT_SOURCE_DIR})
set(ZTST_DIR "${TST_DIR}/ztest/src")

add_compile_definitions(
	BIG_ENDIAN=0
	CONFIG_ZTEST=1
	INTRINSIC_REPORTING=1
    BINARY_VALUE_INTRINSIC_REPORTING=1
	)

include_directories(
	${SRC_DIR}
	${TST_DIR}/bacnet/basic/object
	${TST_DIR}/ztest/include
	)

add_executable(${PROJECT_NAME}
    # File(s) under test
	${SRC_DIR}/bacnet/basic/object/bv.c
    # Support files and stubs (pathname alphabetical)
	${SRC_DIR}/bacnet/bacaction.c
	${SRC_DIR}/bacnet/bacaddr.c
	${SRC_DIR}/bacnet/bacapp.c
	${SRC_DIR}/bacnet/bacdcode.c
	${SRC_DIR}/bacnet/bacdest.c
	${SRC_DIR}/bacnet/bacdevobjpropref.c
	${SRC_DIR}/bacnet/bacint.c
	${SRC_DIR}/bacnet/bacreal.c
	${SRC_DIR}/bacnet/bacstr.c
	${SRC_DIR}/bacnet/bactext.c
	${SRC_DIR}/bacnet/cov.c
	${SRC_DIR}/bacnet/datetime.c
	${SRC_DIR}/bacnet/indtext.c
	${SRC_DIR}/bacnet/hostnport.c
	${SRC_DIR}/bacnet/lighting.c
    ${SRC_DIR}/bacnet/proplist.c
	${SRC_DIR}/bacnet/timestamp.c
	${SRC_DIR}/bacnet/wp.c
	${SRC_DIR}/bacnet/weeklyschedule.c
	${SRC_DIR}/bacnet/bactimevalue.c
	${SRC_DIR}/bacnet/dailyschedule.c
	${SRC_DIR}/bacnet/calendar_entry.c
	${SRC_DIR}/bacnet/special_event.c
	${SRC_DIR}/bacnet/basic/sys/bigend.c
	${SRC_DIR}/bacnet/basic/sys/days.c
	${SRC_DIR}/bacnet/basic/sys/debug.c
	${SRC_DIR}/bacnet/basic/sys/keylist.c
    # Test and test library files
	./src/main.c
<<<<<<< HEAD
=======
	./stubs.c
>>>>>>> ebfaa5eb
	${TST_DIR}/bacnet/basic/object/property_test.c
	${ZTST_DIR}/ztest_mock.c
	${ZTST_DIR}/ztest.c
	)<|MERGE_RESOLUTION|>--- conflicted
+++ resolved
@@ -66,10 +66,7 @@
 	${SRC_DIR}/bacnet/basic/sys/keylist.c
     # Test and test library files
 	./src/main.c
-<<<<<<< HEAD
-=======
 	./stubs.c
->>>>>>> ebfaa5eb
 	${TST_DIR}/bacnet/basic/object/property_test.c
 	${ZTST_DIR}/ztest_mock.c
 	${ZTST_DIR}/ztest.c
